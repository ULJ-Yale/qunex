--- conflicted
+++ resolved
@@ -14,13 +14,9 @@
 %   --method      method name [mean]
 %
 %                 - 'mean'      ... average value of the ROI
-<<<<<<< HEAD
-%	              - 'median'    ... median value across the ROI
+%                 - 'median'    ... median value across the ROI
 %	              - 'max'       ... median value across the ROI
 %	              - 'min'       ... median value across the ROI
-=======
-%                  - 'median'    ... median value across the ROI
->>>>>>> 60ecc3c9
 %                 - 'pca'       ... first eigenvariate of the ROI
 %                 - 'threshold' ... average of all voxels above threshold
 %                 - 'maxn'      ... average of highest n voxels
