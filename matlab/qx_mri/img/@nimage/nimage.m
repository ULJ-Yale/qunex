--- conflicted
+++ resolved
@@ -697,20 +697,14 @@
             obj.frames = obj.frames + add.frames;
             obj.runframes = [obj.runframes add.frames];
             obj.use  = [obj.use add.use];
-<<<<<<< HEAD
 
             % --> dimensions for cifti files
             %     commented as the second dimension should not be used
             % if strcmp(obj.imageformat, 'CIFTI-2')
             %     obj.dim = size(obj.data);
             % end
-=======
-            if strcmp(obj.imageformat, 'CIFTI-2')
-                obj.dim = size(obj.data);
-            end
             obj.filenames = [obj.filenames, add.filenames];
             obj.rootfilenames = [obj.rootfilenames, add.rootfilenames];
->>>>>>> 4007c74b
 
             % --> combine movement data
             if ~isempty(obj.mov) && ~isempty(add.mov)
