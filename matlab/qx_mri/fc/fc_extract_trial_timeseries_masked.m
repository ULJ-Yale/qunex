--- conflicted
+++ resolved
@@ -119,11 +119,8 @@
 
 % ======================================================
 %     ---> set up the variables
-<<<<<<< HEAD
-=======
 
 fprintf('\nWARNING: Please, note that fc_extract_trial_timeseries_masked function is being deprecated.\n         The function will no longer be developed and will be removed in future releases of QuNex. \n         Consider using fc_extract_roi_timeseries, which offers additional functionality, instead');
->>>>>>> 56ec73fc
 
 fprintf('\n\nStarting ...');
 
