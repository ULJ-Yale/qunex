function [data] = fc_extract_roi_timeseries_masked(flist, roiinfo, inmask, targetf, options, method, ignore, rcodes, mcodes, bmask)

%``fc_extract_roi_timeseries_masked(flist, roiinfo, inmask, targetf, options, method, ignore, rcodes, mcodes, bmask)``
%
%   Extracts and saves region timeseries defined by provided roiinfo file
%
%   NOTE: Please, note that fc_extract_roi_timeseries_masked function is being 
%         deprecated. The function will no longer be developed and will be 
%         removed in future releases of QuNex. Consider using 
%         fc_extract_roi_timeseries, which offers additional functionality, instead.
%
%   Parameters:
%       --flist (str):
%           A .list file, or a well strucutured string (see
%           general_read_file_list).
%
%       --roiinfo (str):
%           A .names ROI definition file.
%
%       --inmask (str, default ''):
%           Per run mask information:
%
%           - number of frames to skip or
%           - a vector of frames to keep (1) and reject (0) or
%           - a string describing which events to extract timeseries for and the
%             frame offset at start and end in format:
%             ``('title1:event1,event2:2:2|title2:event3,event4:1:2')``.
%
%       --targetf (str):
%           The name for the file to save timeseries in.
%
%       --options (str, default 'm'):
%           A string defining which outputs to create:
%
%           - t - create a tab delimited text file,
%           - m - create a matlab file.
%
%       --method (str, default 'mean'):
%           Method for extracting timeseries - 'mean', 'median', 'pca' or 'all'.
%
%       --ignore (str, default 'no'):
%           Do we omit frames to be ignored:
%
%           - no     - do not ignore any additional frames
%           - event  - ignore frames as marked in .fidl file
%           - other  - the column in ∗_scrub.txt file that matches bold file
%             to be used for ignore mask
%           - usevec - as specified in the use vector.
%
%       --rcodes (str | vector | cell array, default ''):
%           A list of region codes for which to extract the time-series.
%
%       --mcodes (str | vector | cell array, default specification from roiinfo):
%           A list of region codes from session's roi file to use for masking if
%           empty the specification from roiinfo will be used.
%
%       --bmask (bool, default false):
%           Should a BOLD brain mask be used to further mask the regions used.
%
%   Notes:
%       The function is used to extract ROI timeseries. What frames are
%       extracted can be specified using an event string. If specified, it uses
%       each session's .fidl file to extract only the specified event related
%       frames.
%
%       The string format is::
%
%           <title>:<eventlist>:<frame offset1>:<frame offset2>
%
%       and multiple extractions can be specified by separating them using the
%       pipe '|' separator. Specifically, for each extraction, all the events
%       listed in a comma-separated eventlist will be considered (e.g.
%       'task1,task2') and for each event all the frames starting from event
%       start + offset1 to event end + offset2 will be extracted and
%       concatenated into a single timeseries. Do note that the extracted frames
%       depend on the length of the event specified in the .fidl file!
%
%       The extracted timeseries can be saved either in a matlab file with
%       structure:
%
%       data.roinames
%           cell array of ROI names
%
%       data.roicodes1
%           array of group ROI codes
%
%       data.roicodes2
%           array of session specific ROI codes
%
%       data.sessions
%           cell array of session codes
%
%       data.n_roi_vox
%           cell array of number voxels for each ROI
%
%       data.datasets
%           cell array of titles for each of the dataset
%
%       data.<title>.timeseries
%           cell array of extracted timeseries
%
%       data.<title>.usevec
%           cell array of vectors of frames to use (i.e. not discarded after
%           movement scrubbing)
%
%       data.<title>.runframes
%           cell array of vectors with number of frames for each concatenated run
%
%       or in a tab separated text file in which data for each frame of each
%       session is in its own line, the first column is the session code, the
%       second the dataset title, the third the frame number and the following
%       columns are for each of the specified ROI. The ROI are listed in the
%       header.
%
%       ROI definition:
%           The basic definition of ROI to use is taken from roiinfo. Additional
%           masking is done using session specific ROI files as listed in the
%           .list file. With large number of regions, masking can time
%           consuming. If the same mask is used for all the ROI specified in the
%           roiinfo file (e.g. gray matter) then it is possible to specify the
%           relevant session specific mask codes using the mcodes paramater. In
%           this case the session specific part of the roiinfo will be ignored
%           and replaced by mcodes.
%
%   Examples:
%       Resting state data::
%
%           qunex fc_extract_roi_timeseries_masked \
%               --flist='con.list' \
%               --roiinfo='CCNet.names' \
%               --inmask=0 \
%               --targetf='con-ccnet' \
%               --options='mt' \
%               --method='mean' \
%               --ignore='udvarsme'
%
%       Event data::
%
%           qunex fc_extract_roi_timeseries_masked \
%               --flist='con.list' \
%               --roiinfo='CCNet.names' \
%               --inmask='inc:3:4' \
%               --targetf='con-ccnet-inc' \
%               --options='m' \
%               --method='pca' \
%               --ignore='event'
%

% SPDX-FileCopyrightText: 2021 QuNex development team <https://qunex.yale.edu/>
%
% SPDX-License-Identifier: GPL-3.0-or-later

if nargin < 10 || isempty(bmask),  bmask   = false;  end
if nargin < 9, mcodes = []; end;
if nargin < 8, rcodes = []; end;
if nargin < 7 || isempty(ignore),  ignore  = 'no';   end
if nargin < 6 || isempty(method),  method  = 'mean'; end
if nargin < 5 || isempty(options), options = 'm';    end

verbose = true;  % ---> to be set by options in the future
<<<<<<< HEAD
=======

fprintf('\nWARNING: Please, note that fc_extract_roi_timeseries_masked function is being deprecated.\n         The function will no longer be developed and will be removed in future releases of QuNex. \n         Consider using fc_extract_roi_timeseries, which offers additional functionality, instead');
>>>>>>> 56ec73fc

if ~ischar(ignore)
    error('ERROR: Argument ignore has to be a string specifying whether and what to ignore!');
end


% ---> setting up inmask parameter

fignore = 'ignore';
eventbased = false;

if isa(inmask, 'char')
    inmask = str2num(inmask);
    if isempty(inmask)
        eventbased = true;
        if strcmp(ignore, 'fidl')
            fignore = 'ignore';
        else
            fignore = 'no';
        end
    end
end

%   ---- Named region codes

aparc.lcgray = [3 415 417 419 421:422 424 427 429 431 433 435 438 1000:1035 1100:1104 1200:1202 1205:1207 1210:1212 1105:1181 9000:9006 11100:11175];
aparc.rcgray = [42 416 418 420 423 425:426 428 430 432 434 436 439 2000:2035 2100:2104 2105:2181 2200:2202 2205:2207 2210:2212 9500:9506 12100:12175 ];
aparc.cgray  = [aparc.lcgray aparc.rcgray 220 222 225 226 400:414 437 ];

aparc.lsubc  = [9:13 17:20 26:28 96 136 163 169 193:196 550 552:557];
aparc.rsubc  = [48:56 58:60 97 137 164 176 197:200 500 502:507];
aparc.subc   = [aparc.lsubc aparc.rsubc 16 170:175 203:209 212 214:218 226 7001:7020 7100:7101 8001:8014 ];

aparc.lcerc  = [8 601 603 605 608 611 614 617 620 623 626 660:679];
aparc.rcerc  = [47 602 604 607 610 613 616 619 622 625 628 640:659];
aparc.cerc   = [aparc.lcerc aparc.rcerc 606 609 612 615 618 621 624 627];

aparc.lgray  = [aparc.lcgray aparc.lsubc aparc.lcerc];
aparc.rgray  = [aparc.rcgray aparc.rsubc aparc.rcerc];
aparc.gray   = [aparc.cgray aparc.subc aparc.cerc 702];

if isa(mcodes, 'char')  && ~isempty(mcodes)
    mcodes = aparc.(mcodes);
end

fprintf('\n\nStarting ...');

%   ------------------------------------------------------------------------------------------
%                                                      make a list of all the files to process

fprintf('\n ... listing files to process');

list = general_read_file_list(flist, 'all', [], verbose);

fprintf(' ... done.');

%   ------------------------------------------------------------------------------------------
%                                                                      parse events if present

if eventbased
    [ana fstring] = parseEvent(inmask);
    inmask   = [];
else
    ana.name = 'data';
    fstring  = '';
end
nana = length(ana);


%   ------------------------------------------------------------------------------------------
%                                                The main loop ... go through all the sessions

groi = nimage.img_read_roi(roiinfo);

for n = 1:list.nsessions

    fprintf('\n ... processing %s', list.session(n).id);

    % ---> reading image files

    fprintf('\n     ... reading image file(s)');

    y = nimage(list.session(n).files{1});
    for f = 2:length(list.session(n).files)
        y = [y nimage(list.session(n).files{f})];
    end

    fprintf(' ... %d frames read, done.', y.frames);




    % ---> creating per session ROI mask

    roi = groi;

    % -- mask with session's ROI file

    imask = ones(roi.voxels, 1);

    if isfield(list.session(n), 'roi')
        if isempty(mcodes)
            roi  = nimage.img_read_roi(roiinfo, list.session(n).roi);
        else
            sroi = nimage(list.session(n).roi);
            imask = imask & ismember(sroi.data, mcodes);
        end
    end

    % -- exclude voxels outside the BOLD brain mask

    if bmask
        imask = imask & img_BOLDBrainMask(list.session(n).files);
    end

    % -- exclude voxels with 0 variance

    istat = y.img_stats('var');
    imask = imask & istat.data;

    % -- apply mask

    if min(imask) == 0
        roi.data(imask == 0,:) = 0;
        for r = 1:length(roi.roi.roicodes)
            roi.roi.nvox(r) = sum(sum(roi.data==roi.roi.roicodes(r)));
        end
    end






    % ---> creating task mask

    if eventbased
        finfo = general_create_task_regressors(list.session(n).fidl, y.runframes, fstring, fignore);
        finfo = finfo.run;
        matrix = [];
        for r = 1:length(finfo)
            matrix = [matrix; finfo(r).matrix];
        end
    else
        matrix = inmask(:);
    end

    fprintf('\n     ... extracting timeseries [');

    for a = 1:nana

        % ---> slicing image

        fmask = matrix(:, a)';

        if length(fmask) == 1
            t = y.sliceframes(fmask, 'perrun');
        else
            t = y.sliceframes(fmask);                % this might need to be changed to allow for per run timeseries masks
        end

        % ---> remove additional frames to be ignored

        if ~ismember(ignore, {'no', 'fidl'})
            t = t.img_scrub(ignore);
        end

        % ---> extracting timeseries

        fprintf('%d ', t.frames);
        data.(ana(a).name).timeseries{n} = t.img_extract_roi(roi, rcodes, method);
        data.(ana(a).name).runframes{n}  = t.runframes;
        data.(ana(a).name).usevec{n}     = t.use;

    end

    fprintf('frames]');

    data.sessions{n}     = list.session(n).id;
    data.n_roi_vox(n, :) = roi.roi.nvox;

end

data.datasets  = {ana.name};
data.roinames  = roi.roi.roinames;
data.roicodes1 = roi.roi.roicodes1;
data.roicodes2 = roi.roi.roicodes2;



%   -------------------------------------------------------------
%                                                       save data

fprintf('... saving ...');

if ismember('m', options)
    save(targetf, 'data');
end

if ismember('t', options)

    % ---> open file and print header

    [fout message] = fopen([targetf '.txt'],'w');
    fprintf(fout, 'session\tevent\tframe\tuse');
    for ir = 1:length(data.roinames)
        fprintf(fout, '\t%s', data.roinames{ir});
    end

    % ---> print data

    if strcmp(method, 'all')
        fprintf('WARNING: Export of textual data for all voxels in ROI not yet supported!');
    else
        for a = 1:nana
            for is = 1:list.nsessions
                ts = data.(ana(a).name).timeseries{is};
                usevec = data.(ana(a).name).usevec{is};
                tslen = size(ts, 2);
                for it = 1:tslen
                    fprintf(fout, '\n%s\t%s\t%d\t%d', data.sessions{is}, ana(a).name, it, usevec(it));
                    fprintf(fout, '\t%.5f', ts(:,it));
                end
            end
        end
    end

    % -- close file

    fclose(fout);
end

fprintf('\n\n FINISHED!\n\n');



%   ------------------------------------------------------------------------------------------
%                                                                 masking with BOLD brain mask

function [bmask] = img_BOLDBrainMask(fnames)

    bmasks = [];
    for fname = fnames
        fname = fname{1};
        if ~isempty(strfind(fname, '.conc'))
            [files boldn sfolder] = nimage.img_read_concfile(fname);

            mask = boldn > 0;
            for n = 1:length(boldn)
                if isempty(sfolder{n})
                    mask(n) = false;
                end
            end

            boldn   = boldn(mask);
            sfolder = sfolder(mask);
            nfiles  = length(boldn);

            bmask = [];
            for n = 1:nfiles
                bmask = [bmask nimage(sprintf('%s/segmentation/boldmasks/bold%d_frame1_brain_mask.nii.gz', sfolder{n}, boldn(n)))];
            end
            bmask = min(bmask.image2D, [], 2) > 0;
        else
            [pathstr name ext] = fileparts(fname);
            boldn = regexp(name, '^.*?([0-9]+).*', 'tokens');
            pathstr = strrep(pathstr, 'functional', '');
            bmask = nimage(sprintf('%ssegmentation/boldmasks/bold%s_frame1_brain_mask.nii.gz', pathstr, boldn{1}{1}));
            bmask = bmask.image2D > 0;
        end
        bmasks = [bmasks bmask];
    end
    bmask = min(bmasks, [], 2) > 0;

%   ------------------------------------------------------------------------------------------
%                                                                         event string parsing

function [ana, fstring] = parseEvent(event)

    smaps   = regexp(event, '\|', 'split');
    nsmaps  = length(smaps);
    fstring = '';
    for m = 1:nsmaps
        fields = regexp(smaps{m}, ':', 'split');
        ana(m).name = fields{1};
        fstring     = [fstring fields{2} ':block:' fields{3} ':' fields{4}];
        if m < nsmaps, fstring = [fstring '|']; end
    end

<|MERGE_RESOLUTION|>--- conflicted
+++ resolved
@@ -158,11 +158,8 @@
 if nargin < 5 || isempty(options), options = 'm';    end
 
 verbose = true;  % ---> to be set by options in the future
-<<<<<<< HEAD
-=======
 
 fprintf('\nWARNING: Please, note that fc_extract_roi_timeseries_masked function is being deprecated.\n         The function will no longer be developed and will be removed in future releases of QuNex. \n         Consider using fc_extract_roi_timeseries, which offers additional functionality, instead');
->>>>>>> 56ec73fc
 
 if ~ischar(ignore)
     error('ERROR: Argument ignore has to be a string specifying whether and what to ignore!');
