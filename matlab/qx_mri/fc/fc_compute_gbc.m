--- conflicted
+++ resolved
@@ -743,11 +743,7 @@
 
         if verbose; fprintf('         ... extracted ts\n'); end
         
-<<<<<<< HEAD
         % --> generate gbc maps
-=======
-        % ---> generate seedmaps
->>>>>>> d3fed656
 
         [gbc, commands] = ts.img_compute_gbc_fc(command, sroi, troi, options);
         ncomm = length(commands);
