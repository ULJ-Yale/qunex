#!/usr/bin/env python
# encoding: utf-8
#
# SPDX-FileCopyrightText: 2021 QuNex development team <https://qunex.yale.edu/>
#
# SPDX-License-Identifier: GPL-3.0-or-later

from __future__ import print_function, division
import subprocess
import os
import sys
import re
import math

from datetime import datetime


class CommandError(Exception):
    """There was an error in calling the command."""
    
    def __init__(self, function=None, error=None, *hints):
        if function is None:
            function = "unknown function"
        if error is None:
            error = "unspecified"
        msg = "Error '%s' occured in %s" % (error, function)
        super(CommandError, self).__init__(msg)
        self.function = function
        self.error    = error
        self.hints    = hints
        self.report   = (error,) + hints


class CommandFailed(Exception):
    """A command has failed to carry out fully."""

    def __init__(self, function=None, error=None, *hints):
        if function is None:
            function = "unknown function"
        if error is None:
            error = "unspecified"
        msg = "Error '%s' occured in %s" % (error, function)
        super(CommandFailed, self).__init__(msg)
        self.function = function
        self.error    = error
        self.hints    = hints
        self.report   = (error,) + hints


def schedule(command=None, script=None, scheduler_name=None, scheduler_params=None, replace=None, workdir=None, environment=None, output=None, parsessions=1, parelements=1, batchlogsfolder=None, slurm_array=False):
    '''
    qunex_command scheduler 

    USE
    ===

    Schedules the provided command to be run by the specified scheduler (PBS, 
    LSF, SLURM are currently supported).

    INPUTS
    ======

<<<<<<< HEAD
    Required parameter
    ------------------

    --scheduler  A string specifying the scheduler to be used and the additional
                 settings for it.

    `scheduler` string should be a comma separated list of parameters. The first
    parameter has to be the scheduler name (PBS, LSF, SLURM), the rest of the
    parameters are key-value pairs that are to be passed as settings to the
    scheduler. Additional parameters common to all the schedulers can be
    specified:

    - jobname  ... the name of the job to run
    - comname  ... the name of the command the job runs
    - jobnum   ... the number of the job being run

    Example settings strings:

    "SLURM,jobname=bet1,time=03-24:00:00,cpus-per-task=2,mem-per-cpu=2500,partition=pi_anticevic"
    "LSF,jobname=DWIproc,jobnum=1,cores=20,mem=250000,walltime=650:00,queue=anticevic"

=======
>>>>>>> a019d3b2
    Optional parameter
    ------------------

    --output        A string specifying whether to return or redirect the
                    standard output and error. See "REDIRECTING OUTPUT" for
                    details

    If the optional parameter is not specified, it will not be used.


    REDIRECTING OUTPUT
    ==================

    If no output is specified, the job's standard output and error (stdout,
    stderr) are left as is and processed by the scheduler, and the result of
    submitting the job is printed to standard output. Output string can specify
    four different directives provided by "<key>:<value>" strings separated by
    pipe:

    stdout 
        specifies a path to a log file that should store standard output of the 
        submitted job
    stderr 
        specified a path to a log file that should store error output of the 
        submitted job
    both   
        specifies a path to a log file that should store joint standard and 
        error outputs of the submitted job

    Examples:

    . "stdout:processing.log"
    . "stdout:processing.output.log|stderr:processing.error.log"

    Do not specify error and standard outputs both using --output parameter and
    scheduler specific options within settings string.

    SCHEDULER SPECIFICS
    ===================

    Each of the supported scheduler systems has a somewhat different way of
    specifying job parameters. Please see documentation for each of the
    supported schedulers to provide the correct settings. Below are the
    information for each of the schedulers on how to specify --settings.

    PBS settings
    ------------

    PBS uses various flags to specify parameters. Be careful that the settings
    string includes only comma separated 'key=value' pairs. Scheduler will then
    do its best to use the right flags. Specifically:

    Keys: mem, walltime, software, file, procs, pmem, feature, host,
    naccesspolicy, epilogue, prologue will be submitted using::

        "#PBS -l <key>=<value>"

    Keys: j, m, o, S, a, A, M, q, t, e, N, l will be submitted using::
    
        "#PBS -<key> <value>"

    Key: depend will be submitted using::

        "#PBS -W depend=<value>"

    Key: umask will be submitted using::

        "#PBS -W umask=<value>"

    Key: nodes is a special case. It will be submitted as::

        "#PBS -l <value>"

    LSF settings
    ------------

    For LSF the following key/value parameters are parsed as:

    - queue    ... "#BSUB -q <queue>"
    - mem      ... "#BSUB -R 'span[hosts=1] rusage[mem=<mem>]"
    - walltime ... "#BSUB -W <walltime>"
    - cores    ... "#BSUB -n <cores>"

    Keys: g, G, i, L, cwd, outdir, p, s, S, sla, sp, T, U, u, v, e, eo, o, oo, 
    jobName will be submitted using::

        "#BSUB -<key> <value>"

    SLURM settings
    --------------

    For SLURM any provided key/value pair will be passed in the form:
    "#SBATCH --<key>=<value>"

    Some of the possible parameters to set are:

    - partition        ... The partition (queue) to use
    - nodes            ... Total number of nodes to run on
    - cpus-per-task    ... Number of cores per task
    - time             ... Maximum wall time DD-HH:MM:SS
    - constraint       ... Specific node architecture
    - mem-per-cpu      ... Memory requested per CPU in MB
    - mail-user        ... Email address to send notifications to
    - mail-type        ... On what events to send emails

    '''

    # --- check inputs
    if command is None and script is None:
        raise CommandError("schedule", "Missing parameter", "Either command or script need to be specified to run scheduler!")

    if command is not None and script is not None:
        raise CommandError("schedule", "Parameter conflict", "Only command or script need to be provided to run scheduler!")

    if scheduler_params is None:
        raise CommandError("schedule", "Missing parameter", "Scheduler parameters need to be provided to run scheduler!")

    # --- parse settings
    try:
        jobname   = scheduler_params.pop('jobname', "schedule")
        comname   = scheduler_params.pop('comname', "")
        jobnum    = scheduler_params.pop('jobnum', "")
    except:
        raise CommandError("schedule", "Misspecified parameter", "Could not parse the settings string:", settings)

    # --- compile command to pass
    if command is None:
        if not os.path.exists(script):
            raise CommandFailed("schedule", "File not found", "The specified script does not exist! [%s]" % (script))
        command = open(script, "r")

    if workdir is not None:
        if not os.path.exists(workdir):
            raise CommandFailed("schedule", "Folder does not exist", "The specified working directory does not exist! [%s]" % (workdir))
        command = "cd %s\n" % (workdir) + command

    if environment is not None:
        if not os.path.exists(environment):
            raise CommandFailed("schedule", "File not found", "The specified environment script does not exist! [%s]" % (environment))
        command = open(environment, "r") + "\n" + command

    # --- do search replace
    if replace is not None:
        replace = [e.strip().split(":") for e in replace.split("|")]

        for key, value in replace:
            command.replace("{{%s}}" % (key), value)

    # --- parse output
    outputs = {'stdout': None, 'stderr': None, 'both': None, 'return': None}

    if output is not None:
        for k, v in [[f.strip() for f in e.split(":")] for e in output.split("|")]:
            if not os.path.exists(os.path.dirname(v)) and k != 'return':
                raise CommandFailed("schedule", "Folder does not exist", "The specified folder for the '%s' log file does not exist! [%s]" % (k, os.path.dirname(v)), "Please check your paths!")
            outputs[k] = v
    else:
        # log name
        timestamp = datetime.now().strftime("%Y-%m-%d_%H.%M.%S.%f")

        if not slurm_array:
            logname = "/qunex_container_" + timestamp + ".txt"
        else:
            logname = "/qunex_container_job%a_" + timestamp + ".txt"

        # put in batchfolder
        if batchlogsfolder is not None:
            outputs['stdout'] = batchlogsfolder + logname
            outputs['stderr'] = batchlogsfolder + logname
        else:
            homedir = os.path.expanduser("~")
            outputs['stdout'] = homedir + logname
            outputs['stderr'] = homedir + logname

    if outputs['both'] is not None:
        outputs['stderr'] = outputs['both']
        outputs['stdout'] = outputs['both']

    # --- build scheduler commands
    sCommand = ""

    if scheduler_name == "PBS":
        for k, v in scheduler_params.items():
            if k in ('mem', 'walltime', 'software', 'file', 'procs', 'pmem', 'feature', 'host', 'naccesspolicy', 'epilogue', 'prologue'):
                sCommand += "#PBS -l %s=%s\n" % (k, v)
            elif k in ('j', 'm', 'o', 'S', 'a', 'A', 'M', 'q', 't', 'e', 'l'):
                sCommand += "#PBS -%s %s\n" % (k, v)
            elif k == 'depend':
                sCommand += "#PBS -W depend=%s\n" % (v)
            elif k == 'umask':
                sCommand += "#PBS -W umask=%s\n" % (v)
            elif k == 'N' and jobname == 'schedule':
                jobname = v
            elif k == 'nodes':
                sCommand += "#PBS -l nodes=%s\n" % v

<<<<<<< HEAD
        # set default ppn
        if ("nodes" not in setDict.keys()):
=======
        # set default nodes
        if ("nodes" not in scheduler_params.keys()):
>>>>>>> a019d3b2
            sCommand += "#PBS -l nodes=1:ppn=%s\n" % (parsessions * parelements)

        # job name
        if (comname != ""):
            jobname = "%s-%s" % (jobname, comname)
        if (jobnum != ""):
            jobname = "%s(%s)" % (jobname, jobnum)
        sCommand += "#PBS -N %s\n" % jobname

        if outputs['stdout'] is not None:
            sCommand += "#PBS -o %s\n" % (outputs['stdout'])
        if outputs['stderr'] is not None:
            sCommand += "#PBS -e %s\n" % (outputs['stderr'])
        if outputs['both']:
            sCommand += "#PBS -j oe\n"
        com = 'qsub'

    elif scheduler_name == "LSF":
        sCommand += "#BSUB -o %s-%s_#%s_%%J\n" % (jobname, comname, jobnum)
        for k, v in [('queue', '#BSUB -q %s\n'), ('mem', "#BSUB -R 'span[hosts=1] rusage[mem=%s]'\n"), ('walltime', '#BSUB -W %s\n'), ('cores', '#BSUB -n %s\n')]:
            if k in scheduler_params:
                sCommand += v % (scheduler_params[k])
        for k, v in scheduler_params.items():
            if k in ('g', 'G', 'i', 'L', 'cwd', 'outdir', 'p', 's', 'S', 'sla', 'sp', 'T', 'U', 'u', 'v', 'e', 'eo', 'o', 'oo'):
                sCommand += "#BSUB -%s %s\n" % (k, v)
            elif k == 'jobName' and jobname == 'schedule':
                jobname = v

        # set default cores
<<<<<<< HEAD
        if ("cores" not in setDict.keys()):
=======
        if ("cores" not in scheduler_params.keys()):
>>>>>>> a019d3b2
            sCommand += "#BSUB -n %s\n" % (parsessions * parelements)

        # jobname
        if (comname != ""):
            jobname = "%s-%s" % (jobname, comname)
        sCommand += "#BSUB -P %s\n" % jobname
        if (jobnum != ""):
            jobname = "%s(%s)" % (jobname, jobnum)
        sCommand += "#BSUB -J %s\n" % jobname

        if outputs['stdout'] is not None:
            sCommand += "#BSUB -o %s\n" % (outputs['stdout'])
        if outputs['stderr'] is not None:
            sCommand += "#BSUB -e %s\n" % (outputs['stderr'])
        com = 'bsub'

<<<<<<< HEAD
    elif scheduler == "SLURM":
        # TODO make array as default option
        slrum_array = False
=======
    elif scheduler_name == "SLURM":
>>>>>>> a019d3b2
        sCommand += "#!/bin/sh\n"
        for key, value in scheduler_params.items():
            if key in ('J', 'job-name') and jobname == 'schedule':
                jobname = v
            elif value == "QX_FLAG":
                sCommand += "#SBATCH --%s\n" % (key.replace('--', ''))

            else:
                sCommand += "#SBATCH --%s=%s\n" % (key.replace('--', ''), value)

        # set default cpus-per-task
<<<<<<< HEAD
        if ("cpus-per-task" not in setDict.keys() and "c" not in setDict.keys()):
=======
        if ("cpus-per-task" not in scheduler_params.keys() and "c" not in scheduler_params.keys()):
>>>>>>> a019d3b2
            sCommand += "#SBATCH --cpus-per-task=%s\n" % (parsessions * parelements)

        # jobname
        if (comname != ""):
            jobname = "%s-%s" % (jobname, comname)
        if (jobnum != ""):
            jobname = "%s(%s)" % (jobname, jobnum)
        sCommand += "#SBATCH --job-name=%s\n" % jobname

        if outputs['stdout'] is not None:
            sCommand += "#SBATCH -o %s\n" % (outputs['stdout'])
        if outputs['stderr'] is not None:
            sCommand += "#SBATCH -e %s\n" % (outputs['stderr'])
        com = 'sbatch'

    # --- run the scheduler
    print("\nSubmitting:\n------------------------------")
    print(sCommand)
    print(command + "\n")

    if outputs['return'] is None:
        serr = None
        sout = None
    elif outputs['return'] == 'both':
        serr = subprocess.STDOUT
        sout = subprocess.PIPE
    elif outputs['return'] == 'stderr':
        serr = subprocess.PIPE
        sout = None
    elif outputs['return'] == 'stdout':
        serr = None
        sout = subprocess.PIPE

    run = subprocess.Popen(com, shell=True, stdin=subprocess.PIPE, stdout=sout, stderr=serr, close_fds=True)
    run.stdin.write((sCommand + command).encode('utf-8'))
    run.stdin.close()

    # ---- returning results
    if outputs['return'] in ['both', 'stdout']:
        result = run.stdout.read()
        return result
    elif outputs['return'] in ['stderr']:
        result = run.stderr.read()
        return result


def getSessionIDsFromBatchFile(filename, batchfilter=None):
    '''
    getSessionIDsFromBatchFile(filename, batchfilter=None)

    An internal function for reading batch.txt files. It reads the file and
    returns a list of sessions with the information on images and the additional
    parameters specified in the header.

    It returns only the sessions that match the provided filter.
    '''

    if not os.path.exists(filename):
        print("\n\n=====================================================\nERROR: Batch file does not exist [%s]", file=filename)
        raise ValueError("ERROR: Batch file not found: %s" % (filename))

    s = open(filename, "r").read()
    s = s.replace("\r", "\n")
    s = s.replace("\n\n", "\n")
    s = re.sub("^#.*?\n", "", s)

    s = s.split("\n---")
    s = [e for e in s if len(e) > 10]

    sessionids = []

    # build the filter dictionary
    filters_dict = {}

    # did we provide a filter
    if batchfilter is not None:
        # split filter items
        filters = batchfilter.split('|')

        # iterate through them and store them
        for f in filters:
            f_split = f.split(':')
            filters_dict[f_split[0]] = f_split[1]

    for sub in s:
        sub = sub.split('\n')
        sub = [e.strip() for e in sub]
        sub = [e.split("#")[0].strip() for e in sub]
        sub = [e for e in sub if len(e) > 0]

        # variable for storing the session id
        session = ""

        # variable for determining whether to add
        filter_out = True

        for line in sub:
            line = [e.strip() for e in line.split(":")]

            # filter 
            if len(line) == 2:
                
                # is it the id/session line
                if line[0] == "id" or line[0] == "session":
                    session = line[1]

                # should I filter
                if line[0] in filters_dict:
                    active_filter = filters_dict[line[0]].split(',')
                    if line[1] in active_filter:
                        filter_out = False
                        break

        if batchfilter is None or not filter_out:
            sessionids.append(session)

    return sessionids


def getSessionIDsFromList(filename):
    '''
    getSessionIDsFromList(filename)

    An internal function for reading list files. It reads the file and
    returns a list of session ids.

    '''

    if not os.path.exists(filename):
        print("\n\n=====================================================\nERROR: List file does not exist [%s]", file=filename)
        raise ValueError("ERROR: List file not found: %s" % (filename))

    sessionids  = []

    with open(filename) as f:
        for line in f:
            if line.strip()[:1] == "#":
                continue

            line = [e.strip() for e in line.split(":")]

            if len(line) == 2 and line[0] == "subject id":
                sessionids.append(line[1])

    return sessionids


def getSessionIDs(batchfile, sessions, batchfilter=None):
    '''
    getSessionIDs(batchfile, sessions, batchfilter=None)

    An internal function for getting a list of session ids.

    The batchfile parameter points to the location of the batch file.

    The batchfilter parameters is used for selecting a subset of sessions
    from the batch file.

    Sessions can be:
    - a comma, space or pipe separated list of session id codes,
    - a path to a *.list file (identified by .list extension).
    '''

<<<<<<< HEAD
    # set
    sessionids = []
=======
    listString = listString.strip().replace(" ", "")

    if re.match(".*\.list$", listString):
        sessionids = getSessionIDsFromList(listString)

    elif os.path.isfile(listString):
        sessionids = getSessionIDsFromBatchFile(listString)

    elif re.match(".*\.txt$", listString) or '/' in listString:
        raise ValueError("ERROR: The specified file is not found! [%s]!" % listString)
>>>>>>> a019d3b2

    # session have a higher priority
    if sessions is not None:
        if re.match(".*\.list$", sessions):
            if os.path.isfile(sessions):
                sessionids = getSessionIDsFromList(sessions)
            else:
                raise ValueError("ERROR: The specified file is not found! [%s]!" % batchfile)
        else:
            sessionids = [e.strip() for e in re.split(' +|,|\|', sessions)]
    # batchfile
    else:
        if os.path.isfile(batchfile):
            sessionids = getSessionIDsFromBatchFile(batchfile, batchfilter)
        else:
            raise ValueError("ERROR: The specified file is not found! [%s]!" % batchfile)

    return sessionids


def get_batchlogs_folder(sessionsfolder):
    """
    ``deduceFolders(args)``

    Tries to deduce the location of study specific folders based on the provided
    arguments. For internal use only.
    """

    # extract folder
    f = os.path.abspath(sessionsfolder)

    # basefolder
    basefolder = None

    # try to find the root
    while os.path.dirname(f) and os.path.dirname(f) != '/':
        f = os.path.dirname(f)
        if os.path.exists(os.path.join(f, '.qunexstudy')):
            basefolder = f
            break
        elif os.path.exists(os.path.join(f, '.mnapstudy')):
            basefolder = f
            break
    
    # log folder
    batchlogsfolder = None

    if basefolder is not None:
        batchlogsfolder = os.path.join(basefolder, 'processing', 'logs', 'batchlogs')

    return batchlogsfolder


def main(args=None):
    """
    qunex_container is a self-standing command that can run QuNex commands 
    against a Singularity or a Docker QuNex container. To run an QuNex command 
    against a container the basic call is::

        qunex_container <qunex command> [parameters] \
        --container="<a path to the Singularity image or a Docker container name>" [additional options]
    
    `qunex command` is any command supported by QuNex. `parameters` are any
    parameters that should be passed to the qunex command. This part is the same
    as running::

        qunex <qunex command> [parameters]

    from within a container or on a self-standing QuNex installation. For list 
    of commands and their parameters consult QuNex online or in-line 
    documentation.

    Additionally qunex_container accepts the following parameters:

    INPUTS
    ======

    --container     specifies either the path to the Singularity container image 
                    or the full specification of the Docker container to be used
                    (e.g. qunex/qunex_suite:0_45_07). This parameter can be 
                    omitted if the value is specified in the `QUNEXCONIMAGE` 
                    environmental variable.
    --bash_pre      If any additional commands have to be run in bash before the
                    execution of qunex_container command itself. Use a semicolon
                    separated list to chain multiple commands. ['']
    --bash_post     Used if any additional commands have to be run inside the
                    QuNex container before executing the desired QuNex command.
                    Use a semicolon separated list to chain multiple commands. 
                    ['']
    --bind          Used for binding external folder for execution via a 
                    singularity container, this is analog to the singularity's 
                    -B flag. ['']
    --nocleanenv    By default QuNex will use the --cleanevn flag of Singularity
                    so your local environment setup will not be propagated into
                    the container. If you want to disable this functionality use
                    this flag. The flag is not set by default.
    --nv            Required when using CUDA (GPU) inside singularity. If
                    provided then singularity exec --nv option will be used.
    --script        If a script is to be run against the Singularity container
                    rather than a single command, the path to the script to be
                    run is specified here. ['']
    --envars        If environment variables other than the default set by the
                    container are to be used, they can be specified in a pipe
                    separated string formatted as:
                    "<variable>=><value>|<variable>=><value>"
                    Note that only the variables recognized by the QuNex suite
                    will be appropriately parsed and used in the container.
    --dockeropt     A string that lists the additional options to be used when
                    running the Docker container. If the parameter is ommited, 
                    the content of `QUNEXDOCKEROPT` environment variable will
                    be used. If neither is specified, the container will mount
                    the current as `data` by specifying the following options::

                        '-v "$(pwd)":/data'
                    
                    The parameters are to be specified in a string exactly as 
                    they would be on a command line, e.g. to run in detached
                    mode and mount a specific folder use::

                        "-d -v /host/directory:/container/directory"

    --scheduler     A string that specifies the details to use to submit the 
                    container job to a scheduling system. 
    --output        A string specifying where to redirect the standard output 
                    and error when using the scheduler. See "Redirecting 
                    output" for details!
    --parjobs       Specify the maximum amount of jobs that will be created
                    and run in parallel. By default this equals the number
                    of sessions your provided.
    --parsessions   Specify the amount of sessions that will be run in parallel
                    inside each created job. [1]
    --parelements   Specify the amount of elements that will be run in parallel
                    inside each session (for example BOLDs in hcp_fmri_volume).
                    [1]
    --parinfo       If this flag is set then qunex_container will not execute
                    the command, it will only printout the parallelism
                    information, e.g. how many jobs will be spawned, how many
                    sessions will be run in parallel, etc.

    RESULTS
    =======

    `qunex_container` will compile a temporary file with the relevant commands to 
    submit to the container. The file will be created in the users home folder
    and will be deleted as the last action completed by the container. In case 
    of a Docker container, to give access to the compiled script, the user's 
    home folder will be mounted as `/root` in the container, which is the home
    folder within the container.

    If a script parameter is specified, in case of a Singularity container, the 
    script will be executed using the `bash <script>` command. In case of a 
    Docker container, the content of the script will be appended to the 
    temporary script generated by the `qunex_container`. Do note that in the 
    case of the Singularity container the script can reference paths on the 
    host computer, whereas in the case of the Docker container, the script
    has to reference the paths and mounts as they are visible within the
    Docker container. 


    Scheduling jobs
    ---------------

    Container commands can be submitted to a scheduling system by specifying 
    the `--scheduler` parameter with a settings string. The settings string 
    should be a comma separated list of parameters. The first parameter has to 
    be the scheduler name (PBS, LSF, SLURM), the rest of the parameters are 
    key-value pairs that are to be passed as settings to the scheduler. 
    Additional parameters common to all the schedulers can be specified:

    - jobname ... the name of the job to run
    - comname ... the name of the command the job runs
    - jobnum  ... the number of the job being run

    Example settings strings::

        "SLURM,jobname=hcp_freesurfer,time=03-24:00:00,cpus-per-task=2,mem-per-cpu=2500,partition=pi_anticevic"
        "LSF,jobname=DWIproc,jobnum=1,cores=20,mem=250000,walltime=650:00,queue=pi_anticevic"


    Scheduling multiple jobs in parallel
    ------------------------------------
    
    If the parameters provided include --parjobs, --parsessions, --scheduler
    and --sessions or --batchfile, then qunex_container will spread the execution
    of the command by scheduling multiple jobs to run on separate nodes. Specifically,
    if --parjobs is not provided then QuNex will schedule a job for each of the
    sessions. If --parjobs is provided then QuNex will schedule at most the
    requested amount of jobs, inside each job QuNex will run at most
    --parsessions in parallel.  E.g. if 10 sessions are specified, parjobs
    is set to 3 and parsessions is set to 4, QuNex will schedule 3 jobs. The first
    job will run 4 sessions in parallel and the other 2 jobs will run 3 sessions
    in parallel.


    Redirecting output
    ------------------

    By default, QuNex will try to put scheduler logs into the
    <study>/processing/logs/batchlogs folder. If not possible QuNex will put them
    in your home folder. You can also put them in a custom location by specifying
    the `output` parameter. The parameter supports three different directives
    provided by "<key>:<value>" pairs in a pipe separated string:

    stdout
        specifies a path to a log file that should store standard output of the 
        submitted job
    stderr
        specified a path to a log file that should store error output of the 
        submitted job
    both
        specifies a path to a log file that should store joint standard and 
        error outputs of the submitted job

    Examples:

    - "stdout:processing.log"
    - "stdout:processing.output.log|stderr:processing.error.log"
    - "both:processing.log"

    Do not specify error and standard outputs both using --output parameter and
    scheduler specific options within settings string. It is best to provide 
    full absolute paths to the desired log.


    EXAMPLE USE
    ===========

    ::

        qunex_container hcp_freesurfer \\
        --sessionsfolder=/data/study/sessions \\
        --batchfile=/data/study/processing/batch.txt \\
        --parsessions=4 \\
        --container=/singularity/qunex_suite-0_38_10.simg \\
        --scheduler="SLURM,time=2-00:00:00,cpus-per-task=2,mem-per-cpu=15000,partition=pi_anticevic"

    """

    if args is None:
        args = sys.argv[1:]

    if not args:
        print(main.__doc__)
        exit()

    # deprecation warnings, TODO remove in 1.0.0
    for arg in args:
        if "sessionids=" in arg:
            print("WARNING: The sessionids parameter will be deprecated in QuNex version 1.0.0, use the sessions parameter to select sessions.")
        if "sessions=" in arg and ".txt" in arg:
            print("WARNING: It seems like you are using the sessions parameters to pass the location of the batch file to QuNex. This functionality will be deprecated in version 1.0.0, use the batchfile parameter for specifying the location of the batchfile.")

    env_status          = False
    scheduler           = None
    conimage            = None
    command             = ""
    bash_pre            = None
    bash_post           = None
    bind                = None
    nocleanenv          = None
    nv                  = None
    script              = None
    parjobs             = None
    parsessions         = 1
    parelements         = 1
    batchfile           = None
    batchfilter         = None
    sessions            = None
    sessionsfolder      = None
    sessionids          = None
    envars              = None
    dockeropt           = None
    output              = None
    parinfo             = None

    for arg in args:
        if "env_status" in arg or "envstatus" in arg:
            env_status = True
        if "scheduler=" in arg:
            k, scheduler = arg.split("=", 1)
        elif "container=" in arg:
            k, conimage = arg.split("=", 1)
        elif "envars=" in arg:
            k, envars = arg.split("=", 1)
        elif "dockeropt=" in arg:
            k, dockeropt = arg.split("=", 1)
        elif "output=" in arg:
            k, output = arg.split("=", 1)
        elif "bash_pre=" in arg:
            k, bash_pre = arg.split("=", 1)
        elif "bash_post=" in arg:
            k, bash_post = arg.split("=", 1)
        elif "bind=" in arg:
            k, bind = arg.split("=", 1)
        elif arg == "--nocleanenv":
            nocleanenv = True
        elif arg == "--nv":
            nv = True
        elif "script=" in arg:
            k, script = arg.split("=", 1)
        elif "parjobs=" in arg:
            k, parjobs = arg.split("=", 1)
            parjobs = int(parjobs)
        elif "parsessions=" in arg:
            k, parsessions = arg.split("=", 1)
            command += '%s="%s" ' % (k, parsessions)
            parsessions = int(parsessions)
        elif "parelements=" in arg:
            k, parelements = arg.split("=", 1)
            command += '%s="%s" ' % (k, parelements)
            parelements = int(parelements)
        elif "sessionsfolder=" in arg:
            k, sessionsfolder = arg.split("=", 1)
            command += '%s="%s" ' % (k, sessionsfolder)
        elif "sessions=" in arg:
            k, sessions = arg.split("=", 1)
        elif "batchfile=" in arg:
            k, batchfile = arg.split("=", 1)
        elif "filter=" in arg:
            k, batchfilter = arg.split("=", 1)
        elif "sessionids=" in arg:
            k, sessionids = arg.split("=", 1)
        elif "=" in arg:
            k, v = arg.split('=', 1)
            command += '%s="%s" ' % (k, v)
        elif arg.replace("-", "") == "parinfo":
            parinfo = True
        else:
            command += '%s ' % (arg)

    # batchlogs folder
    batchlogsfolder = None
    if sessionsfolder is not None:
        batchlogsfolder = get_batchlogs_folder(sessionsfolder)

    if conimage is None:
        if "QUNEXCONIMAGE" in os.environ:
            conimage = os.environ['QUNEXCONIMAGE']
        else:
            print("ERROR: No Singularity image or Docker container name specified either in the command line or as a QUNEXCONIMAGE environment variable!")
            exit(1)

    # docker or Singularity
    singularity = conimage.endswith(".simg") or conimage.endswith(".sif")

    # just report env status and quit
    if env_status:
        # singularity
        if singularity:
            env_command = "singularity exec %s bash /opt/qunex/env/qunex_container_env_status.sh" % conimage

        # docker
        else:
            env_command = "docker run %s bash -c \"/opt/qunex/env/qunex_container_env_status.sh\"" % conimage

        # run
        subprocess.Popen(env_command, shell=True)
        exit(0)

    if sessions is not None and batchfile is not None:
        print("ERROR: Please specify either sessions or a batchfile!")
        exit(1)

    if command.startswith('?scheduler'):
        print(schedule.__doc__)
        exit()

    # -- check for environment variables
    if envars:
        envars = [e for e in envars.split('|')]
        envars = [e.split('=>') for e in envars if '=>' in e]
    else:
        envars = []

    # -- check for docker options
    if dockeropt is None:
        if "QUNEXDOCKEROPT" in os.environ:
            dockeropt = os.environ['QUNEXDOCKEROPT']
        else:
            dockeropt = "-v \"$(pwd)\":/data"

    homedir = os.path.expanduser("~")
    dockeropt += " -v %s:%s" % (homedir, homedir)

    # deprecation, TODO: remove in 1.0.0
    # if sessions is a batch file set as batchfile
    if sessions is not None and ".txt" in sessions:
        if batchfile is not None:
            print("ERROR: It seems like you passed the batchfile both through the sessions and the batchfile parameters!")
            exit(1)
        else:
            batchfile = sessions
            sessions = None

    # if sessionids was used
    if sessionids is not None:
        if sessions is not None:
            print("ERROR: It seems like you are passing a list of sessions both through the sessions parameter and through the sessionids parameter!")
            exit(1)
        else:
            sessions = sessionids

    # number of sessions
    n_sessions = None

    # get sessionsids
    sessionids = getSessionIDs(batchfile, sessions, batchfilter)
    n_sessions = len(sessionids)

    # array for storing session ids
    sessionids_array = []

<<<<<<< HEAD
    # if scheduler is not None then setup parallelism
    if scheduler is not None:
=======
    # do not run in parallel multi_session/longitudinal commands
    multi_session_command = False
    multi_commands = ["longitudinal_freesurfer", "longitudinalFS", "hcp_temporal_ica", "hcp_make_average_dataset"]
    if any(c in command for c in multi_commands):
        multi_session_command = True

    # are we using SLURM array, not by default
    slurm_array = False

    # init scheduler params
    if scheduler is not None:
        scheduler_params_list = [e.strip() for e in scheduler.split(",")]
        scheduler_name = scheduler_params_list.pop(0)

        # check scheduler
        if scheduler_name not in ['PBS', 'LSF', 'SLURM']:
            raise CommandError("schedule", "Misspecified parameter", "First value in the settings string has to specify one of PBS, LSF, SLURM!", "The settings string submitted was:", scheduler_name)

        # parse scheduler parameters
        scheduler_params = {}
        for s in scheduler_params_list:
            # parameters with values
            if "=" in s:
                sSplit = s.split("=", 1)

                # SLURM job array?
                if scheduler_name == "SLURM" and sSplit[0].strip() == "array":
                    slurm_array = True
            
                scheduler_params[sSplit[0].strip()] = sSplit[1].strip()
            # flags
            else:
                # SLURM job array?
                if scheduler_name == "SLURM" and s.strip() == "array":
                    n_jobs = 1
                    if n_sessions is not None:
                        n_jobs = n_sessions - 1
                    slurm_array = True
                    if parjobs is None:
                        scheduler_params["array"] = "0-%s" % (n_jobs)
                    else:
                        scheduler_params["array"] = "0-%s%%%s" % (n_jobs, parjobs)
                else:
                    scheduler_params[s.strip()] = "QX_FLAG"

        # if job array we have a single job
        if slurm_array:
            parjobs = 1

    # if scheduler is not None or we have a multi_session_command then setup parallelism
    if scheduler is not None and sessions is not None and not multi_session_command:
>>>>>>> a019d3b2
        # if parjobs is None each session is its own job
        if parjobs is None:
            parjobs = 0

<<<<<<< HEAD
            # append to array
            while sessionids:
                parjobs += 1

                sessionids_chunk = [sessionids.pop(0) for e in range(parsessions)]
                sessionids_array.append(','.join(sessionids_chunk))
=======
            # split to chunks
            for i in range(0, n_sessions, parsessions):
                sessionids_array.append(','.join(getsessionids[i:i + parsessions]))

            # calculate the number of parallel jobs
            parjobs = len(sessionids_array)
>>>>>>> a019d3b2

        # else split jobs into chunks
        else:
            # how big are chunks of sessions
            chunks = int(math.ceil(n_sessions / float(parsessions)))

            # if chunks is lower then parjobs tweak parjobs
            if chunks < parjobs:
                parjobs = chunks

            # init queues
            sessionids_arrays = [[] for _ in range(parjobs)]

            # divide sessions among jobs
<<<<<<< HEAD
            job = 0
            start = 0
            for i in range(chunks):
                # get job index
                job = i % parjobs

                if start < n_sessions:
                    # get chunk
                    sessionids_chunk = sessionids[start:start+chunk_size]
                    # add comma if not empty
                    if sessionids_array[job] != "":
                        sessionids_array[job] = sessionids_array[job] + ","
                    # append chunk
                    sessionids_array[job] = sessionids_array[job] + ",".join(sessionids_chunk)
                
                # increase start index
                start = start + chunk_size
=======
            for idx, sessionid in enumerate(getsessionids):
                job_id = idx % parjobs
                sessionids_arrays[job_id].append(sessionid)
            
            for s in sessionids_arrays:
                sessionids_array.append(",".join(s))
>>>>>>> a019d3b2

    else:
        # do not run in parallel
        parjobs = 1

        # add session ids
        if sessionids is not None:
            sessionids_array.append(",".join(sessionids))

    # print out details
    if n_sessions is not None:
        print("\n--> QuNex will run the command over %s sessions. It will utilize:\n" % n_sessions)
    else:
        print("\n--> QuNex will utilize:\n")
    print("    Scheduled jobs: %s " % parjobs)

    if n_sessions is not None:
        print("    Maximum sessions run in parallel for a job: %s." % parsessions)
        print("    Maximum elements run in parallel for a session: %s." % parelements)
        print("    Up to %s processes will be utilized for a job.\n" % (parelements * parsessions))

        if slurm_array:
            print("    Using SLURM job array over sessions: %s" % sessionids_array[0])
        else:
            for i in range(0, parjobs):
                print("    Job #%s will run sessions: %s" % ((i + 1), sessionids_array[i]))

    # schedule
    if parinfo is None:
        for i in range(0, parjobs):
            scheduleCommand = command

            # add batchfile to command?
            if batchfile is not None:
                scheduleCommand += '--batchfile="%s" ' % (batchfile)

            # add sessions to command?
            if i < len(sessionids_array):
                scheduleCommand += '--sessions="%s" ' % (sessionids_array[i])
            else:
                scheduleCommand += '--sessions="%s" ' % (sessionids)

            # setup script
            timestamp = datetime.now().strftime("%Y-%m-%d_%H.%M.%S.%f")
            # prepare the schedule file
            if batchlogsfolder is not None:
                scriptPath = os.path.join(batchlogsfolder, f'qunex_container_command_{timestamp}.scheduler')
            else:
                scriptPath = os.path.join(homedir, f'qunex_container_command_{timestamp}.scheduler')

            f = open(scriptPath, "w")

            for k, v in envars:
                print("export con_%s=\"%s\"" % (k, v), file=f)
            print("source /opt/qunex/env/qunex_environment.sh", file=f)

            if bash_post:
                print(bash_post, file=f)

            if script:
                if singularity:
                    print("bash " + script, file=f)
                else:
                    with open(script, 'r') as sfile:
                        for line in sfile:
                            print(line, file=f)
            elif 'runTurnkey' in scheduleCommand:
                scheduleCommand = scheduleCommand.replace('runTurnkey', '')
                print("bash /opt/qunex/bash/qx_utilities/run_turnkey.sh" + scheduleCommand, file=f)
                
            else:
                print("bash /opt/qunex/bin/qunex.sh " + scheduleCommand, file=f)

            containerCommand = ""
            if bash_pre:
                containerCommand += bash_pre + ";"
            
            f.close()
            
            if singularity:
                f.close()

                containerCommand += "singularity exec "

                # no clean env
                if nocleanenv is None:
                    containerCommand += "--cleanenv "
                    if slurm_array:
                        # the params we need are SLURM_ARRAY_TASK_ID and SLURM_ARRAY_TASK_MAX
                        # we do not need SLURM_JOB_ID, SLURM_ARRAY_JOB_ID, SLURM_ARRAY_TASK_COUNT, SLURM_ARRAY_TASK_MAX for now
                        slurm_array_params = ['SLURM_ARRAY_TASK_ID', 'SLURM_ARRAY_TASK_MAX']
                        # pass variables into the Singularity container
                        containerCommand += '--env '
                        containerCommand += ','.join(['%s=${%s}' % (p, p) for p in slurm_array_params])
                        # replace trailing comma with space
                        containerCommand += ' '

                # nv
                if nv:
                    containerCommand += " --nv "

                # bind
                if bind:
                    containerCommand += "-B %s " % bind

                containerCommand +=  "%s bash %s" % (conimage, scriptPath)
            else:
                containerCommand = "docker run %s %s bash %s/%s" % (dockeropt, conimage, homedir, scriptName)

            if scheduler:
                schedule(command=containerCommand, scheduler_name=scheduler_name, scheduler_params=scheduler_params.copy(), output=output, parsessions=parsessions, parelements=parelements, batchlogsfolder=batchlogsfolder, slurm_array=slurm_array)
            else:
                subprocess.Popen(containerCommand, shell=True)

if __name__ == "__main__":
    main()<|MERGE_RESOLUTION|>--- conflicted
+++ resolved
@@ -60,30 +60,6 @@
     INPUTS
     ======
 
-<<<<<<< HEAD
-    Required parameter
-    ------------------
-
-    --scheduler  A string specifying the scheduler to be used and the additional
-                 settings for it.
-
-    `scheduler` string should be a comma separated list of parameters. The first
-    parameter has to be the scheduler name (PBS, LSF, SLURM), the rest of the
-    parameters are key-value pairs that are to be passed as settings to the
-    scheduler. Additional parameters common to all the schedulers can be
-    specified:
-
-    - jobname  ... the name of the job to run
-    - comname  ... the name of the command the job runs
-    - jobnum   ... the number of the job being run
-
-    Example settings strings:
-
-    "SLURM,jobname=bet1,time=03-24:00:00,cpus-per-task=2,mem-per-cpu=2500,partition=pi_anticevic"
-    "LSF,jobname=DWIproc,jobnum=1,cores=20,mem=250000,walltime=650:00,queue=anticevic"
-
-=======
->>>>>>> a019d3b2
     Optional parameter
     ------------------
 
@@ -280,13 +256,8 @@
             elif k == 'nodes':
                 sCommand += "#PBS -l nodes=%s\n" % v
 
-<<<<<<< HEAD
-        # set default ppn
-        if ("nodes" not in setDict.keys()):
-=======
         # set default nodes
         if ("nodes" not in scheduler_params.keys()):
->>>>>>> a019d3b2
             sCommand += "#PBS -l nodes=1:ppn=%s\n" % (parsessions * parelements)
 
         # job name
@@ -316,11 +287,7 @@
                 jobname = v
 
         # set default cores
-<<<<<<< HEAD
-        if ("cores" not in setDict.keys()):
-=======
         if ("cores" not in scheduler_params.keys()):
->>>>>>> a019d3b2
             sCommand += "#BSUB -n %s\n" % (parsessions * parelements)
 
         # jobname
@@ -337,13 +304,7 @@
             sCommand += "#BSUB -e %s\n" % (outputs['stderr'])
         com = 'bsub'
 
-<<<<<<< HEAD
-    elif scheduler == "SLURM":
-        # TODO make array as default option
-        slrum_array = False
-=======
     elif scheduler_name == "SLURM":
->>>>>>> a019d3b2
         sCommand += "#!/bin/sh\n"
         for key, value in scheduler_params.items():
             if key in ('J', 'job-name') and jobname == 'schedule':
@@ -355,11 +316,7 @@
                 sCommand += "#SBATCH --%s=%s\n" % (key.replace('--', ''), value)
 
         # set default cpus-per-task
-<<<<<<< HEAD
-        if ("cpus-per-task" not in setDict.keys() and "c" not in setDict.keys()):
-=======
         if ("cpus-per-task" not in scheduler_params.keys() and "c" not in scheduler_params.keys()):
->>>>>>> a019d3b2
             sCommand += "#SBATCH --cpus-per-task=%s\n" % (parsessions * parelements)
 
         # jobname
@@ -523,10 +480,6 @@
     - a path to a *.list file (identified by .list extension).
     '''
 
-<<<<<<< HEAD
-    # set
-    sessionids = []
-=======
     listString = listString.strip().replace(" ", "")
 
     if re.match(".*\.list$", listString):
@@ -537,7 +490,6 @@
 
     elif re.match(".*\.txt$", listString) or '/' in listString:
         raise ValueError("ERROR: The specified file is not found! [%s]!" % listString)
->>>>>>> a019d3b2
 
     # session have a higher priority
     if sessions is not None:
@@ -950,10 +902,6 @@
     # array for storing session ids
     sessionids_array = []
 
-<<<<<<< HEAD
-    # if scheduler is not None then setup parallelism
-    if scheduler is not None:
-=======
     # do not run in parallel multi_session/longitudinal commands
     multi_session_command = False
     multi_commands = ["longitudinal_freesurfer", "longitudinalFS", "hcp_temporal_ica", "hcp_make_average_dataset"]
@@ -1005,26 +953,16 @@
 
     # if scheduler is not None or we have a multi_session_command then setup parallelism
     if scheduler is not None and sessions is not None and not multi_session_command:
->>>>>>> a019d3b2
         # if parjobs is None each session is its own job
         if parjobs is None:
             parjobs = 0
 
-<<<<<<< HEAD
-            # append to array
-            while sessionids:
-                parjobs += 1
-
-                sessionids_chunk = [sessionids.pop(0) for e in range(parsessions)]
-                sessionids_array.append(','.join(sessionids_chunk))
-=======
             # split to chunks
             for i in range(0, n_sessions, parsessions):
                 sessionids_array.append(','.join(getsessionids[i:i + parsessions]))
 
             # calculate the number of parallel jobs
             parjobs = len(sessionids_array)
->>>>>>> a019d3b2
 
         # else split jobs into chunks
         else:
@@ -1039,32 +977,12 @@
             sessionids_arrays = [[] for _ in range(parjobs)]
 
             # divide sessions among jobs
-<<<<<<< HEAD
-            job = 0
-            start = 0
-            for i in range(chunks):
-                # get job index
-                job = i % parjobs
-
-                if start < n_sessions:
-                    # get chunk
-                    sessionids_chunk = sessionids[start:start+chunk_size]
-                    # add comma if not empty
-                    if sessionids_array[job] != "":
-                        sessionids_array[job] = sessionids_array[job] + ","
-                    # append chunk
-                    sessionids_array[job] = sessionids_array[job] + ",".join(sessionids_chunk)
-                
-                # increase start index
-                start = start + chunk_size
-=======
             for idx, sessionid in enumerate(getsessionids):
                 job_id = idx % parjobs
                 sessionids_arrays[job_id].append(sessionid)
             
             for s in sessionids_arrays:
                 sessionids_array.append(",".join(s))
->>>>>>> a019d3b2
 
     else:
         # do not run in parallel
