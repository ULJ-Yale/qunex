#!/usr/bin/env python
# encoding: utf-8
#
# SPDX-FileCopyrightText: 2021 QuNex development team <https://qunex.yale.edu/>
#
# SPDX-License-Identifier: GPL-3.0-or-later

from __future__ import print_function, division
import subprocess
import os
import tempfile
import sys
import re
import math

from datetime import datetime


class CommandError(Exception):
    """There was an error in calling the command."""
    
    def __init__(self, function=None, error=None, *hints):
        if function is None:
            function = "unknown function"
        if error is None:
            error = "unspecified"
        msg = "Error '%s' occured in %s" % (error, function)
        super(CommandError, self).__init__(msg)
        self.function = function
        self.error    = error
        self.hints    = hints
        self.report   = (error,) + hints


class CommandFailed(Exception):
    """A command has failed to carry out fully."""

    def __init__(self, function=None, error=None, *hints):
        if function is None:
            function = "unknown function"
        if error is None:
            error = "unspecified"
        msg = "Error '%s' occured in %s" % (error, function)
        super(CommandFailed, self).__init__(msg)
        self.function = function
        self.error    = error
        self.hints    = hints
        self.report   = (error,) + hints


def schedule(command=None, script=None, settings=None, replace=None, workdir=None, environment=None, output=None, parsessions=1, parelements=1, batchlogsfolder=None):
    '''
    qunex_command scheduler 

    USE
    ===

    Schedules the provided command to be run by the specified scheduler (PBS, 
    LSF, SLURM are currently supported).

    INPUTS
    ======

    Required parameter
    ------------------

    --scheduler  A string specifying the scheduler to be used and the additional
                 settings for it.

    `scheduler` string should be a comma separated list of parameters. The first
    parameter has to be the scheduler name (PBS, LSF, SLURM), the rest of the
    parameters are key-value pairs that are to be passed as settings to the
    scheduler. Additional parameters common to all the schedulers can be
    specified:

    - jobname  ... the name of the job to run
    - comname  ... the name of the command the job runs
    - jobnum   ... the number of the job being run

    Example settings strings:

    "SLURM,jobname=bet1,time=03-24:00:00,ntasks=10,cpus-per-task=2,mem-per-cpu=2500,partition=pi_anticevic"
    "LSF,jobname=DWIproc,jobnum=1,cores=20,mem=250000,walltime=650:00,queue=anticevic"

    Optional parameter
    ------------------

    --output        A string specifying whether to return or redirect the
                    standard output and error. See "REDIRECTING OUTPUT" for
                    details

    If the optional parameter is not specified, it will not be used.


    REDIRECTING OUTPUT
    ==================

    If no output is specified, the job's standard output and error (stdout,
    stderr) are left as is and processed by the scheduler, and the result of
    submitting the job is printed to standard output. Output string can specify
    four different directives provided by "<key>:<value>" strings separated by
    pipe:

    stdout 
        specifies a path to a log file that should store standard output of the 
        submitted job
    stderr 
        specified a path to a log file that should store error output of the 
        submitted job
    both   
        specifies a path to a log file that should store joint standard and 
        error outputs of the submitted job

    Examples:

    . "stdout:processing.log"
    . "stdout:processing.output.log|stderr:processing.error.log"

    Do not specify error and standard outputs both using --output parameter and
    scheduler specific options within settings string.

    SCHEDULER SPECIFICS
    ===================

    Each of the supported scheduler systems has a somewhat different way of
    specifying job parameters. Please see documentation for each of the
    supported schedulers to provide the correct settings. Below are the
    information for each of the schedulers on how to specify --settings.

    PBS settings
    ------------

    PBS uses various flags to specify parameters. Be careful that the settings
    string includes only comma separated 'key=value' pairs. Scheduler will then
    do its best to use the right flags. Specifically:

    Keys: mem, walltime, software, file, procs, pmem, feature, host,
    naccesspolicy, epilogue, prologue will be submitted using::

        "#PBS -l <key>=<value>"

    Keys: j, m, o, S, a, A, M, q, t, e, N, l will be submitted using::
    
        "#PBS -<key> <value>"

    Key: depend will be submitted using::

        "#PBS -W depend=<value>"

    Key: umask will be submitted using::

        "#PBS -W umask=<value>"

    Key: nodes is a special case. It will be submitted as::

        "#PBS -l <value>"

    LSF settings
    ------------

    For LSF the following key/value parameters are parsed as:

    - queue    ... "#BSUB -q <queue>"
    - mem      ... "#BSUB -R 'span[hosts=1] rusage[mem=<mem>]"
    - walltime ... "#BSUB -W <walltime>"
    - cores    ... "#BSUB -n <cores>"

    Keys: g, G, i, L, cwd, outdir, p, s, S, sla, sp, T, U, u, v, e, eo, o, oo, 
    jobName will be submitted using::

        "#BSUB -<key> <value>"

    SLURM settings
    --------------

    For SLURM any provided key/value pair will be passed in the form:
    "#SBATCH --<key>=<value>"

    Some of the possible parameters to set are:

    - partition        ... The partition (queue) to use
    - nodes            ... Total number of nodes to run on
    - ntasks           ... Number of tasks
    - cpus-per-task    ... Number of cores per task
    - time             ... Maximum wall time DD-HH:MM:SS
    - constraint       ... Specific node architecture
    - mem-per-cpu      ... Memory requested per CPU in MB
    - mail-user        ... Email address to send notifications to
    - mail-type        ... On what events to send emails

    '''

    # --- check inputs
    if command is None and script is None:
        raise CommandError("schedule", "Missing parameter", "Either command or script need to be specified to run scheduler!")

    if command is not None and script is not None:
        raise CommandError("schedule", "Parameter conflict", "Only command or script need to be provided to run scheduler!")

    if settings is None:
        raise CommandError("schedule", "Missing parameter", "Settings need to be provided to run scheduler!")

    # --- parse settings
    try:
        setList   = [e.strip() for e in settings.split(",")]
        scheduler = setList.pop(0)
        setDict = {}

        # split settings
        for s in setList:
            # parameters with values
            if "=" in s:
                sSplit = s.split("=", 1)
                setDict[sSplit[0].strip()] = sSplit[1].strip()
            # flags
            else:
                setDict[s.strip()] = "QX_FLAG"

        jobname   = setDict.pop('jobname', "schedule")
        comname   = setDict.pop('comname', "")
        jobnum    = setDict.pop('jobnum', "")
    except:
        raise CommandError("schedule", "Misspecified parameter", "Could not parse the settings string:", settings)

    if scheduler not in ['PBS', 'LSF', 'SLURM']:
        raise CommandError("schedule", "Misspecified parameter", "First value in the settings string has to specify one of PBS, LSF, SLURM!", "The settings string submitted was:", settings)

    # --- compile command to pass
    if command is None:
        if not os.path.exists(script):
            raise CommandFailed("schedule", "File not found", "The specified script does not exist! [%s]" % (script))
        command = open(script, "r")

    if workdir is not None:
        if not os.path.exists(workdir):
            raise CommandFailed("schedule", "Folder does not exist", "The specified working directory does not exist! [%s]" % (workdir))
        command = "cd %s\n" % (workdir) + command

    if environment is not None:
        if not os.path.exists(environment):
            raise CommandFailed("schedule", "File not found", "The specified environment script does not exist! [%s]" % (environment))
        command = open(environment, "r") + "\n" + command

    # --- do search replace
    if replace is not None:
        replace = [e.strip().split(":") for e in replace.split("|")]

        for key, value in replace:
            command.replace("{{%s}}" % (key), value)

    # --- parse output
    outputs = {'stdout': None, 'stderr': None, 'both': None, 'return': None}

    if output is not None:
        for k, v in [[f.strip() for f in e.split(":")] for e in output.split("|")]:
            if not os.path.exists(os.path.dirname(v)) and k != 'return':
                raise CommandFailed("schedule", "Folder does not exist", "The specified folder for the '%s' log file does not exist! [%s]" % (k, os.path.dirname(v)), "Please check your paths!")
            outputs[k] = v
    else:
        # log name
        timestamp = datetime.now().strftime("%Y-%m-%d_%H.%M.%S.%f")
        logname = "/qunex_container_" + timestamp + ".txt"

        # put in batchfolder
        if batchlogsfolder is not None:
            outputs['stdout'] = batchlogsfolder + logname
        else:
            homedir = os.path.expanduser("~")
            outputs['stdout'] = homedir + logname

    if outputs['both'] is not None:
        outputs['stderr'] = outputs['both']
        outputs['stdout'] = outputs['both']

    # --- build scheduler commands
    sCommand = ""

    if scheduler == "PBS":
        for k, v in setDict.items():
            if k in ('mem', 'walltime', 'software', 'file', 'procs', 'pmem', 'feature', 'host', 'naccesspolicy', 'epilogue', 'prologue'):
                sCommand += "#PBS -l %s=%s\n" % (k, v)
            elif k in ('j', 'm', 'o', 'S', 'a', 'A', 'M', 'q', 't', 'e', 'l'):
                sCommand += "#PBS -%s %s\n" % (k, v)
            elif k == 'depend':
                sCommand += "#PBS -W depend=%s\n" % (v)
            elif k == 'umask':
                sCommand += "#PBS -W umask=%s\n" % (v)
            elif k == 'N' and jobname == 'schedule':
                jobname = v
            elif k == 'nodes':
                sCommand += "#PBS -l nodes=%s\n" % v

        # set default nodes
        if ("nodes" not in setDict.keys()):
            sCommand += "#PBS -l nodes=%s:ppn=%s\n" % (parsessions + 1, parelements)

        # job name
        if (comname != ""):
            jobname = "%s-%s" % (jobname, comname)
        if (jobnum != ""):
            jobname = "%s(%s)" % (jobname, jobnum)
        sCommand += "#PBS -N %s\n" % jobname

        if outputs['stdout'] is not None:
            sCommand += "#PBS -o %s\n" % (outputs['stdout'])
        if outputs['stderr'] is not None:
            sCommand += "#PBS -e %s\n" % (outputs['stderr'])
        if outputs['both']:
            sCommand += "#PBS -j oe\n"
        com = 'qsub'

    elif scheduler == "LSF":
        sCommand += "#BSUB -o %s-%s_#%s_%%J\n" % (jobname, comname, jobnum)
        for k, v in [('queue', '#BSUB -q %s\n'), ('mem', "#BSUB -R 'span[hosts=1] rusage[mem=%s]'\n"), ('walltime', '#BSUB -W %s\n'), ('cores', '#BSUB -n %s\n')]:
            if k in setDict:
                sCommand += v % (setDict[k])
        for k, v in setDict.items():
            if k in ('g', 'G', 'i', 'L', 'cwd', 'outdir', 'p', 's', 'S', 'sla', 'sp', 'T', 'U', 'u', 'v', 'e', 'eo', 'o', 'oo'):
                sCommand += "#BSUB -%s %s\n" % (k, v)
            elif k == 'jobName' and jobname == 'schedule':
                jobname = v

        # set default cores
        if ("cores" not in setDict.keys()):
            sCommand += "#BSUB -n %s\n" % ((parsessions + 1) * parelements)

        # jobname
        if (comname != ""):
            jobname = "%s-%s" % (jobname, comname)
        sCommand += "#BSUB -P %s\n" % jobname
        if (jobnum != ""):
            jobname = "%s(%s)" % (jobname, jobnum)
        sCommand += "#BSUB -J %s\n" % jobname

        if outputs['stdout'] is not None:
            sCommand += "#BSUB -o %s\n" % (outputs['stdout'])
        if outputs['stderr'] is not None:
            sCommand += "#BSUB -e %s\n" % (outputs['stderr'])
        com = 'bsub'

    elif scheduler == "SLURM":
        sCommand += "#!/bin/sh\n"
        for key, value in setDict.items():
            if key in ('J', 'job-name') and jobname == 'schedule':
                jobname = v
            elif value == "QX_FLAG":
                sCommand += "#SBATCH --%s\n" % (key.replace('--', ''))
            else:
                sCommand += "#SBATCH --%s=%s\n" % (key.replace('--', ''), value)

        # set default ntasks and cpus-per-task
        if ("ntasks" not in setDict.keys() and "n" not in setDict.keys()):
            sCommand += "#SBATCH --ntasks=%s\n" % (parsessions + 1)
        if ("cpus-per-task" not in setDict.keys() and "c" not in setDict.keys()):
            sCommand += "#SBATCH --cpus-per-task=%s\n" % (parelements)

        # jobname
        if (comname != ""):
            jobname = "%s-%s" % (jobname, comname)
        if (jobnum != ""):
            jobname = "%s(%s)" % (jobname, jobnum)
        sCommand += "#SBATCH --job-name=%s\n" % jobname

        if outputs['stdout'] is not None:
            sCommand += "#SBATCH --output %s\n" % (outputs['stdout'])
        if outputs['stderr'] is not None:
            sCommand += "#SBATCH --error %s\n" % (outputs['stderr'])
        com = 'sbatch'

    # --- run scheduler
    print("\nSubmitting:\n------------------------------")
    print(sCommand)
    print(command + "\n")

    if outputs['return'] is None:
        serr = None
        sout = None
    elif outputs['return'] == 'both':
        serr = subprocess.STDOUT
        sout = subprocess.PIPE
    elif outputs['return'] == 'stderr':
        serr = subprocess.PIPE
        sout = None
    elif outputs['return'] == 'stdout':
        serr = None
        sout = subprocess.PIPE

    run = subprocess.Popen(com, shell=True, stdin=subprocess.PIPE, stdout=sout, stderr=serr, close_fds=True)
    run.stdin.write((sCommand + command).encode('utf-8'))
    run.stdin.close()

    # ---- returning results
    if outputs['return'] in ['both', 'stdout']:
        result = run.stdout.read()
        return result
    elif outputs['return'] in ['stderr']:
        result = run.stderr.read()
        return result


def getSessionIDsFromBatchFile(filename):
    '''
    getSessionIDsFromBatchFile(filename)

    An internal function for reading batch.txt files. It reads the file and
    returns a list of sessions with the information on images and the additional
    parameters specified in the header.

    '''

    if not os.path.exists(filename):
        print("\n\n=====================================================\nERROR: Batch file does not exist [%s]", file=filename)
        raise ValueError("ERROR: Batch file not found: %s" % (filename))

    s = open(filename, "r").read()
    s = s.replace("\r", "\n")
    s = s.replace("\n\n", "\n")
    s = re.sub("^#.*?\n", "", s)

    s = s.split("\n---")
    s = [e for e in s if len(e) > 10]

    sessionids = []

    for sub in s:
        sub = sub.split('\n')
        sub = [e.strip() for e in sub]
        sub = [e.split("#")[0].strip() for e in sub]
        sub = [e for e in sub if len(e) > 0]

        for line in sub:
            line = [e.strip() for e in line.split(":")]

            # id line
            if len(line) == 2 and line[0] == "id":
                sessionids.append(line[1])
                break

    return sessionids


def getSessionIDsFromList(filename):
    '''
    getSessionIDsFromList(filename)

    An internal function for reading list files. It reads the file and
    returns a list of session ids.

    '''

    if not os.path.exists(filename):
        print("\n\n=====================================================\nERROR: List file does not exist [%s]", file=filename)
        raise ValueError("ERROR: List file not found: %s" % (filename))

    sessionids  = []

    with open(filename) as f:
        for line in f:
            if line.strip()[:1] == "#":
                continue

            line = [e.strip() for e in line.split(":")]

            if len(line) == 2 and line[0] == "subject id":
                sessionids.append(line[1])

    return sessionids


def getSessionIDs(listString, sessionsfolder=None):
    '''
    getSessionIDs(listString)

    An internal function for getting a list of subject ids.

    The provided listString can be:

    - a comma, space or pipe separated list of subject id codes,
    - a path to a batch file (identified by .txt extension),
    - a path to a *.list file (identified by .list extension).

    '''

    listString = listString.strip().replace(" ", "")

    if re.match(".*\.list$", listString):
        sessionids = getSessionIDsFromList(listString)

    elif os.path.isfile(listString):
        sessionids = getSessionIDsFromBatchFile(listString)

    elif re.match(".*\.txt$", listString) or '/' in listString:
        raise ValueError("ERROR: The specified file is not found! [%s]!" % listString)

    else:
        sessionids = [e.strip() for e in re.split(' +|,|\|', listString)]

    return sessionids


def get_batchlogs_folder(sessionsfolder):
    """
    ``deduceFolders(args)``

    Tries to deduce the location of study specific folders based on the provided
    arguments. For internal use only.
    """

    # extract folder
    f = os.path.abspath(sessionsfolder)

    # basefolder
    basefolder = None

    # try to find the root
    while os.path.dirname(f) and os.path.dirname(f) != '/':
        f = os.path.dirname(f)
        if os.path.exists(os.path.join(f, '.qunexstudy')):
            basefolder = f
            break
        elif os.path.exists(os.path.join(f, '.mnapstudy')):
            basefolder = f
            break
    
    # log folder
    batchlogsfolder = None

    if basefolder is not None:
        batchlogsfolder = os.path.join(basefolder, 'processing', 'logs', 'batchlogs')

    return batchlogsfolder


def main(args=None):
    """
    qunex_container is a self-standing command that can run QuNex commands 
    against a Singularity or a Docker QuNex container. To run an QuNex command 
    against a container the basic call is::

        qunex_container <qunex command> [parameters] \
        --container="<a path to the Singularity image or a Docker container name>" [additional options]
    
    `qunex command` is any command supported by QuNex. `parameters` are any
    parameters that should be passed to the qunex command. This part is the same
    as running::

        qunex <qunex command> [parameters]

    from within a container or on a self-standing QuNex installation. For list 
    of commands and their parameters consult QuNex online or in-line 
    documentation.

    Additionally qunex_container accepts the following parameters:

    INPUTS
    ======

    --container     specifies either the path to the Singularity container image 
                    or the full specification of the Docker container to be used
                    (e.g. qunex/qunex_suite:0_45_07). This parameter can be 
                    omitted if the value is specified in the `QUNEXCONIMAGE` 
                    environmental variable.
    --bash_pre      If any additional commands have to be run in bash before the
                    execution of qunex_container command itself. Use a semicolon
                    separated list to chain multiple commands. ['']
    --bash_post     Used if any additional commands have to be run inside the
                    QuNex container before executing the desired QuNex command.
                    Use a semicolon separated list to chain multiple commands. 
                    ['']
    --bind          Used for binding external folder for execution via a 
                    singularity container, this is analog to the singularity's 
                    -B flag. ['']
    --nocleanenv    By default QuNex will use the --cleanevn flag of Singularity
                    so your local environment setup will not be propagated into
                    the container. If you want to disable this functionality use
                    this flag. The flag is not set by default.
    --nv            Required when using CUDA (GPU) inside singularity. If
                    provided then singularity exec --nv option will be used.
    --script        If a script is to be run against the Singularity container
                    rather than a single command, the path to the script to be
                    run is specified here. ['']
    --envars        If environment variables other than the default set by the
                    container are to be used, they can be specified in a pipe
                    separated string formatted as:
                    "<variable>=><value>|<variable>=><value>"
                    Note that only the variables recognized by the QuNex suite
                    will be appropriately parsed and used in the container.
    --dockeropt     A string that lists the additional options to be used when
                    running the Docker container. If the parameter is ommited, 
                    the content of `QUNEXDOCKEROPT` environment variable will
                    be used. If neither is specified, the container will mount
                    the current as `data` by specifying the following options::

                        '-v "$(pwd)":/data'
                    
                    The parameters are to be specified in a string exactly as 
                    they would be on a command line, e.g. to run in detached
                    mode and mount a specific folder use::

                        "-d -v /host/directory:/container/directory"

    --scheduler     A string that specifies the details to use to submit the 
                    container job to a scheduling system. 
    --output        A string specifying where to redirect the standard output 
                    and error when using the scheduler. See "Redirecting 
                    output" for details!
    --parjobs       Specify the maximum amount of jobs that will be created
                    and run in parallel. By default this equals the number
                    of sessions your provided.
    --parsessions   Specify the amount of sessions that will be run in parallel
                    inside each created job. [1]
    --parelements   Specify the amount of elements that will be run in parallel
                    inside each session (for example BOLDs in hcp_fmri_volume).
                    [1]
    --parinfo       If this flag is set then qunex_container will not execute
                    the command, it will only printout the parallelism
                    information, e.g. how many jobs will be spawned, how many
                    sessions will be run in parallel, etc.

    RESULTS
    =======

    `qunex_container` will compile a temporary file with the relevant commands to 
    submit to the container. The file will be created in the users home folder
    and will be deleted as the last action completed by the container. In case 
    of a Docker container, to give access to the compiled script, the user's 
    home folder will be mounted as `/root` in the container, which is the home
    folder within the container.

    If a script parameter is specified, in case of a Singularity container, the 
    script will be executed using the `bash <script>` command. In case of a 
    Docker container, the content of the script will be appended to the 
    temporary script generated by the `qunex_container`. Do note that in the 
    case of the Singularity container the script can reference paths on the 
    host computer, whereas in the case of the Docker container, the script
    has to reference the paths and mounts as they are visible within the
    Docker container. 


    Scheduling jobs
    ---------------

    Container commands can be submitted to a scheduling system by specifying 
    the `--scheduler` parameter with a settings string. The settings string 
    should be a comma separated list of parameters. The first parameter has to 
    be the scheduler name (PBS, LSF, SLURM), the rest of the parameters are 
    key-value pairs that are to be passed as settings to the scheduler. 
    Additional parameters common to all the schedulers can be specified:

    - jobname ... the name of the job to run
    - comname ... the name of the command the job runs
    - jobnum  ... the number of the job being run

    Example settings strings::

        "SLURM,jobname=hcp_freesurfer,time=03-24:00:00,ntasks=10,cpus-per-task=2,mem-per-cpu=2500,partition=pi_anticevic"
        "LSF,jobname=DWIproc,jobnum=1,cores=20,mem=250000,walltime=650:00,queue=pi_anticevic"


    Scheduling multiple jobs in parallel
    ------------------------------------
    
    If the parameters provided include --parjobs, --parsessions, --scheduler
    and --sessions, then qunex_container will spread the execution of the
    command by scheduling multiple jobs to run on separate nodes. Specifically,
    if --parjobs is not provided then QuNex will schedule a job for each of the
    sessions. If --parjobs is provided then QuNex will schedule at most the
    requested amount of jobs, inside each job QuNex will run at most
    --parsessions in parallel.  E.g. if 10 sessions are specified, parjobs
    is set to 3 and parsessions is set to 4, QuNex will schedule 3 jobs. The first
    job will run 4 sessions in parallel and the other 2 jobs will run 3 sessions
    in parallel.


    Passing --sessions parameter values cleanly
    -------------------------------------------

    In the case that --sessions parameter needs to be passed to a command, but
    not used to split up processing into multiple container calls (e.g. in 
    import_dicom or import_bids commands), specify the sessions to pass to the
    call using the --csessions parameter. The value of that parameter will be
    passed on as --sessions parameter to the command.


    Redirecting output
    ------------------

    By default, QuNex will try to put scheduler logs into the
    <study>/processing/logs/batchlogs folder. If not possible QuNex will put them
    in your home folder. You can also put them in a custom location by specifying
    the `output` parameter. The parameter supports three different directives
    provided by "<key>:<value>" pairs in a pipe separated string:

    stdout
        specifies a path to a log file that should store standard output of the 
        submitted job
    stderr
        specified a path to a log file that should store error output of the 
        submitted job
    both
        specifies a path to a log file that should store joint standard and 
        error outputs of the submitted job

    Examples:

    - "stdout:processing.log"
    - "stdout:processing.output.log|stderr:processing.error.log"
    - "both:processing.log"

    Do not specify error and standard outputs both using --output parameter and
    scheduler specific options within settings string. It is best to provide 
    full absolute paths to the desired log.

    
    EXAMPLE USE
    ===========

    ::

        qunex_container hcp_freesurfer \\
        --sessionsfolder=/data/study/sessions \\
        --sessions=/data/study/processing/batch.txt \\
        --parsessions=4 \\
        --container=/singularity/qunex_suite-0_38_10.simg \\
        --scheduler="SLURM,time=2-00:00:00,ntasks=1,cpus-per-task=2,mem-per-cpu=15000,partition=pi_anticevic"

    """

    if args is None:
        args = sys.argv[1:]

    if not args:
        print(main.__doc__)
        exit()

    env_status          = False
    scheduler           = None
    conimage            = None
    command             = ""
    bash_pre            = None
    bash_post           = None
    bind                = None
    nocleanenv          = None
    nv                  = None
    script              = None
    parjobs             = None
    parsessions         = 1
    parelements         = 1
    sessions            = None
    sessionsfolder      = None
    sessionids          = None
    envars              = None
    dockeropt           = None
    output              = None
    csessions           = None
    parinfo             = None

    for arg in args:
        if "env_status" in arg or "envstatus" in arg:
            env_status = True
        if "scheduler=" in arg:
            k, scheduler = arg.split("=", 1)
        elif "container=" in arg:
            k, conimage = arg.split("=", 1)
        elif "envars=" in arg:
            k, envars = arg.split("=", 1)
        elif "dockeropt=" in arg:
            k, dockeropt = arg.split("=", 1)
        elif "output=" in arg:
            k, output = arg.split("=", 1)
        elif "bash_pre=" in arg:
            k, bash_pre = arg.split("=", 1)
        elif "bash_post=" in arg:
            k, bash_post = arg.split("=", 1)
        elif "bind=" in arg:
            k, bind = arg.split("=", 1)
        elif arg == "--nocleanenv":
            nocleanenv = True
        elif arg == "--nv":
            nv = True
        elif "script=" in arg:
            k, script = arg.split("=", 1)
        elif "parjobs=" in arg:
            k, parjobs = arg.split("=", 1)
            parjobs = int(parjobs)
        elif "parsessions=" in arg:
            k, parsessions = arg.split("=", 1)
            command += '%s="%s" ' % (k, parsessions)
            parsessions = int(parsessions)
        elif "parelements=" in arg:
            k, parelements = arg.split("=", 1)
            command += '%s="%s" ' % (k, parelements)
            parelements = int(parelements)
        elif "sessionsfolder=" in arg:
            k, sessionsfolder = arg.split("=", 1)
            command += '%s="%s" ' % (k, sessionsfolder)
        elif "sessions=" in arg:
            k, sessions = arg.split("=", 1)
        elif "csessions=" in arg:
            k, csessions = arg.split("=", 1)
            command += '--sessions="%s" ' % (csessions)
        elif "sessionids=" in arg:
            k, sessionids = arg.split("=", 1)
        elif "=" in arg:
            k, v = arg.split('=', 1)
            command += '%s="%s" ' % (k, v)
        elif arg.replace("-", "") == "parinfo":
            parinfo = True
        else:
            command += '%s ' % (arg)

    # batchlogs folder
    batchlogsfolder = None
    if sessionsfolder is not None:
        batchlogsfolder = get_batchlogs_folder(sessionsfolder)

    if conimage is None:
        if "QUNEXCONIMAGE" in os.environ:
            conimage = os.environ['QUNEXCONIMAGE']
        else:
            print("ERROR: No Singularity image or Docker container name specified either in the command line or as a QUNEXCONIMAGE environment variable!")
            exit(1)

    # docker or Singularity
    singularity = conimage.endswith(".simg") or conimage.endswith(".sif")

    # just report env status and quit
    if env_status:
        # singularity
        if singularity:
            env_command = "singularity exec %s bash /opt/qunex/env/qunex_container_env_status.sh" % conimage

        # docker
        else:
            env_command = "docker run %s bash -c \"/opt/qunex/env/qunex_container_env_status.sh\"" % conimage

        # run
        subprocess.Popen(env_command, shell=True)
        exit(0)

    if csessions is not None and sessions is not None:
        print("ERROR: Please specify either sessions or csessions, but not both!")
        exit(1)

    if command.startswith('?scheduler'):
        print(schedule.__doc__)
        exit()

    # -- check for environment variables
    if envars:
        envars = [e for e in envars.split('|')]
        envars = [e.split('=>') for e in envars if '=>' in e]
    else:
        envars = []

    # -- check for docker options
    if dockeropt is None:
        if "QUNEXDOCKEROPT" in os.environ:
            dockeropt = os.environ['QUNEXDOCKEROPT']
        else:
            dockeropt = "-v \"$(pwd)\":/data"

    homedir = os.path.expanduser("~")
    dockeropt += " -v %s:%s" % (homedir, homedir)

    # number of sessions
    n_sessions = None

    # get sessionsids init
    getsessionids = None

    # split sessions via sessionids or split existing sessionids
    if sessions is not None:
        if sessionids is None:
            getsessionids = getSessionIDs(sessions, sessionsfolder=sessionsfolder)
        else:
            temp_sessionids = getSessionIDs(sessions, sessionsfolder=sessionsfolder)
            sessionidsSplit = re.split(' +|,|\|', sessionids)
            getsessionids = [e for e in temp_sessionids if e in sessionidsSplit]

        n_sessions = len(getsessionids)

    # array for storing session ids
    sessionids_array = []

    # do not run in parallel multi_session/longitudinal commands
    multi_session_command = False
    multi_commands = ["longitudinal_freesurfer", "longitudinalFS", "hcp_temporal_ica", "hcp_make_average_dataset"]
    if any(c in command for c in multi_commands):
        multi_session_command = True

    # if scheduler is not None or we have a multi_session_command then setup parallelism
    if scheduler is not None and sessions is not None and not multi_session_command:
        # if parjobs is None each session is its own job
        if parjobs is None:
            parjobs = 0

            # split to chunks
<<<<<<< HEAD
=======
            sessionids_array = []
>>>>>>> a5423a69
            for i in range(0, len(getsessionids), parsessions):
                sessionids_array.append(','.join(getsessionids[i:i + parsessions]))

            # number of parallel jobs
            parjobs = len(sessionids_array)

        # else split jobs into chunks
        else:
            # how big are chunks of sessions
            chunks = int(math.ceil(n_sessions / float(parsessions)))

            chunk_size = int(math.ceil(n_sessions / float(chunks)))

            # if chunks is lower then parjobs tweak parjobs
            if chunks < parjobs:
                parjobs = chunks

            # init queues
            sessionids_array = [""] * parjobs

            # divide sessions among jobs
            job = 0
            start = 0
            for i in range(chunks):
                # get job index
                job = i % parjobs

                if start < n_sessions:
                    # get chunk
                    sessionids_chunk = getsessionids[start:start+chunk_size]
                    # add comma if not empty
                    if sessionids_array[job] != "":
                        sessionids_array[job] = sessionids_array[job] + ","
                    # append chunk
                    sessionids_array[job] = sessionids_array[job] + ",".join(sessionids_chunk)
                
                # increase start index
                start = start + chunk_size

    else:
        # do not run in parallel
        parjobs = 1

        # add session ids
        if getsessionids is not None:
            sessionids_array.append(",".join(getsessionids))

    # print out details
    if n_sessions is not None:
        print("\n--> QuNex will run the command over %s sessions. It will utilize:\n" % n_sessions)
    else:
        print("\n--> QuNex will utilize:\n")
    print("    Scheduled jobs: %s " % parjobs)

    if n_sessions is not None:
        print("    Maximum sessions run in parallel for a job: %s." % parsessions)
        print("    Maximum elements run in parallel for a session: %s." % parelements)
        print("    Up to %s processes will be utilized for a job.\n" % (parelements * parsessions))

        for i in range(0, parjobs):
            print("    Job #%s will run sessions: %s" % ((i + 1), sessionids_array[i]))

    # schedule
    if parinfo is None:
        for i in range(0, parjobs):
            scheduleCommand = command

            # add sessionids to command?
            if i < len(sessionids_array):
                # if sessions is a batch file
                if os.path.isfile(sessions):
                    scheduleCommand += '--sessions="%s" ' % (sessions)
                    scheduleCommand += '--sessionids="%s" ' % (sessionids_array[i])
                else:
                    scheduleCommand += '--sessions="%s" ' % (sessionids_array[i])

                    if (sessionids is not None):
                        scheduleCommand += '--sessionids="%s" ' % (sessionids_array[i])

            elif sessions is not None:
                scheduleCommand += '--sessions="%s" ' % (sessions)

                if (sessionids is not None):
                    scheduleCommand += '--sessionids="%s" ' % (sessionids_array[i])

            # setup script
            fid, scriptPath = tempfile.mkstemp(dir=homedir)
            scriptName = os.path.basename(scriptPath)
            f = os.fdopen(fid, 'w')

            for k, v in envars:
                print("export con_%s=\"%s\"" % (k, v), file=f)
            print("source /opt/qunex/env/qunex_environment.sh", file=f)

            if bash_post:
                print(bash_post, file=f)

            if script:
                if singularity:
                    print("bash " + script, file=f)
                else:
                    with open(script, 'r') as sfile:
                        for line in sfile:
                            print(line, file=f)
            elif 'runTurnkey' in scheduleCommand:
                scheduleCommand = scheduleCommand.replace('runTurnkey', '')
                print("bash /opt/qunex/bash/qx_utilities/run_turnkey.sh" + scheduleCommand, file=f)
                
            else:
                print("bash /opt/qunex/bin/qunex.sh " + scheduleCommand, file=f)

            containerCommand = ""
            if bash_pre:
                containerCommand += bash_pre + ";"

            if singularity:
                print("rm " + scriptPath, file=f)
                f.close()

                containerCommand += "singularity exec "

                # no clean env
                if nocleanenv is None:
                    containerCommand += "--cleanenv "

                # nv
                if nv:
                    containerCommand += " --nv "

                # bind
                if bind:
                    containerCommand += "-B %s " % bind

                containerCommand +=  "%s bash %s" % (conimage, scriptPath)
            else:
                print("rm " + os.path.join(homedir, scriptName), file=f)
                f.close()

                containerCommand = "docker run %s %s bash %s/%s" % (dockeropt, conimage, homedir, scriptName)

            if scheduler:
                schedule(command=containerCommand, settings=scheduler, output=output, parsessions=parsessions, parelements=parelements, batchlogsfolder=batchlogsfolder)
            else:
                subprocess.Popen(containerCommand, shell=True)

if __name__ == "__main__":
    main()<|MERGE_RESOLUTION|>--- conflicted
+++ resolved
@@ -896,14 +896,10 @@
             parjobs = 0
 
             # split to chunks
-<<<<<<< HEAD
-=======
-            sessionids_array = []
->>>>>>> a5423a69
             for i in range(0, len(getsessionids), parsessions):
                 sessionids_array.append(','.join(getsessionids[i:i + parsessions]))
 
-            # number of parallel jobs
+            # calculate the number of parallel jobs
             parjobs = len(sessionids_array)
 
         # else split jobs into chunks
