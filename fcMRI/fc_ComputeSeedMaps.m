function [fcmaps] = fc_ComputeSeedMaps(bolds, roidef, frames, targetf, options)

<<<<<<< HEAD
%function [fcmaps] = fc_ComputeSeedMaps(bolds, roidef, frames, targetf, options)
=======
%``function [] = fc_ComputeSeedMaps(flist, roiinfo, inmask, event, targetf, method, ignore, cv, verbose)``
>>>>>>> 264859f2
%
%   Computes seed based functional connectivity maps for individual subject / session.
%
<<<<<<< HEAD
%   INPUT
%   =====
%
%   bolds     - A string with a pipe separated list of paths to .conc or bold files. 
%               The first element has to be the name of the file or group to be used when saving the data. 
%               E.g.: 'rest|<path to rest file 1>|<path to rest file 2>'
%   roidef    - A path to the names file specifying group based seeds. Additionaly, separated by a pipe '|'
%               symbol, a path to an image file holding subject/session specific ROI definition.
%   frames    - The definition of which frames to extract, specifically:
%               ->  a numeric array mask defining which frames to use (1) and which not (0), or 
%               ->  a single number, specifying the number of frames to skip at the start of each bold, or
%               ->  a string describing which events to extract timeseries for, and the frame offset from 
%                   the start and end of the event in format: 
%                   '<fidlfile>|<extraction name>:<event list>:<extraction start>:<extraction end>') 
%                   where:
%                   -> fidlfile         ... is a path to the fidle file that defines the events    
%                   -> extraction name  ... is the name for the specific extraction definition    
%                   -> event list       ... is a comma separated list of events for which data is to be extracted    
%                   -> extraction start ... is a frame number relative to event start or end when the extraction should start    
%                   -> extraction end   ... is a frame number relative to event start or end when the extraction should start    
%                      the extraction start and end should be given as '<s|e><frame number>'. E.g.:
%                       s0  ... the frame of the event onset 
%                       s2  ... the second frame from the event onset 
%                       e1  ... the first frame from the event end 
%                       e0  ... the last frame of the event 
%                       e-2 ... the two frames before the event end
%                      example:
%                       '<fidlfile>|encoding:e-color,e-shape:s2:s2|delay:d-color,d-shape:s2:e0'
%   tagetf    - The folder to save images in ['.'].
%   options   - A string specifying additional analysis options formated as pipe separated pairs of colon separated
%               key, value pairs: "<key>:<value>|<key>:<value>"
%               It takes the following keys and values:
%               -> roimethod ... what method to use to compute ROI signal, 'mean', 'median', or 'pca' ['mean']
%               -> eventdata ... what data to use from each event:
%                                -> all      ... use all identified frames of all events
%                                -> mean     ... use the mean across frames of each identified event
%                                -> min      ... use the minimum value across frames of each identified event
%                                -> max      ... use the maximum value across frames of each identified event
%                                -> median   ... use the median value across frames of each identified event
%                                ['all']
%               -> ignore    ... a comma separated list of information to identify frames to ignore, options are:
%                                -> use      ... ignore frames as marked in the use field of the bold file
%                                -> fidl     ... ignore frames as marked in .fidl file (only available with event extraction)
%                                -> <column> ... the column name in *_scrub.txt file that matches bold file to be used for ignore mask
%                                ['use,fidl']
%               -> badevents ... what to do with events that have frames marked as bad, options are:
%                                -> use      ... use any frames that are not marked as bad
%                                -> <number> ... use the frames that are not marked as bad if at least <number> ok frames exist
%                                -> ignore   ... if any frame is marked as bad, ignore the full event
%                                ['use']
%               -> fcmeasure ... which functional connectivity measure to compute, the options are:
%                                -> r        ... pearson's r value
%                                -> cv       ... covariance estimate
%                                ['r']
%               -> saveind   ... a comma separted list of individual session / subject files to save
%                                -> r        ... save Pearson correlation coefficients (r only) separately for each roi
%                                -> fz       ... save Fisher Z values (r only) separately for each roi
%                                -> z        ... save Z statistic (r only) separately for each roi
%                                -> p        ... save p value (r only) separately for each roi
%                                -> cv       ... save covariances (cv only) separately for each roi
%                                -> allbyroi ... save all relevant values by roi
%                                -> jr       ... save Pearson correlation coefficients (r only) in a single file for all roi
%                                -> jfz      ... save Fisher Z values (r only) in a single file for all roi
%                                -> jz       ... save Z statistic (r only) in a single file for all roi
%                                -> jp       ... save p value (r only) in a single file for all roi
%                                -> jcv      ... save covariances (cv only) in a single file for all roi
%                                -> alljoint ... save all relevant values in a joint file
%                                -> none     ... do not save any individual level results
%                                ['none']
%                                Default is 'none'. Any invalid options will be ignored without a warning.
%               -> verbose   ... Whether to be verbose 'true' or not 'false', when running the analysis ['false']
=======
%   INPUTS
%   ======
%
%   --flist    A .list file listing the sessions and their files for which to 
%              compute seedmaps, or a well strucutured string (see 
%              g_ReadFileList).
%   --roiinfo  A names file for the ROI seeds.
%   --inmask   An array mask defining which frames to use (1) and which not (0) 
%              or the number of frames to skip at start []
%   --event    A string describing which events to extract timeseries for and 
%              the frame offset at start and end in format:
%              ('title1:event1,event2:2:2|title2:event3,event4:1:2') ['']
%   --targetf  The folder to save images in ['.'].
%   --method   method for extracting timeseries - 'mean', 'pca' ['mean']
%   --ignore   do we omit frames to be ignored ['use']
%
%              - no:    do not ignore any additional frames
%              - use:   ignore frames as marked in the use field of the bold file
%              - event: ignore frames as marked in .fidl file
%              - other: the column in `*_scrub.txt` file that matches bold file 
%              to be used for ignore mask
%
%   --cv       Whether to compute covariances instead of correlations [false].
%   --verbose  Whether to be verbose when running the analysis [false].
>>>>>>> 264859f2
%
%   RESULTS
%   =======
%
<<<<<<< HEAD
%   The method returns a structure array with the following fields for each specified
%   data extraction:
%
%   fcmaps
%        -> title ... the title of the extraction as specifed in the frames string, 
%                     empty if extraction was specified using a numeric value 
%        -> fc    ... the functional connectivity map, with one seed-map per frame
%        -> roi   ... a cell array with the names of the ROI used in the order 
%                     of their seed-maps in the fc image
%        -> N     ... number of frames over which the map was computed
%
%   Based on saveind option specification the following files may be saved:
%
%   <targetf>/<name>[_<title>]_<roi>_r  ... Pearson correlations
%   <targetf>/<name>[_<title>]_<roi>_Fz ... Fisher Z values
%   <targetf>/<name>[_<title>]_<roi>_Z  ... Z converted p values testing difference from 0.
%   <targetf>/<name>[_<title>]_<roi>_p  ... p values testing difference from 0.
%
%   <targetf>/<name>[_<title>]_<roi>_cv ... covariance
%
%   <roi> is the name of the ROI for which the seed map was computed for.
%   <name> is the provided name of the bold(s).
%   <title> is the title of the extraction event(s), if event string was
=======
%   It saves group files:
%
%   `<targetf>/<root>[_<title>]_<roi>_group_r`
%       Mean group Pearson correlations (converted from Fz).
%
%   `<targetf>/<root>[_<title>]_<roi>_group_Fz`
%       Mean group Fisher Z values.
%
%   `<targetf>/<root>[_<title>]_<roi>_group_Z`
%       Z converted p values testing difference from 0.
%
%   `<targetf>/<root>[_<title>]_<roi>_all_Fz`
%       Fisher Z values for all participants.
%
%   `<targetf>/<root>[_<title>]_<roi>_group_cov`
%       Mean group covariance.
%
%   `<targetf>/<root>[_<title>]_<roi>_all_cov`
%       Covariances for all participants.
%
%   `<roi>` is the name of the ROI for which the seed map was computed for.
%   `<root>` is the root name of the flist.
%   `<title>` is the title of the extraction event(s), if event string was
>>>>>>> 264859f2
%   specified.
%
%   USE
%   ===
<<<<<<< HEAD
% 
%   The function computes seed maps for the specified ROI. If an event string is
%   provided, it has to start with a path to the .fidl file to be used to extract 
%   the events, following by a pipe separated list of event extraction definitions:
=======
%
%   The function computes seed maps for the specified ROI. If an event string is
%   provided, it uses each session's .fidl file to extract only the specified
%   event related frames. The string format is::
>>>>>>> 264859f2
%
%       <title>:<eventlist>:<frame offset1>:<frame offset2>
%
<<<<<<< HEAD
%   multiple extractions can be specified by separating them using the pipe '|' 
%   separator. Specifically, for each extraction, all the events listed in a
%   comma-separated eventlist will be considered (e.g. 'congruent,incongruent'). 
%   For each event all the frames starting from the specified beginning and ending
%   offset will be extracted. If options eventdata is specified as 'all', all the
%   specified frames will be concatenated in a single timeseries, otherwise, each
%   event will be summrised by a single frame in a newly generated events series image.
%   
%   From the resulting image, ROI series will be extracted for each specified ROI as 
%   specified by the roimethod option. A seed-map will be computed for each ROI where
%   for each voxel or grayordinate, a correlation or covariance of its dataseries with 
%   the ROI will be entered.
%
%   The results will be returned in a fcmaps structure and, if so specified, saved.
%   
%
%   EXAMPLE USE
%   ===========
%
%
%   ---
%   Written by Grega Repovš 2020-02-02.
%
%   Changelog
=======
%   and multiple extractions can be specified by separating them using the pipe
%   '|' separator. Specifically, for each extraction, all the events listed in
%   a comma-separated eventlist will be considered (e.g. 'task1,task2') and for
%   each event all the frames starting from event start + offset1 to event end
%   + offset2 will be extracted and concatenated into a single timeseries. Do
%   note that the extracted frames depend on the length of the event specified
%   in the .fidl file!
%
%   EXAMPLE USE
%   ===========
%
%   To compute resting state seed maps using first eigenvariate of each ROI::
%   
%       fc_ComputeSeedMaps('scz.list', 'CCNet.names', 0, '', 'seed-maps', ...
%                          'pca', 'udvarsme');
%
%   To compute resting state seed maps using mean of each region and covariances
%   instead of correlation::
%
%       fc_ComputeSeedMaps('scz.list', 'CCNet.names', 0, '', 'seed-maps', ...
%                          'mean', 'udvarsme', true);
%
%   To compute seed maps for third and fourth frame of incongruent and congruent
%   trials (listed as inc and con events in fidl files with duration 1) using
%   mean of each region and exclude only frames marked for exclusion in fidl
%   files::
%
%       fc_ComputeSeedMaps('scz.list', 'CCNet.names', 0, ...
%                          'incongruent:inc:2,3|congruent:con:2,3', ...
%                          'seed-maps', 'mean', 'event');
%
%   To compute seed maps across all the tasks blocks, starting with the third
%   frame into the block and taking one additional frame after the end of the
%   block, use::
%
%       fc_ComputeSeedMaps('scz.list', 'CCNet.names', 0, ...
%                          'task:easyblock,hardblock:2,1', 'seed-maps', ...
%                          'mean', 'event');
%

%   ~~~~~~~~~~~~~~~~~~
%
%   Changelog
%
%   2008-02-07 Grega Repovs
%       Initial version.
%   2008-01-23 Grega Repovs
%       Adjusted for a different file list format and an additional ROI mask.
%   2011-11-10 Grega Repovs
%        Changed to make use of nimage and allow ignoring of bad frames.
%   2013-12-28 Grega Repovs
%        Moved to a more general name, added block event extraction and use of 'use' info.
%   2017-03-19 Grega Repovs
%        Cleaned code, updated documentation.
%   2017-04-18 Grega Repovs
%        Adjusted to use updated g_ReadFileList.
%   2018-03-16 Grega Repovs
%        Added verbose to the parameter list
>>>>>>> 264859f2
%

if nargin < 5 || isempty(options), options = '';  end
if nargin < 4 || isempty(targetf), targetf = '.'; end
if nargin < 3 frames  = []; end
if nargin < 2 error('ERROR: At least boldlist and ROI .names file have to be specified!'); end

% ----- parse options

default = 'roimethod=mean|eventdata=all|ignore=use,fidl|badevents=use|fcmeasure=r|saveind=none|verbose=false|debug=false';
options = g_ParseOptions([], options, default);

verbose = strcmp(options.verbose, 'true');
printdebug = strcmp(options.debug, 'true');

if printdebug
    g_PrintStruct(options, 'Options used');
end

if ~ismember(options.eventdata, {'all', 'mean', 'min', 'max', 'median'})
    error('ERROR: Invalid eventdata option: %s', options.eventdata);
end

if ~ismember(options.roimethod, {'mean', 'pca', 'median'})
    error('ERROR: Invalid roi extraction method: %s', options.roimethod);
end

<<<<<<< HEAD
if ~ismember(options.fcmeasure, {'r', 'cv'})
    error('ERROR: Invalid functional connectivity computation method: %s', options.fcmeasure);
end
=======
[session, nsub, nfiles, listname] = g_ReadFileList(flist, verbose);
>>>>>>> 264859f2

% ----- What should be saved

options.saveind = strtrim(regexp(options.saveind, ',', 'split'));

if ismember({'none'}, options.saveind)
    options.saveind = [];
elseif ismember({'all'}, options.saveind)
    options.saveind = {'r', 'fz', 'z', 'p', 'cv'};
end

<<<<<<< HEAD
if length(options.saveind) 
    if strcmp(options.fcmeasure, 'r')
        options.saveind = intersect(options.saveind, {'r', 'fz', 'z', 'p'});
    else
        options.saveind = intersect(options.saveind, {'cv'});
    end
end
=======
%   ------------------------------------------------------------------------------------------
%                                                The main loop ... go through all the sessions
>>>>>>> 264859f2

% ----- Get the list of files

[name, bolds] = strtok(bolds, '|');
bolds = bolds(2:end);
boldlist = strtrim(regexp(bolds, '\|', 'split'));

<<<<<<< HEAD
[roiinfo, sroifile] = strtok(roidef, '|');
if sroifile
    sroifile = sroifile(2:end);
else
    sroifile = [];
end
=======
    fprintf('\n ... processing %s', session(n).id);
>>>>>>> 264859f2


% ----- Check if the files are there!

<<<<<<< HEAD
go = true;
if verbose; fprintf('\n\nChecking ...\n'); end
=======
    if isfield(session(n), 'roi')
        sroifile = session(n).roi;
    else
        sroifile = [];
    end
>>>>>>> 264859f2

for bold = boldlist
    go = go & g_CheckFile(bold{1}, bold{1}, 'error');
end
go = go & g_CheckFile(roiinfo, 'ROI definition file', 'error');
if sroifile
    go = go & g_CheckFile(sroifile, 'individual ROI file', 'error');
end
g_CheckFolder(targetf, 'results folder', true, verbose);

if ~go
    error('ERROR: Some files were not found. Please check the paths and start again!\n\n');
end


%   ------------------------------------------------------------------------------------------
%                                                                            do the processing

<<<<<<< HEAD
if verbose; fprintf('     ... creating ROI mask\n'); end
=======
    y = nimage(session(n).files{1});
    for f = 2:length(session(n).files)
        y = [y nimage(session(n).files{f})];
    end
>>>>>>> 264859f2

roi  = nimage.img_ReadROI(roiinfo, sroifile);
nroi = length(roi.roi.roinames);


% ---> reading image files

if verbose; fprintf('     ... reading image file(s)'); end
y = nimage(bolds);
if verbose; fprintf(' ... %d frames read, done.\n', y.frames); end


<<<<<<< HEAD
% ---> create extraction sets
=======
    if isempty(fstring)
        finfo = [];
    else
        finfo = g_CreateTaskRegressors(session(n).fidl, y.runframes, fstring, fignore);
        finfo = finfo.run;
        matrix = [];
        for r = 1:length(finfo)
            matrix = [matrix; finfo(r).matrix];
        end
    end
>>>>>>> 264859f2

if verbose; fprintf('     ... generating extraction sets ...'); end
exsets = y.img_GetExtractionMatrices(frames, options);
if verbose; fprintf(' done.\n'); end

% ---> loop through extraction sets

if verbose; fprintf('     ... computing seedmaps\n'); end

nsets = length(exsets);
for n = 1:nsets

    if verbose; fprintf('         ... set %s', exsets(n).title); end
    
    % --> get the extracted timeseries

    ts = y.img_ExtractTimeseries(exsets(n).exmat, options.eventdata);

    if verbose; fprintf(' ... extracted ts'); end
    
    % --> generate seedmaps

    rs = ts.img_ExtractROI(roi, [], options.roimethod);
    fc = ts.img_ComputeCorrelations(rs', [], strcmp(options.fcmeasure, 'cv'));

    if verbose; fprintf(' ... computed seedmap'); end

    % ------> Embedd results

    fcmaps(n).title = exsets(n).title;
    fcmaps(n).fc    = fc;
    fcmaps(n).roi   = roi.roi.roinames;
    fcmaps(n).N     = ts.frames;

    if verbose; fprintf(' ... embedded\n'); end

end


% ---> save individual results

if ~isempty(options.saveind)

    if verbose; fprintf('     ... saving seedmaps\n'); end

    % set up filetype for single images

    if strcmp(y.filetype, '.dtseries')
        tfiletype = '.dscalar';
    else
        tfiletype = y.filetype;
    end

    % --- loop through sets

    for n = 1:nsets
        if fcmaps(n).title, settitle = ['_' fcmaps(n).title]; else settitle = ''; end

<<<<<<< HEAD
=======
for s = 1:nsub
    extra(s).key = ['session ' int2str(s)];
    extra(s).value = session(s).id;
end

for a = 1:nana
    fprintf('\n -> %s', ana(a).name);

    for r = 1:nroi
>>>>>>> 264859f2

        % --- prepare computed data

        if verbose; fprintf('         ... preparing data'); end
            
        if any(ismember(options.saveind, {'fz', 'p', 'z'}))
            fz = fcmaps(n).fc;
            fz.data = fc_Fisher(fz.data);
        end

        if any(ismember(options.saveind, {'p', 'z'}))
            Z = fcmaps(n).fc;
            Z.data = fz.data/(1/sqrt(fcmaps(n).N-3));
        end

        if ismember('p', options.saveind)
            p = fcmaps(n).fc;
            p.data = (1 - normcdf(abs(Z.data), 0, 1)) * 2 .* sign(fz.data);
        end

        if verbose; fprintf(' ... done\n'); end

        % --- loop through roi

        if verbose; fprintf('         ... saving set %s, roi:', fcmaps(n).title); end

        for r = 1:nroi

            if verbose; fprintf(' %s', fcmaps(n).roi{r}); end

            % --- prepare basename

            basefilename = sprintf('seed_%s%s_%s', name, settitle, fcmaps(n).roi{r});

            % --- save images

            for sn = 1:length(options.saveind)
                switch options.saveind{sn}
                    case 'r'
                        t = fcmaps(n).fc.sliceframes([1:nroi] == r);                                              
                        t.filetype = tfiletype;
                        t.img_saveimage(fullfile(targetf, [basefilename '_r']));
                    case 'fz'
                        t = fz.sliceframes([1:nroi] == r);
                        t.filetype = tfiletype;
                        t.img_saveimage(fullfile(targetf, [basefilename '_Fz']));
                    case 'z'
                        t = Z.sliceframes([1:nroi] == r);
                        t.filetype = tfiletype;
                        t.img_saveimage(fullfile(targetf, [basefilename '_Z']));
                    case 'p'
                        t = p.sliceframes([1:nroi] == r);
                        t.filetype = tfiletype;
                        t.img_saveimage(fullfile(targetf, [basefilename '_p']));
                    case 'fz'
                        t = fcmaps(n).fc.sliceframes([1:nroi] == r);
                        t.filetype = tfiletype;
                        t.img_saveimage(fullfile(targetf, [basefilename '_cov']));
                end
            end
        end
        if verbose; fprintf(' done.\n'); end
    end
end<|MERGE_RESOLUTION|>--- conflicted
+++ resolved
@@ -1,23 +1,18 @@
 function [fcmaps] = fc_ComputeSeedMaps(bolds, roidef, frames, targetf, options)
 
-<<<<<<< HEAD
-%function [fcmaps] = fc_ComputeSeedMaps(bolds, roidef, frames, targetf, options)
-=======
-%``function [] = fc_ComputeSeedMaps(flist, roiinfo, inmask, event, targetf, method, ignore, cv, verbose)``
->>>>>>> 264859f2
+%``function [fcmaps] = fc_ComputeSeedMaps(bolds, roidef, frames, targetf, options)``
 %
 %   Computes seed based functional connectivity maps for individual subject / session.
 %
-<<<<<<< HEAD
-%   INPUT
-%   =====
-%
-%   bolds     - A string with a pipe separated list of paths to .conc or bold files. 
+%   INPUTS
+%   ======
+%
+%   --bolds     A string with a pipe separated list of paths to .conc or bold files. 
 %               The first element has to be the name of the file or group to be used when saving the data. 
 %               E.g.: 'rest|<path to rest file 1>|<path to rest file 2>'
-%   roidef    - A path to the names file specifying group based seeds. Additionaly, separated by a pipe '|'
+%   --roidef    A path to the names file specifying group based seeds. Additionaly, separated by a pipe '|'
 %               symbol, a path to an image file holding subject/session specific ROI definition.
-%   frames    - The definition of which frames to extract, specifically:
+%   --frames    The definition of which frames to extract, specifically:
 %               ->  a numeric array mask defining which frames to use (1) and which not (0), or 
 %               ->  a single number, specifying the number of frames to skip at the start of each bold, or
 %               ->  a string describing which events to extract timeseries for, and the frame offset from 
@@ -37,8 +32,8 @@
 %                       e-2 ... the two frames before the event end
 %                      example:
 %                       '<fidlfile>|encoding:e-color,e-shape:s2:s2|delay:d-color,d-shape:s2:e0'
-%   tagetf    - The folder to save images in ['.'].
-%   options   - A string specifying additional analysis options formated as pipe separated pairs of colon separated
+%   --tagetf    The folder to save images in ['.'].
+%   --options   A string specifying additional analysis options formated as pipe separated pairs of colon separated
 %               key, value pairs: "<key>:<value>|<key>:<value>"
 %               It takes the following keys and values:
 %               -> roimethod ... what method to use to compute ROI signal, 'mean', 'median', or 'pca' ['mean']
@@ -80,104 +75,53 @@
 %                                ['none']
 %                                Default is 'none'. Any invalid options will be ignored without a warning.
 %               -> verbose   ... Whether to be verbose 'true' or not 'false', when running the analysis ['false']
-=======
-%   INPUTS
-%   ======
-%
-%   --flist    A .list file listing the sessions and their files for which to 
-%              compute seedmaps, or a well strucutured string (see 
-%              g_ReadFileList).
-%   --roiinfo  A names file for the ROI seeds.
-%   --inmask   An array mask defining which frames to use (1) and which not (0) 
-%              or the number of frames to skip at start []
-%   --event    A string describing which events to extract timeseries for and 
-%              the frame offset at start and end in format:
-%              ('title1:event1,event2:2:2|title2:event3,event4:1:2') ['']
-%   --targetf  The folder to save images in ['.'].
-%   --method   method for extracting timeseries - 'mean', 'pca' ['mean']
-%   --ignore   do we omit frames to be ignored ['use']
-%
-%              - no:    do not ignore any additional frames
-%              - use:   ignore frames as marked in the use field of the bold file
-%              - event: ignore frames as marked in .fidl file
-%              - other: the column in `*_scrub.txt` file that matches bold file 
-%              to be used for ignore mask
-%
-%   --cv       Whether to compute covariances instead of correlations [false].
-%   --verbose  Whether to be verbose when running the analysis [false].
->>>>>>> 264859f2
 %
 %   RESULTS
 %   =======
 %
-<<<<<<< HEAD
 %   The method returns a structure array with the following fields for each specified
 %   data extraction:
 %
 %   fcmaps
-%        -> title ... the title of the extraction as specifed in the frames string, 
+%
+%        - title:     the title of the extraction as specifed in the frames string, 
 %                     empty if extraction was specified using a numeric value 
-%        -> fc    ... the functional connectivity map, with one seed-map per frame
-%        -> roi   ... a cell array with the names of the ROI used in the order 
+%        - fc:        the functional connectivity map, with one seed-map per frame
+%        - roi:       a cell array with the names of the ROI used in the order 
 %                     of their seed-maps in the fc image
-%        -> N     ... number of frames over which the map was computed
+%        - N:         number of frames over which the map was computed
 %
 %   Based on saveind option specification the following files may be saved:
 %
-%   <targetf>/<name>[_<title>]_<roi>_r  ... Pearson correlations
-%   <targetf>/<name>[_<title>]_<roi>_Fz ... Fisher Z values
-%   <targetf>/<name>[_<title>]_<roi>_Z  ... Z converted p values testing difference from 0.
-%   <targetf>/<name>[_<title>]_<roi>_p  ... p values testing difference from 0.
-%
-%   <targetf>/<name>[_<title>]_<roi>_cv ... covariance
-%
-%   <roi> is the name of the ROI for which the seed map was computed for.
-%   <name> is the provided name of the bold(s).
-%   <title> is the title of the extraction event(s), if event string was
-=======
-%   It saves group files:
-%
-%   `<targetf>/<root>[_<title>]_<roi>_group_r`
-%       Mean group Pearson correlations (converted from Fz).
-%
-%   `<targetf>/<root>[_<title>]_<roi>_group_Fz`
-%       Mean group Fisher Z values.
-%
-%   `<targetf>/<root>[_<title>]_<roi>_group_Z`
+%   `<targetf>/<name>[_<title>]_<roi>_r`
+%       Pearson correlations
+%
+%   `<targetf>/<name>[_<title>]_<roi>_Fz`
+%       Fisher Z values
+%
+%   `<targetf>/<name>[_<title>]_<roi>_Z`
 %       Z converted p values testing difference from 0.
 %
-%   `<targetf>/<root>[_<title>]_<roi>_all_Fz`
-%       Fisher Z values for all participants.
-%
-%   `<targetf>/<root>[_<title>]_<roi>_group_cov`
-%       Mean group covariance.
-%
-%   `<targetf>/<root>[_<title>]_<roi>_all_cov`
-%       Covariances for all participants.
+%   `<targetf>/<name>[_<title>]_<roi>_p`
+%       p values testing difference from 0.
+%
+%   `<targetf>/<name>[_<title>]_<roi>_cv`
+%       covariance
 %
 %   `<roi>` is the name of the ROI for which the seed map was computed for.
-%   `<root>` is the root name of the flist.
+%   `<name>` is the provided name of the bold(s).
 %   `<title>` is the title of the extraction event(s), if event string was
->>>>>>> 264859f2
 %   specified.
 %
 %   USE
 %   ===
-<<<<<<< HEAD
 % 
 %   The function computes seed maps for the specified ROI. If an event string is
 %   provided, it has to start with a path to the .fidl file to be used to extract 
 %   the events, following by a pipe separated list of event extraction definitions:
-=======
-%
-%   The function computes seed maps for the specified ROI. If an event string is
-%   provided, it uses each session's .fidl file to extract only the specified
-%   event related frames. The string format is::
->>>>>>> 264859f2
 %
 %       <title>:<eventlist>:<frame offset1>:<frame offset2>
 %
-<<<<<<< HEAD
 %   multiple extractions can be specified by separating them using the pipe '|' 
 %   separator. Specifically, for each extraction, all the events listed in a
 %   comma-separated eventlist will be considered (e.g. 'congruent,incongruent'). 
@@ -202,66 +146,6 @@
 %   Written by Grega Repovš 2020-02-02.
 %
 %   Changelog
-=======
-%   and multiple extractions can be specified by separating them using the pipe
-%   '|' separator. Specifically, for each extraction, all the events listed in
-%   a comma-separated eventlist will be considered (e.g. 'task1,task2') and for
-%   each event all the frames starting from event start + offset1 to event end
-%   + offset2 will be extracted and concatenated into a single timeseries. Do
-%   note that the extracted frames depend on the length of the event specified
-%   in the .fidl file!
-%
-%   EXAMPLE USE
-%   ===========
-%
-%   To compute resting state seed maps using first eigenvariate of each ROI::
-%   
-%       fc_ComputeSeedMaps('scz.list', 'CCNet.names', 0, '', 'seed-maps', ...
-%                          'pca', 'udvarsme');
-%
-%   To compute resting state seed maps using mean of each region and covariances
-%   instead of correlation::
-%
-%       fc_ComputeSeedMaps('scz.list', 'CCNet.names', 0, '', 'seed-maps', ...
-%                          'mean', 'udvarsme', true);
-%
-%   To compute seed maps for third and fourth frame of incongruent and congruent
-%   trials (listed as inc and con events in fidl files with duration 1) using
-%   mean of each region and exclude only frames marked for exclusion in fidl
-%   files::
-%
-%       fc_ComputeSeedMaps('scz.list', 'CCNet.names', 0, ...
-%                          'incongruent:inc:2,3|congruent:con:2,3', ...
-%                          'seed-maps', 'mean', 'event');
-%
-%   To compute seed maps across all the tasks blocks, starting with the third
-%   frame into the block and taking one additional frame after the end of the
-%   block, use::
-%
-%       fc_ComputeSeedMaps('scz.list', 'CCNet.names', 0, ...
-%                          'task:easyblock,hardblock:2,1', 'seed-maps', ...
-%                          'mean', 'event');
-%
-
-%   ~~~~~~~~~~~~~~~~~~
-%
-%   Changelog
-%
-%   2008-02-07 Grega Repovs
-%       Initial version.
-%   2008-01-23 Grega Repovs
-%       Adjusted for a different file list format and an additional ROI mask.
-%   2011-11-10 Grega Repovs
-%        Changed to make use of nimage and allow ignoring of bad frames.
-%   2013-12-28 Grega Repovs
-%        Moved to a more general name, added block event extraction and use of 'use' info.
-%   2017-03-19 Grega Repovs
-%        Cleaned code, updated documentation.
-%   2017-04-18 Grega Repovs
-%        Adjusted to use updated g_ReadFileList.
-%   2018-03-16 Grega Repovs
-%        Added verbose to the parameter list
->>>>>>> 264859f2
 %
 
 if nargin < 5 || isempty(options), options = '';  end
@@ -289,13 +173,9 @@
     error('ERROR: Invalid roi extraction method: %s', options.roimethod);
 end
 
-<<<<<<< HEAD
 if ~ismember(options.fcmeasure, {'r', 'cv'})
     error('ERROR: Invalid functional connectivity computation method: %s', options.fcmeasure);
 end
-=======
-[session, nsub, nfiles, listname] = g_ReadFileList(flist, verbose);
->>>>>>> 264859f2
 
 % ----- What should be saved
 
@@ -307,7 +187,6 @@
     options.saveind = {'r', 'fz', 'z', 'p', 'cv'};
 end
 
-<<<<<<< HEAD
 if length(options.saveind) 
     if strcmp(options.fcmeasure, 'r')
         options.saveind = intersect(options.saveind, {'r', 'fz', 'z', 'p'});
@@ -315,10 +194,6 @@
         options.saveind = intersect(options.saveind, {'cv'});
     end
 end
-=======
-%   ------------------------------------------------------------------------------------------
-%                                                The main loop ... go through all the sessions
->>>>>>> 264859f2
 
 % ----- Get the list of files
 
@@ -326,30 +201,18 @@
 bolds = bolds(2:end);
 boldlist = strtrim(regexp(bolds, '\|', 'split'));
 
-<<<<<<< HEAD
 [roiinfo, sroifile] = strtok(roidef, '|');
 if sroifile
     sroifile = sroifile(2:end);
 else
     sroifile = [];
 end
-=======
-    fprintf('\n ... processing %s', session(n).id);
->>>>>>> 264859f2
 
 
 % ----- Check if the files are there!
 
-<<<<<<< HEAD
 go = true;
 if verbose; fprintf('\n\nChecking ...\n'); end
-=======
-    if isfield(session(n), 'roi')
-        sroifile = session(n).roi;
-    else
-        sroifile = [];
-    end
->>>>>>> 264859f2
 
 for bold = boldlist
     go = go & g_CheckFile(bold{1}, bold{1}, 'error');
@@ -368,14 +231,7 @@
 %   ------------------------------------------------------------------------------------------
 %                                                                            do the processing
 
-<<<<<<< HEAD
 if verbose; fprintf('     ... creating ROI mask\n'); end
-=======
-    y = nimage(session(n).files{1});
-    for f = 2:length(session(n).files)
-        y = [y nimage(session(n).files{f})];
-    end
->>>>>>> 264859f2
 
 roi  = nimage.img_ReadROI(roiinfo, sroifile);
 nroi = length(roi.roi.roinames);
@@ -388,20 +244,7 @@
 if verbose; fprintf(' ... %d frames read, done.\n', y.frames); end
 
 
-<<<<<<< HEAD
 % ---> create extraction sets
-=======
-    if isempty(fstring)
-        finfo = [];
-    else
-        finfo = g_CreateTaskRegressors(session(n).fidl, y.runframes, fstring, fignore);
-        finfo = finfo.run;
-        matrix = [];
-        for r = 1:length(finfo)
-            matrix = [matrix; finfo(r).matrix];
-        end
-    end
->>>>>>> 264859f2
 
 if verbose; fprintf('     ... generating extraction sets ...'); end
 exsets = y.img_GetExtractionMatrices(frames, options);
@@ -460,18 +303,6 @@
     for n = 1:nsets
         if fcmaps(n).title, settitle = ['_' fcmaps(n).title]; else settitle = ''; end
 
-<<<<<<< HEAD
-=======
-for s = 1:nsub
-    extra(s).key = ['session ' int2str(s)];
-    extra(s).value = session(s).id;
-end
-
-for a = 1:nana
-    fprintf('\n -> %s', ana(a).name);
-
-    for r = 1:nroi
->>>>>>> 264859f2
 
         % --- prepare computed data
 
