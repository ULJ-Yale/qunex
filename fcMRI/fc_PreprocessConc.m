function [] = fc_PreprocessConc(sessionf, bolds, doIt, TR, omit, rgss, task, efile, eventstring, variant, overwrite, tail, scrub, ignores, options, done)

%``function [] = fc_PreprocessConc(sessionf, bolds, doIt, TR, omit, rgss, task, efile, eventstring, variant, overwrite, tail, scrub, ignores, options, done)``
%
%	Function for fcMRI preprocessing and GLM analysis a set of BOLD files.
%
%   INPUTS
<<<<<<< HEAD
%       sessionf ... A path to the sessions's folder with images and data.
%       bolds    ... A vector of bold runs in the order of the conc file.
%       doIt     ... Which steps to perform and in what order ['s,h,r,c,l']:
%           s - spatial smoothing
%           h - highpass temporal filter
%           r - GLM estimation and regression of nuisance signals, with an
%               optional parameter (e.g. r0):
%               0 - separate nuisance, joint task regressors across runs [default]
%               1 - separate nuisance, separate task regressors for each run
%               2 - joint nuisance, joint task regressors across all runs
%           c - save coefficients in _Bcoeff file
%           p - save png image files of nusance ROI mask
%           l - lowpass temporal filter
%           m - motion scrubbing
%
%       TR        ... TR of the data [2.5]
%       omit      ... The number of frames to omit at the start of each bold []
%       rgss      ... A comma separated string specifying what to regress in the
%                     regression step ['m,V,WM,WB,1d']
%           m  - motion
%           V  - ventricles
%           WM - white matter
%           WB - whole brain
%           1d - first derivative
%           t  - task
%           e  - events
%
%       task        ... Matrix of custom regressors to be entered in GLM.
%       efile       ... Event (fild) file to be used for estimation of task regressors ['']
%       eventstring ... A string specifying the events to regress and the regressors to use ['']
%       variant     ... A string to be prepended to files ['']
%       overwrite   ... Whether old files should be overwritten [false]
%       tail        ... what file extension to expect and use for images ['.nii.gz']
%       scrub       ... the description of how to compute scrubbing - a string in 'param:value|param:value' format
%                       parameters:
%                       - radius   : head radius in mm [50]
%                       - fdt      : frame displacement threshold [0.5]
%                       - dvarsmt  : dvarsm threshold [3.0]
%                       - dvarsmet : dvarsme threshold [1.6]
%                       - after    : how many frames after the bad one to reject [0]
%                       - before   : how many frames before the bad one to reject [0]
%                       - reject   : which criteria to use for rejection (mov, dvars, dvarsme, idvars, udvars ...) [udvarsme]
%                       if empty, the defaults from img_ComputeScrub are used.
%       ignores     - How to deal with the frames marked as not used in filering and regression steps
%                     specified in a single string, separated with pipes
%                     hipass  : keep / linear / spline
%                     regress : keep / ignore / mark / linear / spline
%                     lopass  : keep / linear /spline
%                     ['hipass:keep|regress:keep|lopass:keep']
%       options     - Additional options that can be set using the 'key=value|key=value' string:
%           boldname        : ['bold']
%           surface_smooth  : [6]
%           volume_smooth   : [6]
%           voxel_smooth    : [2]
%           lopass_filter   : [0.08]
%           hipass_filter   : [0.009]
%           framework_path  : ['']
%           wb_command_path : ['']
%           omp_threads     : [0]
%           smooth_mask     : ['false']
%           dilate_mask     : ['false']
%           glm_matrix      : ['none']  ('none' / 'text' / 'image' / 'both')
%           glm_residuals   : ['save']
%           glm_name        : ['']
%           bold_tail       : ['']
%           bold_variant    : ['']
%           img_suffix      : ['']
%
%       done        - A path to a file to save to confirm all is a-ok. ['']
=======
%   ======
%
%   --sessionf 		A path to the sessions's folder with images and data.
%   --bolds    		A vector of bold runs in the order of the conc file.
%   --doIt     		Which steps to perform and in what order ['s,h,r,c,l']:
%
%           		s 
%						spatial smoothing
%           		h 
%						highpass temporal filter
%					r 
%						GLM estimation and regression of nuisance signals, with
%						an optional parameter (e.g. r0):
%
% 						0
%							separate nuisance, joint task regressors across runs 
%							[default]
%						1	
%							separate nuisance, separate task regressors for each run
%						2
%							joint nuisance, joint task regressors across all runs
%
%					c 
%						save coefficients in _Bcoeff file
%           		p 
%						save png image files of nusance ROI mask
%           		l 
%						lowpass temporal filter
%           		m 
%						motion scrubbing
%	
%   --TR        	TR of the data [2.5]
%   --omit      	The number of frames to omit at the start of each bold []
%   --rgss      	A comma separated string specifying what to regress in the
%               	regression step ['m,V,WM,WB,1d']:
%	
%           		- m  ... motion
%           		- V  ... ventricles
%           		- WM ... white matter
%           		- WB ... whole brain
%           		- 1d ... first derivative
%           		- t  ... task
%           		- e  ... events
%
%   --task        	Matrix of custom regressors to be entered in GLM.
%   --efile       	Event (fild) file to be used for estimation of task regressors ['']
%   --eventstring 	A string specifying the events to regress and the regressors 
%					to use ['']
%   --variant     	A string to be prepended to files ['']
%   --overwrite   	Whether old files should be overwritten [false]
%   --tail        	what file extension to expect and use for images ['.nii.gz']
%   --scrub       	the description of how to compute scrubbing - a string in 
%					`'param:value|param:value'` formatž
%
%                   Parameters:
%
%                    radius   
%						head radius in mm [50]
%                    fdt      
%						frame displacement threshold [0.5]
%                    dvarsmt  
%						dvarsm threshold [3.0]
%                    dvarsmet 
%						dvarsme threshold [1.6]
%                    after    
%						how many frames after the bad one to reject [0]
%                    before   
%						how many frames before the bad one to reject [0]
%                    reject   
%						which criteria to use for rejection
%						(mov, dvars, dvarsme, idvars, udvars ...) [udvarsme]
%                     
%					If empty, the defaults from img_ComputeScrub are used.
%
%	--ignores       How to deal with the frames marked as not used in filering 
%					and regression steps specified in a single string, separated
%					with pipes
%                   
%					- hipass  ... keep / linear / spline
%					- regress ... keep / ignore / mark / linear / spline
%					- lopass  ... keep / linear /spline
%                   
%					['hipass:keep|regress:keep|lopass:keep']
%
%	--options       Additional options that can be set using the 
%				    'key=value|key=value' string:
%
%           		boldname        : ['bold']
%           		surface_smooth  : [6]
%           		volume_smooth   : [6]
%           		voxel_smooth    : [2]
%           		lopass_filter   : [0.08]
%           		hipass_filter   : [0.009]
%           		framework_path  : ['']
%           		wb_command_path : ['']
%           		omp_threads     : [0]
%           		smooth_mask     : ['false']
%           		dilate_mask     : ['false']
%           		glm_matrix      : ['none']  ('none' / 'text' / 'image' / 'both')
%           		glm_residuals   : ['save']
%           		glm_name        : ['']
%           		bold_tail       : ['']
%           		bold_variant    : ['']
%
%   --done          A path to a file to save to confirm all is a-ok. ['']
>>>>>>> d43e8552
%
%
%   USE
%   ===
%
%   fc_PreprocessConc is a complex command initially used to prepare BOLD files
%   for further functional connectivity analysis. While it still accomplishes
%   that it can now also be used for complex activation modeling that creates
%   GLM files for further second-level analyses. The function enables the
%   following actions:
%
%   - spatial smoothing (3D or 2D for cifti files)
%   - temporal filtering (high-pass, low-pass)
%   - removal of nuisance signal
%   - complex modeling of events
%
%   The function makes use of a number of files and accepts a long list of
%   arguments that make it very powerfull and flexible but also require care in
%   its use. What follows is a detailed documentation of its actions and
%   parameters organised by actions in the order they would be most commonly
%   done. Use and parameter description will be intertwined.
%
%   BASICS
%   ======
%
%   Basics specify the files to use for processing and what to do. The relevant
%   parameters are:
%
<<<<<<< HEAD
%   - sessionf  ... Specifies the sessions's base folder in which the function
%                   will look for all the other relevant files.
%   - bolds     ... Lists the numbers of the bold files to be processed. These
%                   have to match the order in which the bolds are specified in
%                   the .conc file and they have to match the order in which
%                   events follow in the .fidl file.
%   - doIt      ... The actions to be performed.
%   - overwrite ... Whether to overwrite the existing data or not.
%   - variant   ... A string to prepend to the list of steps done in the
%                   resulting files saved.
%   - tail      ... The file (format) extension (e.g. '.nii.gz').
%   - efile     ... The event (fidl) filename.
%
%   Important are also the following optional keys in the options parameter:
%
%   - boldname     ... Specifies, how the BOLD files are named in the
%                      images/functional folder.
%   - bold_tail    ... Specifies the additional tail that the bold name might
%                      have (see below).
%   - bold_variant ... Specifies a possible extension for the images/functional
%                      and images/segmentation/boldmasks folders
%   - img_suffix   ... Specifies a possible extension for the images folder name
%                      enabling processing of multiple parallel workflows
%
%   The files that will be processed / used are:
%
%   bolds           : <sessionf>/images<img_suffix>/functional<bold_variant>/<boldname>[N]<bold_tail><tail>
%   movement data   : <sessionf>/images<img_suffix>/functional<bold_variant>/movement/<boldname>_mov.dat
%   scrubbing data  : <sessionf>/images<img_suffix>/functional<bold_variant>/movement/<boldname>.scrub
%   bold stats data : <sessionf>/images<img_suffix>/functional<bold_variant>/movement/<boldname>.bstats
%   nuisance signal : <sessionf>/images<img_suffix>/functional<bold_variant>/movement/<boldname>.nuisance
%   bold brain mask : <sessionf>/images<img_suffix>/segmentation/boldmasks<bold_variant>/<boldname>[N]_frame1_brain_mask<tail>
%   event file      : <sessionf>/images<img_suffix>/functional<bold_variant>/events/<efile>
=======
%   sessionf  
%		Specifies the sessions's base folder in which the function will look for 
%		all the other relevant files.
%
%   bolds     
%		Lists the numbers of the bold files to be processed. These have to match 
%		the order in which the bolds are specified in the .conc file and they 
%		have to match the order in which events follow in the .fidl file.
%
%   do        
%		The actions to be performed.
%
%   overwrite 
%		Whether to overwrite the existing data or not.
%
%   variant   
%		A string to prepend to the list of steps done in the resulting files 
%		saved.
%
%   tail      
%		The file (format) extension (e.g. '.nii.gz').
%
%   efile     
%		The event (fidl) filename.
%
%   Important are also the following optional keys in the options parameter:
%
%   boldname     
%		Specifies, how the BOLD files are named in the images/functional folder.
%
%   bold_tail    
%		Specifies the additional tail that the bold name might have (see below).
%
%   bold_variant 
%		Specifies a possible extension for the images/functional and 
%		images/segmentation/boldmasks folders
%
%   The files that will be processed / used are:
%
%   bolds           
%		<sessionf>/images/functional<bold_variant>/<boldname>[N]<bold_tail><tail>
%
%   movement data   
%		<sessionf>/images/functional<bold_variant>/movement/<boldname>_mov.dat
%
%   scrubbing data  
%		<sessionf>/images/functional<bold_variant>/movement/<boldname>.scrub
%
%   bold stats data 
%		<sessionf>/images/functional<bold_variant>/movement/<boldname>.bstats
%
%   nuisance signal 
%		<sessionf>/images/functional<bold_variant>/movement/<boldname>.nuisance
%
%   bold brain mask 
%		<sessionf>/images/segmentation/boldmasks<bold_variant>/<boldname>[N]_frame1_brain_mask<tail>
%
%   event file      
%		<sessionf>/images/functional<bold_variant>/events/<efile>
>>>>>>> d43e8552
%
%   The actions that can be performed are denoted by a single letter, and they
%   will be executed in the sequence listed:
%
%   m 
%		Motion scrubbing.
%   s 
%		Spatial smooting.
%   h 
%		High-pass filtering.
%   r 
%		Regression (nuisance and/or task) with an optional number 0, 1, or 2
%		specifying the type of regression to use (see REGRESSION below).
%   c 
%		Saving of resulting beta coefficients (allways to follow 'r').
%   l 
%		Low-pass filtering.
%
%   So the default 's,h,r,c,l' do parameter would lead to the image files
%   first being smoothed, then high-pass filtered. Next a regression step
%   would follow in which nuisance signal and/or task related signal would
%   be estimated and regressed out, then the related beta estimates would
%   be saved. Lastly the BOLDs would be also low-pass filtered.
%
%   SCRUBBING
%   =========
%
%   The function either makes use of scrubbing information or performs scrubbing
%   comuputation on its own (when 'm' is part of the command). In the latter
%   case, the scrubbing parameters need to be specified in the scrub string:
%
%   radius  
%		Estimated head radius (in mm) for computing frame displacement 
%		statistics [50].
%
%   fd      
%		Frame displacement threshold (in mm) to use for identifying bad frames [0.5]
%
%   dvars   
%		The (mean normalized) dvars threshold to use for identifying bad frames [3.0].
%
%   dvarsme 
%		The (median normalized) dvarsm threshold to use for identifying bad 
%		frames [1.6].
%
%   after   
%		How many frames after each frame identified as bad to also exclude from 
%		further processing and analysis [0].
%
%   before  
%		How many frames before each frame identified as bad to also exclude from 
%		further processing and analysis [0].
%
%   bad     
%		Which criteria to use for identification of bad frames [udvarsme].
%
%   In any case, if scrubbing was done beforehand or as a part of this commmand,
%   one has to specify, how the scrubbing information is used by specifying it
%   in the ignores parameter string. The string has the following format::
%
%   	'hipass:<filtering opt.>|regress:<regression opt.>|lopass:<filtering opt.>'
%
%   Filtering options are:
%
%   keep   
%		Keep all the bad frames unchanged.
%
%   linear 
%		Replace bad frames with linear interpolated values based on neighbouring 
%		good frames.
%
%   spline 
%		Replace bad frames with spline interpolated values based on neighouring 
%		good frames.
%
%   To prevent artefacts present in bad frames to be temporaly spread, use
%   either 'linear' or 'spline' options.
%
%   Regression options are:
%
%   keep   
%		Keep the bad frames and use them in the regression.
%
%   ignore 
%		Exclude bad frames from regression and keep the originalvvalues in their 
%		place.
%
%   mark   
%		Exclude bad frames from regression and mark the bad frames as NaN.
%
%   linear 
%		Exclude bad frames from regression and replace them with linear 
%		interpolation after regression.
%
%   spline 
%		Exclude bad frames from regression and replace them with spline 
% 		interpolation after regression.
%
%   Please note that when the bad frames are ignored, the original values will
%   be retained in the residual signal. In this case they have to be excluded
%   or ignored also in all following analyses, otherwise they can be a
%   significant source of artefacts.
%
%   SPATIAL SMOOTHING
%   =================
%
%   Volume smoothing
%   ----------------
%
%   For volume formats the images will be smoothed using the img_Smooth3D
%   nimage method. For cifti format the smooting will be done by calling the
%   relevant wb_command command. The smoothing specific parameters can be
%   set in the options string:
%
%   voxel_smooth
%		Gaussian smoothing FWHM in voxels [2]
%
%   smooth_mask
%		Whether to smooth only within a mask, and what mask to use 
%		(nonzero/brainsignal/brainmask/<filename>)[false].
%
%   dilate_mask
%		Whether to dilate the image after masked smoothing and what mask to use 
%		(nonzero/brainsignal/brainmask/same/<filename>)[false].
%
%   If a smoothing mask is set, only the signal within the specified mask will
%   be used in the smoothing. If a dilation mask is set, after smoothing within
%   a mask, the resulting signal will be constrained / dilated to the specified
%   dilation mask.
%
%   For both optional string values the possibilities are:
%
%   nonzero      
%		Mask will consist of all the nonzero voxels of the first BOLD frame.
%
%   brainsignal  
%		Mask will consist of all the voxels that are of value 300 or higher in 
%		the first BOLD frame (this gave a good coarse brain mask for images 
%		intensity normalized to mode 1000 in the NIL preprocessing stream).
%
%   brainmask    
%		Mask will be the actual bet extracted brain mask based on the first BOLD 
%		frame (generated using in the createBOLDBrainMasks command).
%
%   <filename>   
%		All the non-zero voxels in a specified volume file will be used as a mask.
%
%   false        
%		No mask will be used.
%
%   same         
%		Only for dilate_mask, the mask used will be the same as smooting mask.
%
%   Cifti smoothing
%   ---------------
%
%   For cifti format images, smoothing will be run using wb_command. The
%   following parameters can be set in the options parameter:
%
%   surface_smooth  
%		FWHM for gaussian surface smooting in mm [6.0].
%
%   volume_smooth   
%		FWHM for gaussian volume smooting in mm [6.0].
%
%   omp_threads     
%		Number of cores to be used by wb_command. 0 for no change of system 
%		settings [0].
%
%   framework_path  
%		The path to framework libraries on the Mac system. No need to use it 
%		currently if installed correctly.
%
%   wb_command_path 
%		The path to the wb_command executive. No need to use it currently if 
% 		installed correctly.
%
%   Results
%   -------
%
%   The resulting smoothed files are saved with '_s' added to the BOLD root
%   filename.
%
%
%   TEMPORAL FILTERING
%   ==================
%
%   Temporal filtering is accomplished using img_Filter nimage method. The
%   code is adopted from the FSL C++ code enabling appropriate handling of
%   bad frames (as described above - see SCRUBBING). The filtering settings
%   can be set in the options parameter:
%
%   hipass_filter
%		The frequency for high-pass filtering in Hz [0.008].
%
%   lopass_filter  
%		The frequency for low-pass filtering in Hz [0.09].
%
%   Please note that the values finaly passed to img_Filter method are the
%   respective sigma values computed from the specified frequencies and TR.
%
%   Results
%   -------
%
%   The resulting filtered files are saved with '_hpss' or '_bpss' added to the
%   BOLD root filename for high-pass and low-pass filtering, respectively.
%
%
%   REGRESSION
%   ==========
%
%   Regression is a complex step in which GLM is used to estimate the beta
%   weights for the specified nuisance regressors and events. The resulting
%   beta weights are then stored in a GLM file (a regular file with additional
%   information on the design used) and residuals are stored in a separate file.
%   This step can therefore be used for two puposes: (1) to remove nuisance
%   signal and event structure from BOLD files, removing unwanted potential
%   sources of correlation for further functional connectivity analyses, and
%   (2) to get task beta estimates for further activational analyses. The
%   following parameters are used in this step:
%
%   rgss       
%		A comma separated list of regressors to include in GLM. 
%		Possible values are:
%
%       m  
%			motion parameters
%       V  
%			ventricles signal
%       WM 
%			white matter signal
%       WB 
%			whole brain signal
%       1d 
%			first derivative of above nuisance signals
%       e  
%			events listed in the provided fidl files (see above), modeled as 
%			specified in the event_string parameter.
%       
%		['m,V,WM,WB,1d']
%
%   eventstring 
%		A string describing, how to model the events listed in
%                     the provided fidl files [].
%
%   Additionally, the following options can be set using the options string:
%
%   glm_matrix     
%		Whether to save the GLM matrix as a text file ('text'), a png image file 
%		('image'), both ('both') or not ('none') [none].
%
%   glm_residuals  
%		Whether to save the residuals after GLM regression 'save') or not 
%		('none') [save].
%
%   glm_name       
%		An additional name to add to the residuals and GLM files to distinguish 
%		between different possible models used.
%
%   GLM modeling
%   ------------
%
%   The exact GLM model used to estimate nuisance and task beta coefficients
%   and regress them from the signal is defined by the event string provided
%   by the eventstring parameter. The event string is a pipe ('|') separated
%   list of regressor specifications. The possibilities are:
%
%   **Unassumed Modelling**
%
%   `<fidl code>:<length in frames>`
%   	where <fidl code> is the code for the event used in the fidl file, and
%   	<length in frames> specifies, for how many frames of the bold run (since
%   	the onset of the event) the event should be modeled.
%
%   **Assumed Modelling**
%
%   `<fidl code>:<hrf>[:<length>]
%   	where <fidl code> is the same as above, <hrf> is the type of the 
%		hemodynamic response function to use, and <length> is an optional 
%		parameter, with its value dependent on the model used. The allowed <hrf> 
%		are:
%
%   	- boynton ... uses the Boynton HRF
%   	- SPM     ... uses the SPM double gaussian HRF
%   	- u       ... unassumed (see above)
%   	- block   ... block response
%
%   For the first two, the <length> parameter is optional and would override the
%   event duration information provided in the fidl file. For 'u' the length is
%   the same as in previous section: the number of frames to model. For 'block'
%   length should be two numbers separated by a colon (e.g. 2:9) that specify
%   the start and end offset (from the event onset) to model as a block.
%
%   **Naming And Behavioral Regressors**
%
%   Each of the above (unassumed and assumed modelling specification) can be
%   followed by a ">" (greater-than character), which signifies additional
%   information in the form::
%
%   	<name>[:<column>[:<normalization span>[:<normalization method>]]]
%
%   name   
%		The name of the resulting regressor.
%
%   column 
%		The number of the additional behavioral regressor column in the fidl 
%		file (1-based) to use as a weight for the regressor.
%
%   normalization span   
%		Whether to normalize the behavioral weight within a specific event type 
%		('within') or across all events ('across') [within].
%
%   normalization method 
%		The method to use for normalization. Options are:
%
%       - z   ... compute Z-score
%       - 01  ... normalize to fixed range 0 to 1
%       - -11 ... normalize to fixed range -1 to 1
%
%   Example string::
%   
%		'block:boynton|target:9|target:9>target_rt:1:within:z'
%
%   This would result in three sets of task regressors: one assumed task
%   regressor for the sustained activity across the block, one unassumed
%   task regressor set spanning 9 frames that would model the presentation of
%   the target, and one behaviorally weighted unassumed regressor that would
%   for each frame estimate the variability in response as explained by the
%   reaction time to the target.
%
%   Results
%   -------
%
%   This step results in the following files (if requested):
%
%   residual image:
%   	`<root>_res-<regressors><glm name>.<ext>`
%
%   GLM image:
%   	`<bold name><bold tail>_conc_<event root>_res-<regressors><glm name>_Bcoeff.<ext>`
%
%   text GLM regressor matrix:
%   	`glm/<bold name><bold tail>_GLM-X_<event root>_res-<regressors><glm name>.txt`
%
%   image of a regressor matrix:
%   	`glm/<bold name><bold tail>_GLM-X_<event root>_res-<regressors><glm name>.png
%
%   EXAMPLE USE
%   ===========
%
%   Activation analysis::
%
%   	fc_PreprocessConc(sessions/OP234', [1 2 4 5], 's,r,c', 2.5, 0, 'e', ...
%   	[], 'flanker.fidl', 'block:boynton|target:9|target:9>target_rt:1:within:z', ...
%		'', false, '.nii.gz', '', 'hipass=keep|regress=keep|lopass=keep', ...
%		'glm_name:M1');
%
%   Functional connectivity preprocessing::
%
%   	fc_PreprocessConc(sessions/OP234', [1 2 4 5], 's,h,r', 2.5, 0, ...
%   	'm,V,WM,WB,1d,e', [], 'flanker.fidl', ...
%   	'block:boynton|target:9|target:9>target_rt:1:within:z', '', false, ...
%   	'.nii.gz', '', 'hipass=linear|regress=ignore|lopass=linear');
%

%	~~~~~~~~~~~~~~~~~~
%
%	Changelog
%
%   2011-01-24 Grega Repovs
%              Created based on fc_Preprocess.m and other previous code
%   2013-10-20 Grega Repovs (v0.9.3)
%              Added option for ignoring the frames marked as not to be used.
%   2014-07-20 Grega Repovs (v0.9.5)
%              Rewrote with separate nuisance signal extraction and parallel 
%			   processing.
%   2014-09-15 Grega Repovs (v0.9.6)
%              Added the option to smooth within a mask and use a dilation mask
%   2015-05-26 Grega Repovs (v0.9.6)
%              Added the option to provide alternative root names of bolds (boldname)
%   2016-02-02 Grega Repovs (v0.9.8)
%              Added additional GLM options
%   2017-01-07 Grega Repovs (v0.9.9)
%              Renamed from fc_PreprocessConc2 to fc_PreprocessConc.
%   2017-03-11 Grega Repovs (v0.9.10)
%              Updated documentation.
%   2017-04-22 Grega Repovs (v0.9.11)
%              Added the option for interpolation of bad frames after regression.
%   2018-06-17 Grega Repovs (v0.9.12)
%              Changes for Octave compatibility.
%   2018-06-20 Grega Repovs (v0.9.12)
%              Added more detailed reporting of parameters used.
%   2018-06-26 Grega Repovs (v0.9.13)
%              Changed to pretty struct printing.
%              Added option to support hcp_bold variant processing.
%   2018-09-22 Grega Repovs (v0.9.13)
<<<<<<< HEAD
%              - Fixed an issue with conversion of doIt from char to string
%
%   2020-07-03 Grega Repovs (v0.9.14)
%              - Added support for img_suffix
%   - - - - - - - - - - - - - - - - - - - - - - - - - - - - - - -
=======
%              Fixed an issue with conversion of doIt from char to string
%
>>>>>>> d43e8552

if nargin < 16, done = [];                                  end
if nargin < 15, options = '';                               end
if nargin < 14, ignores = '';                               end
if nargin < 13, scrub = '';                                 end
if nargin < 12 || isempty(tail), tail = '.nii.gz';          end
if nargin < 11 || isempty(overwrite), overwrite = false;    end
if nargin < 10, variant = '';                               end
if nargin < 9,  eventstring = '';                           end
if nargin < 8,  efile = '';                                 end
if nargin < 7,  task = [];                                  end
if nargin < 6 || isempty(rgss), rgss = 'm,V,WM,WB,1d';      end
if nargin < 5 || isempty(omit), omit = [];                  end
if nargin < 4 || isempty(TR), TR = 2.5;                     end

fprintf('\nRunning preproces conc script v0.9.13 [%s]\n-------------------------------------\n', tail);
fprintf('\nParameters:\n---------------');
fprintf('\n       sessionf: %s', sessionf);
fprintf('\n          bolds: [%s]', num2str(bolds));
fprintf('\n           doIt: %s', doIt);
fprintf('\n             TR: %.2f', TR);
fprintf('\n           omit: %s', num2str(omit));
fprintf('\n           rgss: %s', rgss);
fprintf('\n           task: [%s]', num2str(size(task)));
fprintf('\n          efile: %s', efile);
fprintf('\n   eventrstring: %s', eventstring);
fprintf('\n        variant: %s', variant);
fprintf('\n      overwrite: %s', num2str(overwrite));
fprintf('\n           tail: %s', tail);
fprintf('\n          scrub: %s', scrub);
fprintf('\n        ignores: %s', ignores);
fprintf('\n           done: %s', done);
fprintf('\n        options: %s', options);
fprintf('\n');

default = 'boldname=bold|surface_smooth=6|volume_smooth=6|voxel_smooth=2|lopass_filter=0.08|hipass_filter=0.009|framework_path=|wb_command_path=|omp_threads=0|smooth_mask=false|dilate_mask=false|glm_matrix=none|glm_residuals=save|glm_name=|bold_tail=|bold_variant=|img_suffix=';
options = g_ParseOptions([], options, default);

g_PrintStruct(options, 'Options used');

TS = [];
doIt = strrep(doIt, ',', '');
doIt = strrep(doIt, ' ', '');


% ======================================================
%                          ----> prepare basic variables

nbolds = length(bolds);

ignore.hipass  = 'keep';
ignore.regress = 'keep';
ignore.lopass  = 'keep';

ignores = regexp(ignores, '=|,|;|:|\|', 'split');
if length(ignores)>=2
    ignores = reshape(ignores, 2, [])';
    for p = 1:size(ignores, 1)
        if isempty(regexp(ignores{p,2}, '^-?[\d\.]+$'))
            ignore = setfield(ignore, ignores{p,1}, ignores{p,2});
        else
            ignore = setfield(ignore, ignores{p,1}, str2num(ignores{p,2}));
        end
    end
end

doscrubbing = ~any(ismember({ignore.hipass, ignore.regress, ignore.lopass}, {'keep'}));

rgsse = strrep(strrep(strrep(strrep(rgss, ',', ''), ' ', ''), ';', ''), '|', '');
rgss  = regexp(rgss, ',|;| |\|', 'split');
rtype = 0;

switch tail
case '.4dfp.img'
    fformat = '4dfp';
case '.nii'
    fformat = 'nifti';
case '.nii.gz'
    fformat = 'nifti';
case '.dtseries.nii'
    fformat = 'dtseries';
case '.ptseries.nii'
    fformat = 'ptseries';
end


% ======================================================
%                                     ---> prepare paths

for b = 1:nbolds

    % ---> general paths

    bnum = int2str(bolds(b));
    file(b).froot       = strcat(sessionf, ['/images' options.img_suffix '/functional' options.bold_variant '/' options.boldname bnum options.bold_tail]);

    file(b).movdata     = strcat(sessionf, ['/images' options.img_suffix '/functional' options.bold_variant '/movement/' options.boldname bnum '_mov.dat']);
    file(b).oscrub      = strcat(sessionf, ['/images' options.img_suffix '/functional' options.bold_variant '/movement/' options.boldname bnum '.scrub']);
    file(b).tscrub      = strcat(sessionf, ['/images' options.img_suffix '/functional' options.bold_variant '/movement/' options.boldname bnum options.bold_tail variant '.scrub']);
    file(b).bstats      = strcat(sessionf, ['/images' options.img_suffix '/functional' options.bold_variant '/movement/' options.boldname bnum '.bstats']);
    file(b).nuisance    = strcat(sessionf, ['/images' options.img_suffix '/functional' options.bold_variant '/movement/' options.boldname bnum '.nuisance']);
    file(b).fidlfile    = strcat(sessionf, ['/images' options.img_suffix '/functional' options.bold_variant '/events/' efile]);
    file(b).bmask       = strcat(sessionf, ['/images' options.img_suffix '/segmentation/boldmasks' options.bold_variant '/' options.boldname bnum '_frame1_brain_mask' tail]);

    eroot               = strrep(efile, '.fidl', '');
    file(b).croot       = strcat(sessionf, ['/images' options.img_suffix '/functional' options.bold_variant '/' options.boldname options.bold_tail '_conc_' eroot]);
    file(b).cfroot      = strcat(sessionf, ['/images' options.img_suffix '/functional' options.bold_variant '/concs/' options.boldname options.bold_tail '_' fformat '_' eroot]);

    file(b).Xroot       = strcat(sessionf, ['/images' options.img_suffix '/functional' options.bold_variant '/glm/' options.boldname options.bold_tail '_GLM-X_' eroot]);

    file(b).lsurf       = strcat(sessionf, ['/images' options.img_suffix '/segmentation/hcp/fsaverage_LR32k/L.midthickness.32k_fs_LR.surf.gii']);
    file(b).rsurf       = strcat(sessionf, ['/images' options.img_suffix '/segmentation/hcp/fsaverage_LR32k/R.midthickness.32k_fs_LR.surf.gii']);

end


% ======================================================
%                       ----> are we doing coefficients?

docoeff = false;
if strfind(doIt, 'c')
    docoeff = true;
    doIt = strrep(doIt, 'c', '');
end


% ======================================================
%                  ---> deal with nuisance and scrubbing

allframes = 0;
frames    = zeros(1, nbolds);

for b = 1:nbolds

    %   ----> read data

    if doscrubbing
        [nuisance(b).scrub  nuisance(b).scrub_hdr]  = g_ReadTable(file(b).oscrub);
    end

    [nuisance(b).mov    nuisance(b).mov_hdr]    = g_ReadTable(file(b).movdata);

    nuisance(b).nframes = size(nuisance(b).mov,1);
    frames(b) = nuisance(b).nframes;
    allframes = allframes + nuisance(b).nframes;

    %   ----> exclude extra data from mov

    me = {'frame', 'scale'};
    nuisance(b).mov     = nuisance(b).mov(:,~ismember(nuisance(b).mov_hdr, me));
    nuisance(b).mov_hdr = nuisance(b).mov_hdr(~ismember(nuisance(b).mov_hdr, me));
    nuisance(b).nmov    = size(nuisance(b).mov,2);

    %   ----> do scrubbing anew if needed!

    if strfind(doIt, 'm')
        [nuisance(b).fstats nuisance(b).fstats_hdr] = g_ReadTable(file(b).bstats);

        timg = nimage;
        timg.frames     = size(nuisance(b).mov, 1);
        timg.fstats     = nuisance(b).fstats;
        timg.fstats_hdr = nuisance(b).fstats_hdr;
        timg.mov        = nuisance(b).mov;
        timg.mov_hdr    = nuisance(b).mov_hdr;

        timg = timg.img_ComputeScrub(scrub);

        nuisance(b).scrub     = timg.scrub;
        nuisance(b).scrub_hdr = timg.scrub_hdr;

        nuisance(b).scrub_hdr{end+1} = 'use';
        nuisance(b).scrub(:, end+1)  = timg.use';

        g_WriteTable(file(b).tscrub, [timg.scrub timg.use'], [timg.scrub_hdr, 'use'], 'sum|%', '%-8s|%-8d|%-8d|%-7s', ' ');
    end

    %  ----> what are the frames to be used

    if doscrubbing
        nuisance(b).use = nuisance(b).scrub(:,ismember(nuisance(b).scrub_hdr, {'use'}))';
    else
        nuisance(b).use = ones(1, nuisance(b).nframes);
    end

    %   ----> lets setup nuisances!

    if strfind(doIt, 'r') && any(~ismember(rgss, {'1d', 'e', 't', 'm'}));

        % ---> signal nuisance

        [nuisance(b).signal nuisance(b).signal_hdr] = g_ReadTable(file(b).nuisance);
        nuisance(b).nsignal = size(nuisance(b).signal,2);
    else
        nuisance(b).signal = [];
        nuisance(b).signal_hdr = {};
        nuisance(b).nsignal = 0;
    end

end


%   ----> task and event nuisance

if strfind(doIt, 'r')

    if ~isempty(eventstring)
        rmodel = g_CreateTaskRegressors(file(1).fidlfile, frames, eventstring);
        runs   = rmodel.run;
    else
        rmodel.fidl.fidl   = 'None';
        rmodel.description = 'None';
        rmodel.ignore      = 'None';

        for b = 1:nbolds
            runs(b).matrix = [];
        end
    end

    bstart = 1;
    for b = 1:nbolds
        bend = bstart + nuisance(b).nframes - 1;

        if isempty(task)
            nuisance(b).task  = [];
        else
            nuisance(b).task  = task(bstart:bend, :);
            nuisance(b).ntask = size(task, 2);
        end

        if strcmp(rmodel.fidl.fidl, 'None')
            nuisance(b).effects     = [];
            nuisance(b).events      = [];
            nuisance(b).nevents     = [];
            nuisance(b).eventnamesr = [];
            nuisance(b).eventnames  = [];
            nuisance(b).eventframes = [];
        else
            nuisance(b).effects     = {rmodel.regressor.name};
            nuisance(b).events      = runs(b).matrix;
            nuisance(b).nevents     = size(nuisance(b).events, 2);
            nuisance(b).eventnamesr = runs(b).regressors;
            nuisance(b).eventnames  = rmodel.columns.event;
            nuisance(b).eventframes = rmodel.columns.frame;
        end

        bstart = bstart + nuisance(b).nframes;
    end

    % ---> regression type

    if strfind(doIt, 'r1'), rtype = 1; end
    if strfind(doIt, 'r2'), rtype = 2; end
end



% ======================================================
%                               ---> run processing loop

tasklist = ['shrl'];
exts     = {'_s','_hpss',['_res-' rgsse options.glm_name],'_lpss'};
info     = {'Smoothing','High-pass filtering','Computing GLM','Low-pass filtering'};


% ---> clean old files

if overwrite
    ext   = '';
    first = true;

    for current = doIt

        c = ismember(tasklist, current);

        if any(c)
            for b = 1:nbolds
                file(b).sfile = [file(b).froot ext tail];
            end
            if isempty(ext)
                ext = variant;
            end
            ext   = [ext exts{c}];
            for b = 1:nbolds
                file(b).tfile = [file(b).froot ext tail];
                file(b).tconc = [file(b).cfroot ext '.conc'];
            end
    
            if exist(file(b).tfile, 'file')
                if first
                    fprintf('\n---> removing old files:');
                    first = false;
                end
                fprintf('\n     ... %s', file(b).tfile);
                delete(file(b).tfile);
            end

            if exist(file(b).tconc, 'file')
                if first
                    fprintf('\n---> removing old files:');
                    first = false;
                end
                fprintf('\n     ... %s', file(b).tconc);
                delete(file(b).tconc);
            end
        end
    end
end


% ---> start the loop

ext      = '';

for b = 1:nbolds
    img(b) = nimage();
end

dor      = true;
fprintf('--> starting the loop\n')

for current = char(doIt)

    saveconc = true;

    % --- set the source and target filenames

    c = ismember(tasklist, current);

    for b = 1:nbolds
        file(b).sfile = [file(b).froot ext tail];
    end
    if isempty(ext)
        ext = variant;
    end
    ext   = [ext exts{c}];
    for b = 1:nbolds
        file(b).tfile = [file(b).froot ext tail];
        file(b).tconc = [file(b).cfroot ext '.conc'];
    end


    % --- print info

    fprintf('\n\n%s\n', info{c});

    % --- run tasks that are run on individual bolds

    if ismember(current, 'shl')
        for b = 1:nbolds
            fprintf('\n---> %s ', file(b).sfile)

            if exist(file(b).tfile, 'file') && ~overwrite
                fprintf('... already completed!');
                img(b).empty = true;
            else

                switch current
                    case 's'
                        if strcmp(tail, '.dtseries.nii')
                            wbSmooth(file(b).sfile, file(b).tfile, file(b), options);
                            img(b) = nimage();
                        elseif strcmp(tail, '.ptseries.nii')
                            fprintf(' WARNING: No spatial smoothing will be performed on ptseries images!')
                        else
                            tmpi = readIfEmpty(img(b), file(b).sfile, omit);
                            tmpi.data = tmpi.image2D;
                            if strcmp(options.smooth_mask, 'false')
                                tmpi = tmpi.img_Smooth3D(options.voxel_smooth, true);
                            else

                                % --- set up the smoothing mask

                                if strcmp(options.smooth_mask, 'nonzero')
                                    bmask = tmpi.zeroframes(1);
                                    bmask.data = tmpi.data(:,1) > 0;
                                elseif strcmp(options.smooth_mask, 'brainsignal')
                                    bmask = tmpi.zeroframes(1);
                                    bmask.data = tmpi.data(:,1) > 300;
                                elseif strcmp(options.smooth_mask, 'brainmask')
                                    bmask = nimage(file(b).bmask);
                                else
                                    bmask = options.smooth_mask;
                                end

                                % --- set up the dilation mask

                                if strcmp(options.dilate_mask, 'nonzero')
                                    dmask = tmpi.zeroframes(1);
                                    dmask.data = tmpi.data(:,1) > 0;
                                elseif strcmp(options.dilate_mask, 'brainsignal')
                                    dmask = tmpi.zeroframes(1);
                                    dmask.data = tmpi.data(:,1) > 300;
                                elseif strcmp(options.dilate_mask, 'brainmask')
                                    dmask = nimage(file(b).bmask);
                                else
                                    dmask = options.dilate_mask;
                                end

                                tmpi = tmpi.img_Smooth3DMasked(bmask, options.voxel_smooth, dmask, true);
                            end
                            img(b) = tmpi;

                        end
                    case 'h'
                        tmpi = readIfEmpty(img(b), file(b).sfile, omit);
                        hpsigma = ((1/TR)/options.hipass_filter)/2;
                        tmpi = tmpi.img_Filter(hpsigma, 0, omit, true, ignore.hipass);
                        img(b) = tmpi;
                    case 'l'
                        tmpi = readIfEmpty(tmpi, file(b).sfile, omit);
                        lpsigma = ((1/TR)/options.lopass_filter)/2;
                        tmpi = tmpi.img_Filter(0, lpsigma, omit, true, ignore.lopass);
                        img(b) = tmpi;
                end

                if ~img(b).empty
                    img(b).img_saveimage(file(b).tfile);
                    fprintf(' ... saved!');
                end
            end

            % --- filter nuisance if needed

            if dor
                switch current
                    case 'h'
                        hpsigma = ((1/TR)/options.hipass_filter)/2;
                        tnimg = tmpimg(nuisance(b).signal', nuisance(b).use);
                        tnimg = tnimg.img_Filter(hpsigma, 0, omit, false, ignore.hipass);
                        nuisance(b).signal = tnimg.data';

                    case 'l'
                        lpsigma = ((1/TR)/options.lopass_filter)/2;
                        tnimg = tmpimg([nuisance(b).signal nuisance(b).task nuisance(b).events nuisance(b).mov]', nuisance(b).use);
                        tnimg = tnimg.img_Filter(0, lpsigma, omit, false, ignore.lopass);
                        nuisance(b).signal = tnimg.data(1:nuisance(b).nsignal,:)';
                        nuisance(b).task   = tnimg.data((nuisance(b).nsignal+1):(nuisance(b).nsignal+nuisance(b).ntask),:)';
                        nuisance(b).events = tnimg.data((nuisance(b).nsignal+nuisance(b).ntask+1):(nuisance(b).nsignal+nuisance(b).ntask+nuisance(b).nevents),:)';
                        nuisance(b).mov    = tnimg.data(end-nuisance(b).nmov:end,:)';
                end
            end
        end
    end

    % --- run tasks that are run on the joint bolds

    if current == 'r'

        for b = 1:nbolds
            file(b).tfile = [file(b).froot ext tail];
            file(b).tconc = [file(b).cfroot ext '.conc'];
        end

        if exist(file(b).tfile, 'file') && ~overwrite
            fprintf('... already completed!');
            img(b).empty = true;
        else
            for b = 1:nbolds
                img(b) = readIfEmpty(img(b), file(b).sfile, omit);
            end
            fprintf('\n---> running GLM ');
            [img coeff] = regressNuisance(img, omit, nuisance, rgss, rtype, ignore.regress, options, [file(b).Xroot ext], rmodel);
            fprintf('... done!');

            if strcmp(options.glm_residuals, 'save')
                for b = 1:nbolds
                    fprintf('\n---> saving %s ', file(b).tfile);
                    img(b).img_saveimage(file(b).tfile);
                    fprintf('... done!');
                end
                saveconc = true;
            else
                fprintf('\n---> not saving residuals (glm_residuals set to %s)', options.glm_residuals);
                saveconc = false;
            end

            if docoeff
                cname = [file(b).croot ext '_Bcoeff' tail];
                fprintf('\n---> saving %s ', cname);
                coeff.img_saveimage(cname);
                fprintf('... done!');
            end
        end
        dor = false;
    end

    if saveconc
        if exist(file(b).tconc, 'file') && ~overwrite
            fprintf('\n---> conc file already saved!');
        else
            fprintf('\n---> saving conc file ');
            nimage.img_SaveConcFile(file(b).tconc, {file.tfile});
            fprintf('... done!');
        end
    end

end

if ~isempty(done)
    fout = fopen(done, 'w');
    fprintf(fout, 'OK');
    fclose(fout);
end
fprintf('\n==> preproces conc finished successfully\n');

return


% ======================================================
%   ----> do GLM removal of nuisance regressors
%


function [img coeff] = regressNuisance(img, omit, nuisance, rgss, rtype, ignore, options, Xroot, rmodel)

    % ---> basic settings

    nbolds = length(img);
    frames = zeros(1, nbolds);

    derivatives = ismember('1d', rgss);
    movement    = ismember('m', rgss);
    task        = ismember('t', rgss);
    event       = ismember('e', rgss);
    rgss        = rgss(~ismember(rgss, {'1d', 'e', 't', 'm'}));
    hdr         = {};
    hdre        = {};
    hdrf        = [];
    effects     = {};
    effect      = [];
    eindex      = [];

    % ---> bold starts, ends, frames, selection of nuisance

    st = 1;
    smask = ismember(nuisance(1).signal_hdr, rgss);
    for b = 1:nbolds
        bS(b)     = st;
        frames(b) = nuisance(b).nframes;
        bE(b)     = st + frames(b) - 1;
        st        = st + frames(b);

        nuisance(b).signal  = nuisance(b).signal(:,smask);
        nuisance(b).signal  = zscore(nuisance(b).signal);
        nuisance(b).nsignal = sum(smask);
        nuisance(b).signal_hdr = nuisance(b).signal_hdr(smask);
    end

    % ---> X size and init

    nB = 2;
    nS = nuisance(1).nsignal;
    if task,     nT = nuisance(1).ntask;   else nT = 0; end
    if movement, nM = nuisance(1).nmov;    else nM = 0; end
    if event,    nE = nuisance(1).nevents; else nE = 0; end
    nBj = nB*nbolds;
    nTj = nT;

    switch rtype
        case 0
            joinn = false;          % joinn - whether to have the same nuisance regressors across bolds
            joine = true;           % joine - whether to have the same event regressors across bolds
        case 1
            joinn = false;
            joine = false;
        case 2
            joinn = true;
            joine = true;
    end

    if joine, nEj = nE; else nEj = nE * nbolds; end
    if joinn, nMj = nM; else nMj = nM * nbolds; end
    if joinn, nSj = nS; else nSj = nS * nbolds; end

    if derivatives
        nX = nBj + nTj + nMj*2 + nSj*2 + nEj;
    else
        nX = nBj + nTj + nMj + nSj + nEj;
    end

    X = zeros(sum(frames), nX);

    %   ----> baseline and linear trend

    effects = {'Baseline', 'Trend'};

    xS = 1;
    for b = 1:nbolds
        xE = xS + nB - 1;
        nf = frames(b) - omit;
        pl = zeros(nf,1);
        for n = 1:nf
            pl(n)= (n-1)/(nf-1);
        end
        pl = pl-0.5;

        X(bS(b):bE(b), xS:xE) = [ones(frames(b),1) [zeros(omit,1); pl]];
        xS = xS+2;
        hdr{end+1}  = sprintf('baseline_b%d', b);
        hdr{end+1}  = sprintf('trend_b%d', b);
        hdre{end+1} = sprintf('baseline.b%d', b);
        hdre{end+1} = sprintf('trend.b%d', b);
        hdrf(end+1:end+2) = [1 1];
        effect(end+1:end+2) = [1 2];
        eindex(end+1:end+2) = [b b];
    end


    %   ----> movement

    for mi = 1:nM
        effects{end+1}  = sprintf('mov_%s', nuisance(1).mov_hdr{mi});
    end

    if movement
        for b = 1:nbolds
            xE = xS + nM - 1;
            X(bS(b):bE(b), xS:xE) = nuisance(b).mov;
            if ~joinn
                xS = xS+nM;
                for mi = 1:nM
                    ts = sprintf('mov_%s', nuisance(1).mov_hdr{mi});
                    hdr{end+1}  = sprintf('%s_b%d', ts, b);
                    hdre{end+1} = sprintf('%s.b%d', ts, b);
                    hdrf(end+1) = 1;
                    effect(end+1) = find(ismember(effects, ts));
                    eindex(end+1) = b;
                end
            end
        end
        if joinn
            xS = xS+nM;
            for mi = 1:nM
                ts = sprintf('mov_%s', nuisance(1).mov_hdr{mi});
                hdr{end+1}  = ts;
                hdre{end+1} = ts;
                hdrf(end+1) = 1;
                effect(end+1) = find(ismember(effects, ts));
                eindex(end+1) = 1;
            end
        end
    end


    %   ----> signal

    for mi = 1:nS
        effects{end+1}  = nuisance(1).signal_hdr{mi};
    end

    for b = 1:nbolds
        xE = xS + nS - 1;
        X(bS(b):bE(b), xS:xE) = nuisance(b).signal;
        if ~joinn
            xS = xS+nS;
            for mi = 1:nS
                hdr{end+1}  = sprintf('%s_b%d', nuisance(1).signal_hdr{mi}, b);
                hdre{end+1} = sprintf('%s.b%d', nuisance(1).signal_hdr{mi}, b);
                hdrf(end+1) = 1;
                effect(end+1) = find(ismember(effects, nuisance(1).signal_hdr{mi}));
                eindex(end+1) = b;
            end
        end
    end
    if joinn
        xS = xS+nS;
        for mi = 1:nS
            ts = nuisance(1).signal_hdr{mi};
            hdr{end+1}  = ts;
            hdre{end+1} = ts;
            hdrf(end+1) = 1;
            effect(end+1) = find(ismember(effects, ts));
            eindex(end+1) = 1;
        end
    end


    %   ----> movement & signal derivatives

    if derivatives

        %   ----> movement

        for mi = 1:nM
            effects{end+1}  = sprintf('mov_%s_d1', nuisance(1).mov_hdr{mi});
        end

        if movement
            for b = 1:nbolds
                xE = xS + nM - 1;
                X(bS(b):bE(b), xS:xE) = [zeros(1,nuisance(b).nmov); diff(nuisance(b).mov)];
                if ~joinn
                    xS = xS+nM;
                    for mi = 1:nM
                        ts = sprintf('mov_%s_d1', nuisance(1).mov_hdr{mi});
                        hdr{end+1}  = sprintf('%s.b%d', ts, b);
                        hdre{end+1} = sprintf('%s.b%d', ts, b);
                        hdrf(end+1) = 1;
                        effect(end+1) = find(ismember(effects, ts));
                        eindex(end+1) = b;
                    end
                end
            end
            if joinn
                xS = xS+nM;
                for mi = 1:nM
                    ts = sprintf('mov_%s_d1', nuisance(1).mov_hdr{mi});
                    hdr{end+1}  = ts;
                    hdre{end+1} = ts;
                    hdrf(end+1) = 1;
                    effect(end+1) = find(ismember(effects, ts));
                    eindex(end+1) = 1;
                end
            end
        end

        %   ----> signal

        for mi = 1:nS
            effects{end+1}  = sprintf('%s_d1', nuisance(1).signal_hdr{mi});
        end

        for b = 1:nbolds
            xE = xS + nS - 1;
            X(bS(b):bE(b), xS:xE) = [zeros(omit+1, nuisance(b).nsignal); diff(nuisance(b).signal(omit+1:end,:))];
            if ~joinn
                xS = xS+nS;
                for mi = 1:nS
                    ts = sprintf('%s_d1', nuisance(1).signal_hdr{mi});
                    hdr{end+1}  = sprintf('%s.b%d', ts, b);
                    hdre{end+1} = sprintf('%s.b%d', ts, b);
                    hdrf(end+1) = 1;
                    effect(end+1) = find(ismember(effects, ts));
                    eindex(end+1) = b;
                end
            end
        end
        if joinn
            xS = xS+nS;
            for mi = 1:nS
                ts = sprintf('%s_d1', nuisance(1).signal_hdr{mi});
                hdr{end+1}  = sprintf('%s_d1', nuisance(1).signal_hdr{mi});
                hdre{end+1} = sprintf('%s_d1', nuisance(1).signal_hdr{mi});
                hdrf(end+1) = 1;
                effect(end+1) = find(ismember(effects, ts));
                eindex(end+1) = 1;
            end
        end
    end


    %   ----> events

    % for mi = 1:nE
    %     effects{end+1}  = nuisance(b).eventnamesr{mi};
    % end

    effects = [effects nuisance(1).effects];

    if event
        for b = 1:nbolds
            xE = xS + nE - 1;
            X(bS(b):bE(b), xS:xE) = nuisance(b).events;
            % fprintf('\n---> events run %d %d %d %d %d', b, bS(b), bE(b), xS, xE);
            if ~joine
                xS = xS+nE;
                for mi = 1:nE
                    hdr{end+1}  = sprintf('%s_b%d', nuisance(b).eventnamesr{mi}, b);
                    hdre{end+1} = sprintf('%s.b%d', nuisance(b).eventnames{mi}, b);
                    hdrf(end+1) = nuisance(b).eventframes(mi);
                    effect(end+1) = find(ismember(effects, nuisance(b).eventnames{mi}));
                    eindex(end+1) = b;
                end
            end
        end
        if joine
            xS = xS+nE;
            for mi = 1:nE
                hdr{end+1}  = sprintf('%s', nuisance(1).eventnamesr{mi});
                hdre{end+1} = sprintf('%s', nuisance(1).eventnames{mi});
                hdrf(end+1) = nuisance(1).eventframes(mi);
                effect(end+1) = find(ismember(effects, nuisance(b).eventnames{mi}));
                eindex(end+1) = 1;
            end
        end
    end


    %   ----> task

    for mi = 1:nT
        effects{end+1}  = sprintf('task%d', mi);
    end

    if task
        xE = xS + nT - 1;
        for b = 1:nbolds
            X(bS(b):bE(b), xS:xE) = nuisance(b).task;
        end
        xS = xS+nT;
        for mi = 1:nT
            ts = sprintf('task%d', mi);
            hdr{end+1}  = ts;
            hdre{end+1} = ts;
            hdrf(end+1) = 1;
            effect(end+1) = find(ismember(effects, ts));
            eindex(end+1) = 1;
        end
    end

    %   ----> combine data in a single image
    fprintf('.');

    %   ---> first create per bold masks

    masks   = {};
    mframes = zeros(1, nbolds);
    nmask   = [];
    if ~strcmp(ignore, 'keep'), fprintf(' excluding'); end
    for b = 1:nbolds
        if ~strcmp(ignore, 'keep')
            fprintf(' %d', sum(img(b).use == 0));
            mask = img(b).use == 1;
        else
            mask = true(1, img(b).frames);
        end
        mask(1:omit) = false;
        masks{b}     = mask;
        mframes(b)   = sum(mask);
        nmask        = [nmask mask];
    end
    if ~strcmp(ignore, 'keep'), fprintf(' frames '); end

    %   ---> create and fill placeholder image

    Y = img(1).zeroframes(sum(mframes));

    for b = 1:nbolds
        fstart = sum(mframes(1:b-1)) + 1;
        fend   = sum(mframes(1:b));
        Y.data(:, fstart:fend) = img(b).data(:,masks{b});
    end

    %   ----> save GLM matrix data
    %   ----> Header not written right yet ... need to change columns according to the regression type (per run matrices)

    % ---- add gmean and sd image info

    hdr  = [hdr  {'gmean', 'sd'}];
    hdre = [hdre {'gmean', 'sd'}];
    hdrf = [hdrf 1 1];
    effects = [effects {'gmean', 'sd'}];
    effect  = [effect find(ismember(effects, 'gmean')), find(ismember(effects, 'sd'))];
    eindex  = [eindex 1 1];

    if ismember(options.glm_matrix, {'text', 'both'})
        xfile = [Xroot '.txt'];
    else
        xfile = [];
    end
    xevents  = sprintf(strjoin(hdre, '\t'));
    xframes  = sprintf('%d\t', hdrf);
    xeffects = sprintf(strjoin(effects, '\t'));
    xeffect  = sprintf('%d\t', effect);
    xeindex  = sprintf('%d\t', eindex);
    pre      = sprintf('# fidl: %s\n# model: %s\n# bolds: %d\n# effects: %s\n# effect: %s\n# eindex: %s\n# ignore: %s\n# event: %s\n# frame: %s', rmodel.fidl.fidl, rmodel.description, nbolds, xeffects, xeffect, xeindex, rmodel.ignore, xevents, xframes(1:end-1));
    xtable   = g_WriteTable(xfile, [X(nmask==1, :) zeros(sum(nmask==1), 2)], hdr, 'sd|mean|min|max', [], [], pre);

    if ismember(options.glm_matrix, {'image', 'both'})
        mimg = X(nmask==1, :);
        mimg = mimg / (max(max(abs(mimg))) * 2);
        mimg = mimg + 0.5;
        try
            imwrite(mimg, [Xroot '.png']);
        catch
            fprintf('\n---> WARNING: Could not save GLM PNG image! Check supported image formats!');
        end
    end

    %   ----> mask nuisance and do GLM
    fprintf('.');
    % fprintf('\n -> X\n'); fprintf('%.2f ', sum(X));
    % fprintf('\n -> X\n'); fprintf('%.2f ', sum(X(nmask==1, :)));
    % fprintf('\n -> mask %d', sum(nmask==1));
    % fprintf(xevents);
    X = X(nmask==1, :);
    [coeff res] = Y.img_GLMFit(X);
    coeff = [coeff Y.img_Stats({'m', 'sd'})];

    %   ----> put data back into images
    fprintf('.');

    for b = 1:nbolds
        fstart = sum(mframes(1:b-1)) + 1;
        fend   = sum(mframes(1:b));
        % img(b).data(:,masks{b}) = res.data(:,fstart:fend);    % --- led to strange error in Octave, had to give it off to a temporary image
        tmpi   = img(b);
        tmpi.data(:,masks{b}) = res.data(:,fstart:fend);
        if min(masks{b}) == 0
            if strcmp(ignore, 'mark')
                fprintf(' marking %d bad frames ', sum(~masks{b}));
                tmpi.data(:, ~masks{b}) = NaN;
            elseif ismember({ignore}, {'linear', 'spline'})
                fprintf(' %s interpolating %d bad frames ', ignore, sum(~masks{b}));
                x  = [1:length(masks{b})]';
                xi = x;
                x  = x(masks{b});
                tmpi.data = interp1(x, tmpi.data(:, masks{b})', xi, ignore, 'extrap')';
            end
        end
        img(b) = tmpi;
    end

    coeff = coeff.img_EmbedMeta(xtable, 64, 'GLM');

return





% ======================================================
%                           ----> create temporary image
%

function [img] = tmpimg(data, use);

    img = nimage();
    img.data = data;
    img.use  = use;
    [img.voxels img.frames] = size(data);


% ======================================================
%                                    ----> read if empty
%

function [img] = readIfEmpty(img, src, omit)

    if isempty(img) || img.empty
        fprintf('\n---> reading %s ', src);
        img = nimage(src);
        if ~isempty(omit)
            img.use(1:omit) = 0;
        end
        fprintf('... done!');
    end



% ======================================================
%                                         ----> wbSmooth
%

function [] = wbSmooth(sfile, tfile, file, options)

    % --- convert FWHM to sd

    options.surface_smooth = options.surface_smooth / 2.35482004503; % (sqrt(8*log(2)))
    options.volume_smooth  = options.volume_smooth / 2.35482004503;


    fprintf('\n---> running wb_command -cifti-smoothing');

    if ~isempty(options.framework_path)
        if strcmp(options.framework_path, 'NULL')
            setenv('LD_LIBRARY_PATH');
            setenv('DYLD_LIBRARY_PATH');
            setenv('DYLD_FRAMEWORK_PATH');
        else
            if isempty(strfind(s, options.framework_path))
                fprintf('\n     ... setting DYDL_FRAMEWORK_PATH to %s', options.framework_path);
                setenv('DYLD_FRAMEWORK_PATH');
            end
            if isempty(strfind(sl, options.framework_path))
                fprintf('\n     ... setting DYLD_LIBRARY_PATH to %s', options.framework_path);
                setenv('DYLD_LIBRARY_PATH', [options.framework_path ':' sl]);
            end
            if isempty(strfind(ll, options.framework_path))
                fprintf('\n     ... setting LD_LIBRARY_PATH to %s', options.framework_path);
                setenv('LD_LIBRARY_PATH', [options.framework_path ':' ll]);
            end
        end
    end

    if ~isempty(options.wb_command_path)
        s = getenv('PATH');
        if isempty(strfind(s, options.wb_command_path))
            fprintf('\n     ... setting PATH to %s', options.wb_command_path);
            setenv('PATH', [options.wb_command_path ':' s]);
        end
    end
    if options.omp_threads > 0
        setenv('OMP_NUM_THREADS', num2str(options.omp_threads));
    end

    fprintf('\n     ... smoothing');
    comm = sprintf('wb_command -cifti-smoothing %s %f %f COLUMN %s -left-surface %s -right-surface %s', sfile, options.surface_smooth, options.volume_smooth, tfile, file.lsurf, file.rsurf);
    [status out] = system(comm);

    if status
        fprintf('\nERROR: wb_command finished with error!\n       ran: %s\n', comm);
        fprintf('\n --- wb_command output ---\n%s\n --- end wb_command output ---\n', out);
        error('\nAborting processing!');
    else
        fprintf(' ... done!');
    end


<|MERGE_RESOLUTION|>--- conflicted
+++ resolved
@@ -5,77 +5,6 @@
 %	Function for fcMRI preprocessing and GLM analysis a set of BOLD files.
 %
 %   INPUTS
-<<<<<<< HEAD
-%       sessionf ... A path to the sessions's folder with images and data.
-%       bolds    ... A vector of bold runs in the order of the conc file.
-%       doIt     ... Which steps to perform and in what order ['s,h,r,c,l']:
-%           s - spatial smoothing
-%           h - highpass temporal filter
-%           r - GLM estimation and regression of nuisance signals, with an
-%               optional parameter (e.g. r0):
-%               0 - separate nuisance, joint task regressors across runs [default]
-%               1 - separate nuisance, separate task regressors for each run
-%               2 - joint nuisance, joint task regressors across all runs
-%           c - save coefficients in _Bcoeff file
-%           p - save png image files of nusance ROI mask
-%           l - lowpass temporal filter
-%           m - motion scrubbing
-%
-%       TR        ... TR of the data [2.5]
-%       omit      ... The number of frames to omit at the start of each bold []
-%       rgss      ... A comma separated string specifying what to regress in the
-%                     regression step ['m,V,WM,WB,1d']
-%           m  - motion
-%           V  - ventricles
-%           WM - white matter
-%           WB - whole brain
-%           1d - first derivative
-%           t  - task
-%           e  - events
-%
-%       task        ... Matrix of custom regressors to be entered in GLM.
-%       efile       ... Event (fild) file to be used for estimation of task regressors ['']
-%       eventstring ... A string specifying the events to regress and the regressors to use ['']
-%       variant     ... A string to be prepended to files ['']
-%       overwrite   ... Whether old files should be overwritten [false]
-%       tail        ... what file extension to expect and use for images ['.nii.gz']
-%       scrub       ... the description of how to compute scrubbing - a string in 'param:value|param:value' format
-%                       parameters:
-%                       - radius   : head radius in mm [50]
-%                       - fdt      : frame displacement threshold [0.5]
-%                       - dvarsmt  : dvarsm threshold [3.0]
-%                       - dvarsmet : dvarsme threshold [1.6]
-%                       - after    : how many frames after the bad one to reject [0]
-%                       - before   : how many frames before the bad one to reject [0]
-%                       - reject   : which criteria to use for rejection (mov, dvars, dvarsme, idvars, udvars ...) [udvarsme]
-%                       if empty, the defaults from img_ComputeScrub are used.
-%       ignores     - How to deal with the frames marked as not used in filering and regression steps
-%                     specified in a single string, separated with pipes
-%                     hipass  : keep / linear / spline
-%                     regress : keep / ignore / mark / linear / spline
-%                     lopass  : keep / linear /spline
-%                     ['hipass:keep|regress:keep|lopass:keep']
-%       options     - Additional options that can be set using the 'key=value|key=value' string:
-%           boldname        : ['bold']
-%           surface_smooth  : [6]
-%           volume_smooth   : [6]
-%           voxel_smooth    : [2]
-%           lopass_filter   : [0.08]
-%           hipass_filter   : [0.009]
-%           framework_path  : ['']
-%           wb_command_path : ['']
-%           omp_threads     : [0]
-%           smooth_mask     : ['false']
-%           dilate_mask     : ['false']
-%           glm_matrix      : ['none']  ('none' / 'text' / 'image' / 'both')
-%           glm_residuals   : ['save']
-%           glm_name        : ['']
-%           bold_tail       : ['']
-%           bold_variant    : ['']
-%           img_suffix      : ['']
-%
-%       done        - A path to a file to save to confirm all is a-ok. ['']
-=======
 %   ======
 %
 %   --sessionf 		A path to the sessions's folder with images and data.
@@ -128,23 +57,23 @@
 %   --overwrite   	Whether old files should be overwritten [false]
 %   --tail        	what file extension to expect and use for images ['.nii.gz']
 %   --scrub       	the description of how to compute scrubbing - a string in 
-%					`'param:value|param:value'` formatž
+%					`'param:value|param:value'` formatĹž
 %
 %                   Parameters:
 %
-%                    radius   
+%                   radius   
 %						head radius in mm [50]
-%                    fdt      
+%                   fdt      
 %						frame displacement threshold [0.5]
-%                    dvarsmt  
+%                   dvarsmt  
 %						dvarsm threshold [3.0]
-%                    dvarsmet 
+%                   dvarsmet 
 %						dvarsme threshold [1.6]
-%                    after    
+%                   after    
 %						how many frames after the bad one to reject [0]
-%                    before   
+%                   before   
 %						how many frames before the bad one to reject [0]
-%                    reject   
+%                   reject   
 %						which criteria to use for rejection
 %						(mov, dvars, dvarsme, idvars, udvars ...) [udvarsme]
 %                     
@@ -163,25 +92,25 @@
 %	--options       Additional options that can be set using the 
 %				    'key=value|key=value' string:
 %
-%           		boldname        : ['bold']
-%           		surface_smooth  : [6]
-%           		volume_smooth   : [6]
-%           		voxel_smooth    : [2]
-%           		lopass_filter   : [0.08]
-%           		hipass_filter   : [0.009]
-%           		framework_path  : ['']
-%           		wb_command_path : ['']
-%           		omp_threads     : [0]
-%           		smooth_mask     : ['false']
-%           		dilate_mask     : ['false']
-%           		glm_matrix      : ['none']  ('none' / 'text' / 'image' / 'both')
-%           		glm_residuals   : ['save']
-%           		glm_name        : ['']
-%           		bold_tail       : ['']
-%           		bold_variant    : ['']
+%           		- boldname        : ['bold']
+%           		- surface_smooth  : [6]
+%           		- volume_smooth   : [6]
+%           		- voxel_smooth    : [2]
+%           		- lopass_filter   : [0.08]
+%           		- hipass_filter   : [0.009]
+%           		- framework_path  : ['']
+%           		- wb_command_path : ['']
+%           		- omp_threads     : [0]
+%           		- smooth_mask     : ['false']
+%           		- dilate_mask     : ['false']
+%           		- glm_matrix      : ['none']  ('none' / 'text' / 'image' / 'both')
+%           		- glm_residuals   : ['save']
+%           		- glm_name        : ['']
+%           		- bold_tail       : ['']
+%           		- bold_variant    : ['']
+%           		- imf_suffix      : ['']
 %
 %   --done          A path to a file to save to confirm all is a-ok. ['']
->>>>>>> d43e8552
 %
 %
 %   USE
@@ -210,41 +139,6 @@
 %   Basics specify the files to use for processing and what to do. The relevant
 %   parameters are:
 %
-<<<<<<< HEAD
-%   - sessionf  ... Specifies the sessions's base folder in which the function
-%                   will look for all the other relevant files.
-%   - bolds     ... Lists the numbers of the bold files to be processed. These
-%                   have to match the order in which the bolds are specified in
-%                   the .conc file and they have to match the order in which
-%                   events follow in the .fidl file.
-%   - doIt      ... The actions to be performed.
-%   - overwrite ... Whether to overwrite the existing data or not.
-%   - variant   ... A string to prepend to the list of steps done in the
-%                   resulting files saved.
-%   - tail      ... The file (format) extension (e.g. '.nii.gz').
-%   - efile     ... The event (fidl) filename.
-%
-%   Important are also the following optional keys in the options parameter:
-%
-%   - boldname     ... Specifies, how the BOLD files are named in the
-%                      images/functional folder.
-%   - bold_tail    ... Specifies the additional tail that the bold name might
-%                      have (see below).
-%   - bold_variant ... Specifies a possible extension for the images/functional
-%                      and images/segmentation/boldmasks folders
-%   - img_suffix   ... Specifies a possible extension for the images folder name
-%                      enabling processing of multiple parallel workflows
-%
-%   The files that will be processed / used are:
-%
-%   bolds           : <sessionf>/images<img_suffix>/functional<bold_variant>/<boldname>[N]<bold_tail><tail>
-%   movement data   : <sessionf>/images<img_suffix>/functional<bold_variant>/movement/<boldname>_mov.dat
-%   scrubbing data  : <sessionf>/images<img_suffix>/functional<bold_variant>/movement/<boldname>.scrub
-%   bold stats data : <sessionf>/images<img_suffix>/functional<bold_variant>/movement/<boldname>.bstats
-%   nuisance signal : <sessionf>/images<img_suffix>/functional<bold_variant>/movement/<boldname>.nuisance
-%   bold brain mask : <sessionf>/images<img_suffix>/segmentation/boldmasks<bold_variant>/<boldname>[N]_frame1_brain_mask<tail>
-%   event file      : <sessionf>/images<img_suffix>/functional<bold_variant>/events/<efile>
-=======
 %   sessionf  
 %		Specifies the sessions's base folder in which the function will look for 
 %		all the other relevant files.
@@ -304,7 +198,6 @@
 %
 %   event file      
 %		<sessionf>/images/functional<bold_variant>/events/<efile>
->>>>>>> d43e8552
 %
 %   The actions that can be performed are denoted by a single letter, and they
 %   will be executed in the sequence listed:
@@ -701,16 +594,9 @@
 %              Changed to pretty struct printing.
 %              Added option to support hcp_bold variant processing.
 %   2018-09-22 Grega Repovs (v0.9.13)
-<<<<<<< HEAD
-%              - Fixed an issue with conversion of doIt from char to string
-%
+%              Fixed an issue with conversion of doIt from char to string
 %   2020-07-03 Grega Repovs (v0.9.14)
-%              - Added support for img_suffix
-%   - - - - - - - - - - - - - - - - - - - - - - - - - - - - - - -
-=======
-%              Fixed an issue with conversion of doIt from char to string
-%
->>>>>>> d43e8552
+%              Added support for img_suffix
 
 if nargin < 16, done = [];                                  end
 if nargin < 15, options = '';                               end
