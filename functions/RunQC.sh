--- conflicted
+++ resolved
@@ -122,11 +122,7 @@
      echo "                                                                 Note: It can be used in combination with --sessions to select only specific cases to work on from the batch file." 
      echo "                                                                 Note: If --sessions is omitted in favor of --sessionsbatchfile OR if batch file is provided as input for --sessions flag, then all cases from the batch file are processed."
      echo "--overwrite=<clean_prior_run>                                    Delete prior QC run: yes/no [Default: no]"
-<<<<<<< HEAD
-     echo "--hcp_suffix=<specify_suffix_for_hcp_folder_name>                Allows user to specify subject id suffix if running HCP preprocessing variants []"
-=======
      echo "--hcp_suffix=<specify_hcp_suffix_folder_name>                    Allows user to specify session id suffix if running HCP preprocessing variants []"
->>>>>>> 1308ffd9
      echo "                                                                  e.g. ~/hcp/sub001 & ~/hcp/sub001-run2 ==> Here 'run2' would be specified as --hcp_suffix='-run2' "
      echo "--scenetemplatefolder=<path_for_the_template_folder>             Specify the absolute path name of the template folder (default: $TOOLS/${QUNEXREPO}/library/data/scenes/qc)"
      echo "                                                                 Note: relevant scene template data has to be in the same folder as the template scenes"
@@ -333,25 +329,12 @@
 Overwrite=`opts_GetOpt "--overwrite" $@`
 OutPath=`opts_GetOpt "--outpath" $@`
 scenetemplatefolder=`opts_GetOpt "--scenetemplatefolder" $@`
+Modality=`opts_GetOpt "--modality" $@`
 UserSceneFile=`opts_GetOpt "--userscenefile" $@`
 UserScenePath=`opts_GetOpt "--userscenepath" $@`
 RunQCCustom=`opts_GetOpt "--customqc" $@`
 OmitDefaults=`opts_GetOpt "--omitdefaults" $@`
 HCPSuffix=`opts_GetOpt "--hcp_suffix" $@`
-
-# -- Carefully set modality
-Modality=`opts_GetOpt "--modality" $@`
-if [ "${Modality,,}" == "t1w" ];      then Modality="T1w";     fi
-if [ "${Modality,,}" == "t2w" ];      then Modality="T2w";     fi
-if [ "${Modality,,}" == "myelin" ];   then Modality="myelin";  fi
-if [ "${Modality,,}" == "bold" ];     then Modality="BOLD";    fi
-if [ "${Modality,,}" == "bold" ];     then Modality="BOLD";    fi
-if [ "${Modality,,}" == "dwi" ];      then Modality="DWI";     fi
-if [ "${Modality,,}" == "general" ];  then Modality="general"; fi
-if [ "${Modality,,}" == "rawnii" ];   then Modality="rawNII";  fi
-if [ "${Modality,,}" == "rawnifti" ]; then Modality="rawNII";  fi
-
-
 # -- Parameters if requesting 'general' scene type
 GeneralSceneDataFile=`opts_GetOpt "--datafile" $@`
 GeneralSceneDataPath=`opts_GetOpt "--datapath" $@`
@@ -478,13 +461,13 @@
     fi
 fi
 if [ -z ${TimeStamp} ]; then
-    TimeStamp=`date +%Y-%m-%d-%H-%M-%S`
-    Suffix="$CASE_$TimeStamp"
-    echo "Time stamp for logging not found. Setting now: ${TimeStamp}"; echo ""
+   TimeStamp=`date +%Y-%m-%d-%H-%M-%S`
+   Suffix="$CASE_$TimeStamp"
+   echo "Time stamp for logging not found. Setting now: ${TimeStamp}"; echo ""
 fi
 if [ -z ${Suffix} ]; then
-    Suffix="$CASE_$TimeStamp"
-    echo "Suffix not manually set. Setting default: ${Suffix}"; echo ""
+   Suffix="$CASE_$TimeStamp"
+   echo "Suffix not manually set. Setting default: ${Suffix}"; echo ""
 fi
 if [ -z ${SceneZip} ]; then
     SceneZip="yes"
@@ -546,7 +529,7 @@
 fi
 
 # -- General modality settings:
-if [ "$Modality" = "general" ] ; then
+if [ "$Modality" = "general" ] || [ "$Modality" = "General" ] || [ "$Modality" = "GENERAL" ] ; then
     if [ -z "$GeneralSceneDataFile" ]; then reho "--> ERROR: Data input not specified"; echo ""; exit 1; fi
     if [ -z "$GeneralSceneDataPath" ]; then reho "--> ERROR: Data input path not specified"; echo ""; exit 1; fi
 fi
@@ -569,15 +552,9 @@
 if [ "$RunQCCustom" == "yes" ]; then
     echo "   Custom QC modalities: ${Modality}"
 fi
-<<<<<<< HEAD
-if [ "$Modality" == "BOLD" ] ; then
-    if [[ ! -z ${SubjectBatchFile} ]]; then
-        if [[ ! -f ${SubjectBatchFile} ]]; then
-=======
 if [ "$Modality" == "BOLD" ] || [ "$Modality" == "bold" ]; then
     if [[ ! -z ${SessionBatchFile} ]]; then
         if [[ ! -f ${SessionBatchFile} ]]; then
->>>>>>> 1308ffd9
             reho " ERROR: Requested BOLD modality with a batch file. Batch file not found."
             exit 1
         else
@@ -633,48 +610,30 @@
 
 }
 
-
-######################################### SUPPORT FUNCTIONS ##########################################
-
-
-# -------------------------------------------
-# -- Final report function
-# -------------------------------------------
-
-
+######################################### DO WORK ##########################################
+
+main() {
+
+# -- Get Command Line Options
+get_options "$@"
+
+# -- Define final report function
 finalReport(){
     if [ "${CompletionCheck}" == "fail" ]; then
-        reho "------------------------- ERROR --------------------------------"
-        echo ""
-        reho "   QC generation did not complete correctly."
-        reho "   Check outputs: ${RunQCLogFolder}/QC_${CASE}_UserRunQUEUE_${Modality}_${TimeStamp}.log"
-        echo ""
-        reho "----------------------------------------------------------------"
-        echo ""
+       reho "------------------------- ERROR --------------------------------"
+       echo ""
+       reho "   QC generation did not complete correctly."
+       reho "   Check outputs: ${RunQCLogFolder}/QC_${CASE}_UserRunQUEUE_${Modality}_${TimeStamp}.log"
+       echo ""
+       reho "----------------------------------------------------------------"
+       echo ""
     else
-        echo ""
-        geho "------------------------- Successful completion of work --------------------------------"
-        echo ""
+       echo ""
+       geho "------------------------- Successful completion of work --------------------------------"
+       echo ""
     fi
 }
 
-<<<<<<< HEAD
-# -------------------------------------------
-# -- Completion checks function
-# -------------------------------------------
-
-completionCheck() {
- 
-    if [[ ${Modality} != "BOLD" ]]; then
-        if [[ -z ${FinalLog} ]]; then reho "--- ERROR: Final log file not defined. Report this error to developers."; echo ""; exit 1; fi
-        LogError=`cat ${FinalLog} | grep "ERROR"`
-        if [ -f ${OutPath}/${WorkingSceneFile} ] && [ -f ${OutPath}/${WorkingSceneFile}.${TimeStamp}.png ] && [[ ${LogError} == "" ]]; then
-            echo ""
-            geho "--- Scene file found and generated: ${OutPath}/${WorkingSceneFile}"
-            echo ""
-            echo ""
-            geho "--- PNG file found and generated: ${OutPath}/${WorkingSceneFile}.${TimeStamp}.png "
-=======
 for CASE in ${CASES}; do
 
 # -- Check if raw NIFTI QC is requested and run it first
@@ -722,17 +681,24 @@
             echo "${SessionsFolder}/${CASE}/session_hcp.txt found. Proceeding..."
         else
             reho "${SessionsFolder}/${CASE}/session_hcp.txt NOT found. Check BOLD inputs."
->>>>>>> 1308ffd9
             echo ""
+            exit 1
+        fi
+    fi
+        
+    # -- Check of overwrite flag was set
+    if [ ${Overwrite} == "yes" ]; then
+        echo ""
+        echo " --- Note: Overwrite requested. Removing existing ${Modality} QC scene: ${OutPath}/${WorkingSceneFile} "
+        echo ""
+        if [ ${Modality} == "BOLD" ]; then
+            for BOLD in $BOLDS
+            do
+                rm -f ${OutPath}/${CASE}.${Modality}.${BOLD}.* &> /dev/null
+            done
         else
-            echo ""
-            reho "--- ERROR: Scene generation for ${OutPath}/${WorkingSceneFile} failed. Check work."; echo ""
-            CompletionCheck="fail"
-        fi
-<<<<<<< HEAD
-        if [ "$SceneZip" == "yes" ]; then
-            if [ -f ${OutPath}/${WorkingSceneFile}.${TimeStamp}.zip ]; then
-=======
+            rm -f ${OutPath}/${CASE}.${Modality}.* &> /dev/null
+        fi
     fi
     
     # -- Check if a given png exists
@@ -786,514 +752,139 @@
         for DUMMYVARIABLE in ${DUMMYVARIABLES}; do
             echo ""; echo "Checking $DUMMYVARIABLE is present in scene ${scenetemplatefolder}/${TemplateSceneFile} "; echo ""
             if [ -z `cat ${scenetemplatefolder}/${TemplateSceneFile} | grep "${DUMMYVARIABLE}"` ]; then
->>>>>>> 1308ffd9
-                echo ""
-                geho "--- Scene zip file found and generated: ${OutPath}/${WorkingSceneFile}.${TimeStamp}.zip"
-                echo ""
+                echo ""
+                reho " ---> ERROR: ${DUMMYVARIABLE} variable not defined in ${scenetemplatefolder}/${TemplateSceneFile} "
+                reho "      Fix the scene and re-run!"
+                echo ""
+                exit 1
             else
                 echo ""
-                reho "--- ERROR: Scene zip generation failed. Check work."
-                echo ""
-            fi
-        fi
-    
-        if [ "$DtiFitQC" == "yes" ]; then
-            ZipSceneFile=${WorkingDTISceneFile}.${TimeStamp}.zip
-            if [ -f ${OutPath}/${WorkingDTISceneFile} ]; then
+                geho " ---> ${DUMMYVARIABLE} variable found in ${scenetemplatefolder}/${TemplateSceneFile} "
+                reho "      Proceeding..."
+                echo ""
+            fi
+        done
+    }
+    
+    # -------------------------------------------
+    # -- Completion checks
+    # -------------------------------------------
+    
+    completionCheck() {
+    
+        if [[ ${Modality} != "BOLD" ]]; then
+            if [[ -z ${FinalLog} ]]; then reho "--- ERROR: Final log file not defined. Report this error to developers."; echo ""; exit 1; fi
+            LogError=`cat ${FinalLog} | grep "ERROR"`
+            if [ -f ${OutPath}/${WorkingSceneFile} ] && [ -f ${OutPath}/${WorkingSceneFile}.${TimeStamp}.png ] && [[ ${LogError} == "" ]]; then
                 echo ""
                 geho "--- Scene file found and generated: ${OutPath}/${WorkingSceneFile}"
                 echo ""
+                echo ""
+                geho "--- PNG file found and generated: ${OutPath}/${WorkingSceneFile}.${TimeStamp}.png "
+                echo ""
             else
                 echo ""
-                reho "--- ERROR: Scene generation failed for ${OutPath}/${WorkingDTISceneFile}. Check inputs."; echo ""
+                reho "--- ERROR: Scene generation for ${OutPath}/${WorkingSceneFile} failed. Check work."; echo ""
                 CompletionCheck="fail"
-                return 1
             fi
             if [ "$SceneZip" == "yes" ]; then
-                if [ -f ${OutPath}/${WorkingDTISceneFile}.${TimeStamp}.zip]; then
-                    echo ""
-                    geho "--- Scene zip file found and generated: ${OutPath}/${WorkingDTISceneFile}.${TimeStamp}.zip"
+                if [ -f ${OutPath}/${WorkingSceneFile}.${TimeStamp}.zip ]; then
+                    echo ""
+                    geho "--- Scene zip file found and generated: ${OutPath}/${WorkingSceneFile}.${TimeStamp}.zip"
                     echo ""
                 else
                     echo ""
-                    reho "--- ERROR: Scene zip generation failed for ${OutPath}/${WorkingDTISceneFile}.${TimeStamp}.zip. Check work."; echo ""
+                    reho "--- ERROR: Scene zip generation failed. Check work."
+                    echo ""
+                fi
+            fi
+        
+            if [ "$DtiFitQC" == "yes" ]; then
+                ZipSceneFile=${WorkingDTISceneFile}.${TimeStamp}.zip
+                if [ -f ${OutPath}/${WorkingDTISceneFile} ]; then
+                    echo ""
+                    geho "--- Scene file found and generated: ${OutPath}/${WorkingSceneFile}"
+                    echo ""
+                else
+                    echo ""
+                    reho "--- ERROR: Scene generation failed for ${OutPath}/${WorkingDTISceneFile}. Check inputs."; echo ""
                     CompletionCheck="fail"
                     return 1
                 fi
-            fi
-        fi
-        
-        if [ "$BedpostXQC" == "yes" ]; then
-            ZipSceneFile=${WorkingBedpostXSceneFile}.${TimeStamp}.zip
-            if [ -f ${OutPath}/${WorkingBedpostXSceneFile} ]; then
-                echo ""
-                geho "--- Scene file found and generated: ${OutPath}/${WorkingBedpostXSceneFile}"
-                echo ""
-            else
-                echo ""
-                reho "--- ERROR: Scene generation failed for ${OutPath}/${WorkingBedpostXSceneFile}. Check inputs."; echo ""
-                CompletionCheck="fail"
-                return 1
-            fi
-            if [ "$SceneZip" == "yes" ]; then
-                if [ -f ${OutPath}/${WorkingBedpostXSceneFile}.${TimeStamp}.zip]; then
-                    echo ""
-                    geho "--- Scene zip file found and generated: ${OutPath}/${WorkingBedpostXSceneFile}.${TimeStamp}.zip"
+                if [ "$SceneZip" == "yes" ]; then
+                    if [ -f ${OutPath}/${WorkingDTISceneFile}.${TimeStamp}.zip]; then
+                        echo ""
+                        geho "--- Scene zip file found and generated: ${OutPath}/${WorkingDTISceneFile}.${TimeStamp}.zip"
+                        echo ""
+                    else
+                        echo ""
+                        reho "--- ERROR: Scene zip generation failed for ${OutPath}/${WorkingDTISceneFile}.${TimeStamp}.zip. Check work."; echo ""
+                        CompletionCheck="fail"
+                        return 1
+                    fi
+                fi
+            fi
+            
+            if [ "$BedpostXQC" == "yes" ]; then
+                ZipSceneFile=${WorkingBedpostXSceneFile}.${TimeStamp}.zip
+                if [ -f ${OutPath}/${WorkingBedpostXSceneFile} ]; then
+                    echo ""
+                    geho "--- Scene file found and generated: ${OutPath}/${WorkingBedpostXSceneFile}"
                     echo ""
                 else
                     echo ""
-                    reho "--- ERROR: Scene zip generation failed for ${OutPath}/${WorkingBedpostXSceneFile}.${TimeStamp}.zip. Check work."; echo ""
+                    reho "--- ERROR: Scene generation failed for ${OutPath}/${WorkingBedpostXSceneFile}. Check inputs."; echo ""
                     CompletionCheck="fail"
                     return 1
                 fi
-            fi
-        fi
-    fi
- 
-    if [[ ${Modality} == "BOLD" ]]; then
-        
-        # -- BOLD FC completion check
-        if [[ ! -z ${BOLDfc} ]]; then
-            CompletionCheck=""
-            if [[ -z ${FinalLog} ]]; then reho "--- ERROR: Final log file not defined. Report this error to developers."; echo ""; exit 1; fi
-            LogError=`cat ${FinalLog} | grep 'ERROR'`
-            if [ -f ${OutPath}/${WorkingSceneFile} ] && [ -f ${OutPath}/${WorkingSceneFile}.${TimeStamp}.png ] && [[ ${LogError} == "" ]]; then
-                echo ""
-                geho "--- Scene file and PNG file found and generated: ${OutPath}/${WorkingSceneFile}"
-                echo ""
-                CompletionCheck=""
-                return 0
                 if [ "$SceneZip" == "yes" ]; then
-                    if [ -f ${OutPath}/${WorkingSceneFile}.${TimeStamp}.zip ]; then
+                    if [ -f ${OutPath}/${WorkingBedpostXSceneFile}.${TimeStamp}.zip]; then
                         echo ""
-                        geho "--- Scene zip file found and generated: ${OutPath}/${WorkingSceneFile}.${TimeStamp}.zip"
+                        geho "--- Scene zip file found and generated: ${OutPath}/${WorkingBedpostXSceneFile}.${TimeStamp}.zip"
                         echo ""
-                        CompletionCheck=""
-                        return 0
                     else
                         echo ""
-                        reho "--- ERROR: Scene zip generation not completed."; echo ""
+                        reho "--- ERROR: Scene zip generation failed for ${OutPath}/${WorkingBedpostXSceneFile}.${TimeStamp}.zip. Check work."; echo ""
                         CompletionCheck="fail"
+                        return 1
                     fi
                 fi
-            else
-                echo ""
-                reho "--- ERROR: Scene and PNG QC generation not completed."; echo ""
-                CompletionCheck="fail"
-            fi
-        fi
-        
-        # -- BOLD raw dtseries QC check
-        if [[ -z ${BOLDfc} ]]; then
-            # -- TSNR completion check
-            TSNRReport="${OutPath}/TSNR_Report_All_${TimeStamp}.txt"
-            TSNRReportBOLD="${OutPath}/${CASE}_${BOLD}_TSNR_Report_${TimeStamp}.txt"
-            if [[ ${SNROnly} == "yes" ]]; then
-                CompletionCheck=""
-                # -- Echo completion & Check SNROnly flag
-                if [ -f ${TSNRReportBOLD} ]; then
-                    echo ""
-                    geho "---  SNR calculation requested. SNR completed." 
-                    geho "     Subject specific report can be found here: ${TSNRReportBOLD}"
-                    echo ""
-                    CompletionCheck=""
-                else
-                    reho "--- ERROR: SNR report not found for ${CASE} and BOLD ${BOLD}."
-                    echo ""
-                    CompletionCheck="fail"
-                fi
-            fi
-            # -- BOLD raw scene completion check w/o TSNR
-            if [[ ${SNROnly} != "yes" ]]; then
-               CompletionCheck=""
-               if [ -f ${TSNRReportBOLD} ]; then
-                    echo ""
-                    geho "---  SNR calculation requested. SNR completed." 
-                    geho "     Subject specific report can be found here: ${TSNRReportBOLD}"
-                    echo ""
-                    CompletionCheck=""
-                else
-                    reho "--- ERROR: SNR report not found for ${CASE} and BOLD ${BOLD}."
-                    echo ""
-                    CompletionCheck="fail"
-                fi
-                
-                if [[ -z ${FinalLog} ]]; then reho "--- ERROR: Final log file not defined. Report this error to developers."; echo ""; exit 1; fi
-                LogError=`cat ${FinalLog} | grep 'ERROR'`
-                
-                if [[ -f ${OutPath}/${WorkingSceneFile} ]] && [[ -f ${OutPath}/${WorkingSceneFile}.${TimeStamp}.GStimeseries.QC.wb.png ]] && [[ ${LogError} == "" ]]; then
-                    echo ""
-                    geho "--- Scene file found and generated: ${OutPath}/${WorkingSceneFile}"
-                    echo ""
-                    return 0
-                    if [ "$SceneZip" == "yes" ]; then
-                        if [ -f ${OutPath}/${WorkingSceneFile}.${TimeStamp}.zip ]; then
-                            echo ""
-                            geho "--- Scene zip file found and generated: ${OutPath}/${WorkingSceneFile}.${TimeStamp}.zip"
-                            echo ""
-                            return 0
-                        else
-                            echo ""
-                            reho "--- ERROR: Scene zip generation failed. Check work."; echo ""
-                            CompletionCheck="fail"
-                        fi
-                    fi
-                else
-                    echo ""
-                    reho "--- ERROR: Scene and PNG QC generation not completed."; echo ""
-                    echo ""
-                    reho "    ---> Check scene output: ${OutPath}/${WorkingSceneFile}"
-                    reho "    ---> Check scene png: ${OutPath}/${WorkingSceneFile}.${TimeStamp}.png"
-                    reho "    ---> Check run-specific log: ${FinalLog}"; echo ""
-                    CompletionCheck="fail"
-                fi
-            fi
-        fi
-    fi
-}
-
-# -------------------------------------------
-# -- Dummy variable check
-# ------------------------------------------
-
-# Perform checks if scene has proper info: 
-DummyVariable_Check () {
-    if [[ ${Modality} != "BOLD" ]]; then
-        DUMMYVARIABLES="DUMMYPATH DUMMYCASE DUMMYTIMESTAMP"
-    fi
-    if [[ ${Modality} == "BOLD" ]]; then
-       DUMMYVARIABLES="DUMMYPATH DUMMYCASE DUMMYBOLDDATA _DUMMYBOLDSUFFIX DUMMYTIMESTAMP DUMMYBOLDANNOT"
-    fi
-    if [[ ${Modality} == "BOLD" ]] && [[ ! -z ${BOLDfc} ]]; then
-       DUMMYVARIABLES="DUMMYPATH DUMMYCASE DUMMYIMAGEPATH DUMMYIMAGEFILE DUMMYTIMESTAMP"
-    fi
-    if [[ ${Modality} == "general" ]]; then
-       DUMMYVARIABLES="DUMMYPATH DUMMYCASE DUMMYIMAGEPATH DUMMYIMAGEFILE DUMMYTIMESTAMP"
-    fi
-    for DUMMYVARIABLE in ${DUMMYVARIABLES}; do
-        echo ""; echo "Checking $DUMMYVARIABLE is present in scene ${scenetemplatefolder}/${TemplateSceneFile} "; echo ""
-        if [ -z `cat ${scenetemplatefolder}/${TemplateSceneFile} | grep "${DUMMYVARIABLE}"` ]; then
-            echo ""
-            reho " ---> ERROR: ${DUMMYVARIABLE} variable not defined in ${scenetemplatefolder}/${TemplateSceneFile} "
-            reho "      Fix the scene and re-run!"
-            echo ""
-            exit 1
-        else
-            echo ""
-            geho " ---> ${DUMMYVARIABLE} variable found in ${scenetemplatefolder}/${TemplateSceneFile} "
-            reho "      Proceeding..."
-            echo ""
-        fi
-    done
-}
-
-
-
-# -------------------------------------------
-# -- BOLD Processing functions
-# -------------------------------------------
-
-# -- Function to run BOLD TSNR
-runsnr_BOLD() {
-    TSNRReport="${OutPath}/TSNR_Report_All_${TimeStamp}.txt"
-    TSNRReportBOLD="${OutPath}/${CASEName}_${BOLD}_TSNR_Report_${TimeStamp}.txt"
-    
-    # -- Check completion
-    if [[ ${Overwrite} == "yes" ]]; then
-        rm -f ${HCPFolder}/${BOLDRoot}_GS.txt &> /dev/null
-        rm -f ${HCPFolder}/${BOLDRoot}_GS.dtseries.nii &> /dev/null
-        rm -f ${HCPFolder}/${BOLDRoot}_GS.sdseries.nii &> /dev/null
-        rm -f ${OutPath}/${CASEname}_${BOLD}_TSNR_Report_*
-    fi
-    if [[ ${Overwrite} == "no" ]]; then 
-        echo ""
-        geho "--- Overwrite is set to 'no'. Running checks for completed QC."
-        completionCheck
-        echo ""
-        if [[ ${CompletionCheck} != "fail" ]]; then
-            return 0
-        fi
-    fi
-    # -- Reduce dtseries
-    wb_command -cifti-reduce ${HCPFolder}/${BOLDRoot}.dtseries.nii TSNR ${HCPFolder}/${BOLDRoot}_TSNR.dscalar.nii -exclude-outliers 4 4
-    # -- Compute SNR
-    TSNR=`wb_command -cifti-stats ${HCPFolder}/${BOLDRoot}_TSNR.dscalar.nii -reduce MEAN`
-    # -- Record values 
-    TSNRLog="${HCPFolder}/${BOLDRoot}_TSNR.dscalar.nii: ${TSNR}"
-    # -- Get values for plotting GS chart & Compute the GS scalar series file --> TR
-    TR=`fslval ${HCPFolder}/MNINonLinear/Results/${BOLD}/${BOLD}.nii.gz pixdim4`
-    # -- Regenerate outputs
-    wb_command -cifti-reduce ${HCPFolder}/${BOLDRoot}.dtseries.nii MEAN ${HCPFolder}/${BOLDRoot}_GS.dtseries.nii -direction COLUMN
-    wb_command -cifti-stats ${HCPFolder}/${BOLDRoot}_GS.dtseries.nii -reduce MEAN >> ${HCPFolder}/${BOLDRoot}_GS.txt
-    # -- Check skipped frames
-    if [ ${SkipFrames} > 0 ]; then 
-        rm -f ${HCPFolder}/${BOLDRoot}_GS_omit_initial_${SkipFrames}_TRs.txt &> /dev/null
-        tail -n +${SkipFrames} ${HCPFolder}/${BOLDRoot}_GS.txt >> ${HCPFolder}/${BOLDRoot}_GS_omit_initial_${SkipFrames}_TRs.txt
-        TR=`cat ${HCPFolder}/${BOLDRoot}_GS_omit_initial_${SkipFrames}_TRs.txt | wc -l` 
-        wb_command -cifti-create-scalar-series ${HCPFolder}/${BOLDRoot}_GS_omit_initial_${SkipFrames}_TRs.txt ${HCPFolder}/${BOLDRoot}_GS.sdseries.nii -transpose -series SECOND 0 ${TR}
-        xmax="$TR"
-    else
-        wb_command -cifti-create-scalar-series ${HCPFolder}/${BOLDRoot}_GS.txt ${HCPFolder}/${BOLDRoot}_GS.sdseries.nii -transpose -series SECOND 0 ${TR}
-        xmax=`fslval ${HCPFolder}/MNINonLinear/Results/${BOLD}/${BOLD}.nii.gz dim4`
-    fi
-    # -- Get mix/max stats
-    ymax=`wb_command -cifti-stats ${HCPFolder}/${BOLDRoot}}_GS.sdseries.nii -reduce MAX | sort -rn | head -n 1`
-    ymin=`wb_command -cifti-stats ${HCPFolder}/${BOLDRoot}}_GS.sdseries.nii -reduce MAX | sort -n | head -n 1`
-    printf "${TSNRLog}\n" >> ${TSNRReport}
-    printf "${TSNRLog}\n" >> ${TSNRReportBOLD}
-}
-
-# -- Function to run BOLD FC
-runscene_BOLDfc() {
-    if [ -z "$BOLDfcPath" ]; then 
-        BOLDfcPath="${SubjectsFolder}/${CASE}/images/functional"
-        echo ""
-        echo "--- Note: Flag --boldfcpath not provided. Setting now: ${BOLDfcPath}"
-        echo ""
-    fi
-    if [[ ${Overwrite} == "no" ]]; then
-        echo ""
-        geho "--- Overwrite is set to 'no'. Running checks for completed QC."
-        completionCheck
-        if [[ ${CompletionCheck} != "fail" ]]; then
-            return 0
-        fi
-    fi
-    echo " ==> Setting up commands to run BOLD FC scene generation"; echo ""
-    echo " --- Working on ${OutPath}/${WorkingSceneFile}"; echo ""
-    # -- Setup naming conventions before generating scene
-    ComRunBoldfc1="sed -i -e 's|DUMMYPATH|$HCPFolder|g' ${OutPath}/${WorkingSceneFile}" 
-    ComRunBoldfc2="sed -i -e 's|DUMMYCASE|$CASEName|g' ${OutPath}/${WorkingSceneFile}"
-    # -- Add timestamp to the scene and replace paths: DUMMYIMAGEPATH/DUMMYIMAGEFILE
-    BOLDfcInput="bold${BOLD}_${BOLDfcInput}"
-    ComRunBoldfc3="sed -i -e 's|DUMMYTIMESTAMP|$TimeStamp|g' ${OutPath}/${WorkingSceneFile}"
-    ComRunBoldfc4="sed -i -e 's|DUMMYIMAGEPATH|$BOLDfcPath|g' ${OutPath}/${WorkingSceneFile}"
-    ComRunBoldfc5="sed -i -e 's|DUMMYIMAGEFILE|$BOLDfcInput|g' ${OutPath}/${WorkingSceneFile}"
-    # -- Add name of png to scene:
-    PNGNameBOLDfc="${WorkingSceneFile}.${TimeStamp}.png"
-    ComRunBoldPNGNameBOLDfc="sed -i -e 's|DUMMYPNGNAME|$PNGNameBOLDfc|g' ${OutPath}/${WorkingSceneFile}"
-    # -- Output image of the scene
-    ComRunBoldfc6="wb_command -show-scene ${OutPath}/${WorkingSceneFile} 1 ${OutPath}/${WorkingSceneFile}.${TimeStamp}.png 1194 539"
-    # -- Clean temp scene
-    ComRunBoldfc7="rm ${OutPath}/${WorkingSceneFile}-e &> /dev/null"
-    # -- Generate Scene Zip File if set to YES
-    if [ "$SceneZip" == "yes" ]; then
-        geho "--- Scene zip set to: $SceneZip. Relevant scene files will be zipped with the following base folder:" 
-        geho "    ${HCPFolder}"
-        echo ""
-        geho "--- The zip file will be saved to: "
-        geho "    ${OutPath}/${WorkingSceneFile}.${TimeStamp}.zip "
-        echo ""
-        RemoveScenePath="${HCPFolder}"
-        ComRunBoldfc8="rm ${OutPath}/${WorkingSceneFile}.${TimeStamp}.zip &> /dev/null "
-        ComRunBoldfc9="cp ${OutPath}/${WorkingSceneFile} ${SubjectsFolder}/${CASE}/hcp/${CASE}${SetHCPSuffix}/"
-        ComRunBoldfc10="mkdir -p ${HCPFolder}/qc &> /dev/null"
-        ComRunBoldfc11="cp ${BOLDfcPath}/${BOLDfcInput} ${HCPFolder}/qc"
-        ComRunBoldfc12="sed -i -e 's|$RemoveScenePath|.|g' ${HCPFolder}/${WorkingSceneFile}"
-        ComRunBoldfc13="sed -i -e 's|$BOLDfcPath|./qc/|g' ${HCPFolder}/${WorkingSceneFile}" 
-        ComRunBoldfc14="cd ${OutPath}; wb_command -zip-scene-file ${HCPFolder}/${WorkingSceneFile} ${WorkingSceneFile}.${TimeStamp} ${WorkingSceneFile}.${TimeStamp}.zip -base-dir ${HCPFolder}"
-        ComRunBoldfc15="rm ${HCPFolder}/${WorkingSceneFile}"
-        ComRunBoldfc16="cp ${OutPath}/${WorkingSceneFile}.${TimeStamp}.zip ${HCPFolder}/qc/"
-    fi
-    # -- Combine all the calls into a single command
-    if [ "$SceneZip" == "yes" ]; then
-        ComRunBoldQUEUE="$ComQueue; $ComRunBoldfc1; $ComRunBoldfc2; $ComRunBoldfc3; $ComRunBoldfc4; $ComRunBoldfc5; $ComRunBoldPNGNameBOLDfc; $ComRunBoldfc6; $ComRunBoldfc7; $ComRunBoldfc8; $ComRunBoldfc9; $ComRunBoldfc10; $ComRunBoldfc11; $ComRunBoldfc12; $ComRunBoldfc13; $ComRunBoldfc14; $ComRunBoldfc15; $ComRunBoldfc16"
-    else
-        ComRunBoldQUEUE="$ComQueue; $ComRunBoldfc1; $ComRunBoldfc2; $ComRunBoldfc3; $ComRunBoldfc4; $ComRunBoldfc5; $ComRunBoldPNGNameBOLDfc; $ComRunBoldfc6; $ComRunBoldfc7"
-    fi
-}
-
-# -- Function to run BOLD raw scene QC
-runscene_BOLD() {
-    if [[ ${Overwrite} == "no" ]]; then 
-        echo ""
-        geho "--- Overwrite is set to 'no'. Running checks for completed QC."
-        completionCheck
-        echo ""
-        if [[ ${CompletionCheck} != "fail" ]]; then
-            return 0
-        fi
-    fi
-    # -- Setup naming conventions before generating scene
-    ComRunBold1="sed -i -e 's|DUMMYPATH|$HCPFolder|g' ${OutPath}/${WorkingSceneFile}" 
-    ComRunBold2="sed -i -e 's|DUMMYCASE|$CASEName|g' ${OutPath}/${WorkingSceneFile}"
-    ComRunBold3="sed -i -e 's|DUMMYBOLDDATA|$BOLD|g' ${OutPath}/${WorkingSceneFile}"
-    # -- Set the BOLDSuffix variable
-    ComRunBold4="sed -i -e 's|_DUMMYBOLDSUFFIX|$BOLDSuffix|g' ${OutPath}/${WorkingSceneFile}"
-    # -- Add timestamp to the scene
-    ComRunBold5="sed -i -e 's|DUMMYTIMESTAMP|$TimeStamp|g' ${OutPath}/${WorkingSceneFile}"
-    ComRunBold6="sed -i -e 's|DUMMYBOLDANNOT|$BOLD|g' ${OutPath}/${WorkingSceneFile}"
-    # -- Add name of png to scene:
-    PNGNameGSMap="${WorkingSceneFile}.GSmap.QC.wb.png"
-    PNGNameGStimeseries="${WorkingSceneFile}.GStimeseries.QC.wb.png"
-    ComRunBoldPngNameGSMap="sed -i -e 's|DUMMYPNGNAMEGSMAP|$PNGNameGSMap|g' ${OutPath}/${WorkingSceneFile}"
-    ComRunBoldPngNameGStimeseries="sed -i -e 's|DUMMYPNGNAMEGSTIME|$PNGNameGStimeseries|g' ${OutPath}/${WorkingSceneFile}"
-    # -- Output image of the scene
-    ComRunBold7="wb_command -show-scene ${OutPath}/${WorkingSceneFile} 1 ${OutPath}/${WorkingSceneFile}.${TimeStamp}.GSmap.QC.wb.png 1194 539"
-    ComRunBold8="wb_command -show-scene ${OutPath}/${WorkingSceneFile} 2 ${OutPath}/${WorkingSceneFile}.${TimeStamp}.GStimeseries.QC.wb.png 1194 539"
-    # -- Clean temp scene
-    ComRunBold9="rm ${OutPath}/${WorkingSceneFile}-e &> /dev/null"
-    # -- Generate Scene Zip File if set to YES
-    if [ "$SceneZip" == "yes" ]; then
-        geho "--- Scene zip set to: $SceneZip. Relevant scene files will be zipped with the following base folder:" 
-        geho "    ${HCPFolder}"
-        echo ""
-        geho "--- The zip file will be saved to: "
-        geho "    ${OutPath}/${WorkingSceneFile}.${TimeStamp}.zip "
-        echo ""
-        RemoveScenePath="${HCPFolder}"
-        ComRunBold10="cp ${OutPath}/${WorkingSceneFile} ${HCPFolder}/"
-        ComRunBold11="rm ${OutPath}/${WorkingSceneFile}.${TimeStamp}.zip &> /dev/null "
-        ComRunBold12="sed -i -e 's|$RemoveScenePath|.|g' ${HCPFolder}/${WorkingSceneFile}" 
-        ComRunBold13="cd ${OutPath}; wb_command -zip-scene-file ${HCPFolder}/${WorkingSceneFile} ${WorkingSceneFile}.${TimeStamp} ${WorkingSceneFile}.${TimeStamp}.zip -base-dir ${HCPFolder}"
-        ComRunBold14="rm ${HCPFolder}/${WorkingSceneFile}"
-        ComRunBold15="mkdir -p ${HCPFolder}/qc &> /dev/null"
-        ComRunBold16="cp ${OutPath}/${WorkingSceneFile}.${TimeStamp}.zip ${HCPFolder}/qc/"
-    fi
-    # -- Combine all the calls into a single command
-    if [ "$SceneZip" == "yes" ]; then
-        ComRunBoldQUEUE="$ComQueue; $ComRunBold1; $ComRunBold2; $ComRunBold3; $ComRunBold4; $ComRunBold5; $ComRunBold6; $ComRunBoldPngNameGSMap; $ComRunBoldPngNameGStimeseries; $ComRunBold7; $ComRunBold8; $ComRunBold9; $ComRunBold10; $ComRunBold11; $ComRunBold12; $ComRunBold13; $ComRunBold14; $ComRunBold15; $ComRunBold16"
-    else
-        ComRunBoldQUEUE="$ComQueue; $ComRunBold1; $ComRunBold2; $ComRunBold3; $ComRunBold4; $ComRunBold5; $ComRunBold6; $ComRunBoldPngNameGSMap; $ComRunBoldPngNameGStimeseries; $ComRunBold7; $ComRunBold8; $ComRunBold9"
-    fi
-}
-
-
-######################################### DO WORK ##########################################
-
-
-
-
-main() {
-
-    # -- Get Command Line Options
-    get_options "$@"
-    for CASE in ${CASES}; do
-        # -- Set basics
-        CASEName="${CASE}${HCPSuffix}"
-        HCPFolder="${StudyFolder}/subjects/${CASE}/hcp/${CASEName}"
-        if [ ! -z "$HCPSuffix" ]; then 
-           geho " ===> HCP suffix specified ${HCPSuffix}"; echo ""
-           geho "      Setting hcp folder to: ${StudyFolder}/subjects/${CASE}/hcp/${CASEName}"; echo ""             
-        fi 
-        # -- Check if raw NIFTI QC is requested and run it first
-        if [ "$Modality" == "rawNII" ] ; then 
-               unset CompletionCheck
-               slicesdir ${SubjectsFolder}/${CASE}/nii/*.nii*
-               if [ ! -f ${SubjectsFolder}/${CASE}/nii/slicesdir/index.html ]; then
-                  CompletionCheck="fail"
-               fi
-        else
-            # -- Proceed with other QC steps
+            fi
+        fi
+
+        if [[ ${Modality} == "BOLD" ]]; then
             
-            TemplateSceneFile="TEMPLATE.${Modality}.QC.wb.scene"
-            WorkingSceneFile="${CASEName}.${Modality}.QC.wb.scene"
+            # -- BOLD FC completion check
+            if [[ ! -z ${BOLDfc} ]]; then
+                 CompletionCheck=""
+                 if [[ -z ${FinalLog} ]]; then reho "--- ERROR: Final log file not defined. Report this error to developers."; echo ""; exit 1; fi
+                 LogError=`cat ${FinalLog} | grep 'ERROR'`
+                 if [ -f ${OutPath}/${WorkingSceneFile} ] && [ -f ${OutPath}/${WorkingSceneFile}.${TimeStamp}.png ] && [[ ${LogError} == "" ]]; then
+                     echo ""
+                     geho "--- Scene file and PNG file found and generated: ${OutPath}/${WorkingSceneFile}"
+                     echo ""
+                     CompletionCheck=""
+                     return 0
+                     if [ "$SceneZip" == "yes" ]; then
+                         if [ -f ${OutPath}/${WorkingSceneFile}.${TimeStamp}.zip ]; then
+                             echo ""
+                             geho "--- Scene zip file found and generated: ${OutPath}/${WorkingSceneFile}.${TimeStamp}.zip"
+                             echo ""
+                             CompletionCheck=""
+                             return 0
+                         else
+                             echo ""
+                             reho "--- ERROR: Scene zip generation not completed."; echo ""
+                             CompletionCheck="fail"
+                         fi
+                     fi
+                 else
+                     echo ""
+                     reho "--- ERROR: Scene and PNG QC generation not completed."; echo ""
+                     CompletionCheck="fail"
+                 fi
+            fi
             
-            if [ ! -z "$UserSceneFile" ]; then
-                TemplateSceneFile"${UserSceneFile}"
-                WorkingSceneFile="${CASEName}.${Modality}.${UserSceneFile}"
-            fi
-            
-<<<<<<< HEAD
-            if [ "$RunQCCustom" == "yes" ]; then
-                scenetemplatefolder="${StudyFolder}/processing/scenes/QC/${Modality}"
-                CustomTemplateSceneFiles=`ls -f ${scenetemplatefolder}/*.scene | xargs -n 1 basename`
-                geho " ===> Custom scenes requested from ${scenetemplatefolder}"; echo ""
-                geho "      ${CustomTemplateSceneFiles}"; echo ""
-            fi
-            
-            # -- Check if subject_hcp.txt is present:
-            if [[ ${BOLDS} == "subject_hcp.txt" ]]; then
-                echo ""
-                echo "--- Using subject_hcp.txt individual information files. Verifying that subject_hcp.txt exists."; echo ""
-                if [[ -f "${SubjectsFolder}/${CASE}/subject_hcp.txt" ]]; then
-                    echo "${SubjectsFolder}/${CASE}/subject_hcp.txt found. Proceeding..."
-                else
-                    reho "${SubjectsFolder}/${CASE}/subject_hcp.txt NOT found. Check BOLD inputs."
-                    echo ""
-                    exit 1
-                fi
-            fi
-                
-            # -- Check of overwrite flag was set
-            if [ ${Overwrite} == "yes" ]; then
-                echo ""
-                echo " --- Note: Overwrite requested. Removing existing ${Modality} QC scene: ${OutPath}/${WorkingSceneFile} "
-                echo ""
-                if [ ${Modality} == "BOLD" ]; then
-                    for BOLD in $BOLDS
-                    do
-                        rm -f ${OutPath}/${CASEName}.${Modality}.${BOLD}.* &> /dev/null
-                    done
-                else
-                    rm -f ${OutPath}/${CASEName}.${Modality}.* &> /dev/null
-                fi
-            fi
-            
-            # -- Check if a given png exists
-            # if [ -f ${OutPath}/${CASE}.${Modality}.QC.png ]; then
-            #     echo ""
-            #     geho " --- ${Modality} QC scene png file found: ${OutPath}/${WorkingSceneFile}"
-            #     echo ""
-            #     return 1
-            # else
-            
-            # -- Start of generating QC
-            echo ""
-            geho " --- Generating ${Modality} QC scene here: ${OutPath}"
-            echo ""
-            echo ""
-            geho " --- Checking and generating output folders..."
-            echo ""
-            # -- Check general output folders for QC
-            if [ ! -d ${SubjectsFolder}/QC ]; then
-                mkdir -p ${SubjectsFolder}/QC &> /dev/null
-            fi
-            # -- Check output folders for QC
-            if [ ! -d ${OutPath} ]; then
-                mkdir -p ${OutPath} &> /dev/null
-            fi
-            # -- Define log folder
-            RunQCLogFolder=${OutPath}/qclog
-            if [ ! -d ${RunQCLogFolder} ]; then
-                mkdir -p ${RunQCLogFolder}  &> /dev/null
-            fi
-            geho "    RunQCLogFolder: ${RunQCLogFolder}"
-            geho "    Output path: ${OutPath}"
-            echo ""
-            
-            # =-=-=-=-=-=-=-=-=-=-=-=-=-=-=-=-=-=-=-=-=-=-=
-            # =-=-=-=-=- Start of BOLD QC Section =-=-=-=-=
-            # =-=-=-=-=-=-=-=-=-=-=-=-=-=-=-=-=-=-=-=-=-=-=
-            
-            # -- Check if modality is BOLD
-            if [ "$Modality" == "BOLD" ] ; then
-                
-                # ----------------------------------------------------------------------
-                # --       Block of code to set BOLD numbers correctly
-                # ----------------------------------------------------------------------
-                #
-                #
-                # -- Check if both batch and bolds are specified for QC and if yes read batch explicitly
-                if [[ ! -z ${SubjectBatchFile} ]]; then
-                    geho "  --> For ${CASE} searching for BOLD tags in batch file ${SubjectBatchFile} ... "; echo ""
-                    unset BOLDS BOLDLIST
-                    if [[ -f ${SubjectBatchFile} ]]; then
-                        # For debugging
-                        # echo "   gmri batchTag2NameKey filename="${SubjectBatchFile}" subjid="${CASE}" bolds="${BOLDSBATCH}" | grep "BOLDS:" | sed 's/BOLDS://g'"
-                        BOLDS=`gmri batchTag2NameKey filename="${SubjectBatchFile}" subjid="${CASE}" bolds="${BOLDSBATCH}" | grep "BOLDS:" | sed 's/BOLDS://g'`
-                        BOLDLIST="${BOLDS}"
-                    else
-                        reho " ERROR: Requested BOLD modality with a batch file but the batch file not found. Check your inputs!"; echo ""
-                        exit 1
-                    fi
-                    if [[ ! -z ${BOLDLIST} ]]; then
-                        geho "  --> For ${CASE} referencing ${SubjectBatchFile} to select BOLD runs using tag: ${BOLDSBATCH} "
-                        geho "      ------------------------------------------ "
-                        geho "      Selected BOLDs --> ${BOLDS} "
-                        geho "      ------------------------------------------ "
-                        echo ""
-=======
             # -- BOLD raw dtseries QC check
             if [[ -z ${BOLDfc} ]]; then
                 # -- TSNR completion check
@@ -1308,26 +899,12 @@
                                geho "     Session specific report can be found here: ${TSNRReportBOLD}"
                                echo ""
                                CompletionCheck=""
->>>>>>> 1308ffd9
                     else
-                        reho " ERROR: BOLDS variable not set. Something went wrong for ${CASE}. Check your batch file inputs!"; echo ""
-                        return 1
+                           reho "--- ERROR: SNR report not found for ${CASE} and BOLD ${BOLD}."
+                           echo ""
+                           CompletionCheck="fail"
                     fi
                 fi
-<<<<<<< HEAD
-                # -- Check if subject_hcp is used
-                if [ "$BOLDS" == "subject_hcp.txt" ]; then
-                    geho "--- subject_hcp.txt parameter file specified. Verifying presence of subject_hcp.txt before running QC on all BOLDs..."; echo ""
-                    if [ -f ${SubjectsFolder}/${CASE}/subject_hcp.txt ]; then
-                        # -- Stalling on some systems --> BOLDCount=`more ${SubjectsFolder}/${CASE}/subject_hcp.txt | grep "bold" | grep -v "ref" | wc -l`
-                        BOLDCount=`grep "bold" ${SubjectsFolder}/${CASE}/subject_hcp.txt  | grep -v "ref" | wc -l`
-                        rm ${SubjectsFolder}/${CASE}/BOLDNumberTmp.txt &> /dev/null
-                        COUNTER=1; until [ $COUNTER -gt $BOLDCount ]; do echo "$COUNTER" >> ${SubjectsFolder}/${CASE}/BOLDNumberTmp.txt; let COUNTER=COUNTER+1; done
-                        # -- Stalling on some systems --> BOLDS=`more ${SubjectsFolder}/${CASE}/BOLDNumberTmp.txt`
-                        BOLDS=`cat ${SubjectsFolder}/${CASE}/BOLDNumberTmp.txt`
-                        rm ${SubjectsFolder}/${CASE}/BOLDNumberTmp.txt &> /dev/null
-                        geho "--- Information file ${SubjectsFolder}/${CASE}/subject_hcp.txt found. Proceeding to run QC on the following BOLDs:"; echo ""; echo "${BOLDS}"; echo ""
-=======
                 # -- BOLD raw scene completion check w/o TSNR
                 if [[ ${SNROnly} != "yes" ]]; then
                    CompletionCheck=""
@@ -1337,245 +914,43 @@
                                geho "     Session specific report can be found here: ${TSNRReportBOLD}"
                                echo ""
                                CompletionCheck=""
->>>>>>> 1308ffd9
                     else
-                        reho "--- ERROR: ${SubjectsFolder}/${CASE}/subject_hcp.txt not found. Check presence of file or specify specific BOLDs via input parameter."; echo ""
-                        exit 1
+                           reho "--- ERROR: SNR report not found for ${CASE} and BOLD ${BOLD}."
+                           echo ""
+                           CompletionCheck="fail"
                     fi
-                else
-                    # -- Remove commas or pipes from BOLD input list if still present if using manual input
-                    BOLDS=`echo "${BOLDS}" | sed 's/,/ /g;s/|/ /g'`; BOLDS=`echo "$BOLDS" | sed 's/,/ /g;s/|/ /g'`
-                fi
-                #
-                #
-                # ----------------------------------------------------------------------
-                # -- Code block to run BOLD loop across BOLD runs
-                # ----------------------------------------------------------------------
-                #
-                echo ""
-                echo " ==> Looping through requested BOLDS: ${BOLDS}"
-                echo ""
-                for BOLD in ${BOLDS}; do
-
-                    # -- Check if BOLD FC requested
-                    if [[ ! -z ${BOLDfc} ]]; then
-                        echo " --- Working on BOLD FC QC scene..."; echo ""
-                        # Inputs
-                        if [[ ${BOLDfc} == "pscalar" ]]; then
-                            TemplateSceneFile="TEMPLATE.PSCALAR.${Modality}.QC.wb.scene"
-                        fi
-                        if [[ ${BOLDfc} == "pconn" ]]; then
-                            TemplateSceneFile="TEMPLATE.PCONN.${Modality}.QC.wb.scene"
-                        fi
-                        scenetemplatefolder="${TOOLS}/${QUNEXREPO}/library/data/scenes/qc"
-                        WorkingSceneFile="${CASEName}.${BOLDfc}.${Modality}.${BOLD}.QC.wb.scene"
-                        # -- Rsync over template files for a given BOLD
-                        Com1="rsync -aWH ${scenetemplatefolder}/${TemplateSceneFile} ${OutPath}/"
-                        Com2="cp ${OutPath}/${TemplateSceneFile} ${OutPath}/${WorkingSceneFile} &> /dev/null"
-                        ComQueue="$Com1; $Com2"
-                        echo " --- Copied ${scenetemplatefolder}/${TemplateSceneFile} over to ${OutPath}"
-                        runscene_BOLDfc
-                        # -- Clean up prior conflicting scripts, generate script and set permissions
-                        rm -f ${RunQCLogFolder}/${CASE}_ComQUEUE_${BOLDfc}_${Modality}_${BOLD}_${TimeStamp}.sh &> /dev/null
-                        echo "$ComRunBoldQUEUE" >> ${RunQCLogFolder}/${CASE}_ComQUEUE_${BOLDfc}_${Modality}_${BOLD}_${TimeStamp}.sh
-                        chmod 770 ${RunQCLogFolder}/${CASE}_ComQUEUE_${BOLDfc}_${Modality}_${BOLD}_${TimeStamp}.sh
-                        # -- Run script
-                        ${RunQCLogFolder}/${CASE}_ComQUEUE_${BOLDfc}_${Modality}_${BOLD}_${TimeStamp}.sh |& tee -a ${RunQCLogFolder}/QC_${CASE}_ComQUEUE_${BOLDfc}_${Modality}_${TimeStamp}.log
-                        FinalLog="${RunQCLogFolder}/QC_${CASE}_ComQUEUE_${BOLDfc}_${Modality}_${TimeStamp}.log"
-                        rm ${OutPath}/${TemplateSceneFile} &> /dev/null
-                        completionCheck
-                    else
-
-                    # -- Work on raw BOLD QC + TSNR
-                        # -- Check if prefix is specified
-                        if [[ ! -z "$BOLDPrefix" ]]; then
-                            echo ""
-                            echo ""
-                            geho "  ==> Working on BOLD number: ${BOLD}"
-                            echo ""
-                            if [[ `echo ${BOLDPrefix} | grep '_'` ]]; then BOLD="${BOLDPrefix}${BOLD}"; else BOLD="${BOLDPrefix}_${BOLD}"; fi
-                            geho "  --- BOLD Prefix specified. Appending to BOLD number: ${BOLD}"
-                            echo ""
-                        else
-                            # -- Check if BOLD folder with the given number contains additional prefix info and return an exit code if yes
-                            echo ""
-                            NoBOLDDirPreffix=`ls -d ${HCPFolder}/MNINonLinear/Results/*${BOLD}`
-                            NoBOLDPreffix=`ls -d ${HCPFolder}/MNINonLinear/Results/*${BOLD} | sed 's:/*$::' | sed 's:.*/::'`
-                            if [[ ! -z ${NoBOLDDirPreffix} ]]; then
-                                echo " --- Note: A directory with the BOLD number is found but containing a prefix, yet no prefix was specified: "
-                                echo "           --> ${NoBOLDDirPreffix}"
+                    
+                    if [[ -z ${FinalLog} ]]; then reho "--- ERROR: Final log file not defined. Report this error to developers."; echo ""; exit 1; fi
+                    LogError=`cat ${FinalLog} | grep 'ERROR'`
+                    
+                    if [[ -f ${OutPath}/${WorkingSceneFile} ]] && [[ -f ${OutPath}/${WorkingSceneFile}.${TimeStamp}.GStimeseries.QC.wb.png ]] && [[ ${LogError} == "" ]]; then
+                        echo ""
+                        geho "--- Scene file found and generated: ${OutPath}/${WorkingSceneFile}"
+                        echo ""
+                        return 0
+                        if [ "$SceneZip" == "yes" ]; then
+                            if [ -f ${OutPath}/${WorkingSceneFile}.${TimeStamp}.zip ]; then
                                 echo ""
-                                echo " --- Setting BOLD prefix to: ${NoBOLDPreffix}"
+                                geho "--- Scene zip file found and generated: ${OutPath}/${WorkingSceneFile}.${TimeStamp}.zip"
                                 echo ""
-                                echo " --- If this is not correct please re-run with correct --boldprefix flag to ensure correct BOLDs are specified."
+                                return 0
+                            else
                                 echo ""
-                                BOLD=${NoBOLDPreffix}
+                                reho "--- ERROR: Scene zip generation failed. Check work."; echo ""
+                                CompletionCheck="fail"
                             fi
                         fi
-
-                        BOLDRoot="MNINonLinear/Results/${BOLD}/${BOLD}${BOLDSuffix}"
-
-                        # -- Check if BOLD exists and skip if not it does not
-                        if [[ ! -f ${HCPFolder}/${BOLDRoot}.dtseries.nii ]]; then
-                            echo ""
-                            reho "--- ERROR: BOLD data specified for BOLD ${BOLD} not found: "
-                            reho "          --> ${HCPFolder}/${BOLDRoot}.dtseries.nii "
-                            echo ""
-                            reho "--- Check presence of your inputs for ${CASE} and BOLD ${BOLD} and re-run! Proceeding to next BOLD run."
-                            echo ""
-                            CompletionCheck="fail"
-                        else
-                            # -- Generate QC statistics for a given BOLD
-                            geho "--- Specified BOLD data found. Generating QC statistics commands for BOLD ${BOLD} on ${CASE}..."
-                            echo ""
-                            # Check if SNR only requested
-                            if [ "$SNROnly" == "yes" ]; then 
-                                    runsnr_BOLD
-                            else
-                               # -- Check if running defaults w/o UserSceneFile
-                               if [ -z "$UserSceneFile" ] && [ "$OmitDefaults" == 'no' ] && [ "$RunQCCustom" != "yes" ]; then
-                                   # Inputs
-                                   Modality="BOLD"
-                                   TemplateSceneFile="TEMPLATE.${Modality}.QC.wb.scene"
-                                   scenetemplatefolder="${TOOLS}/${QUNEXREPO}/library/data/scenes/qc"
-                                   WorkingSceneFile="${CASEName}.${Modality}.${BOLD}.QC.wb.scene"
-                                   # -- Rsync over template files for a given BOLD
-                                   runsnr_BOLD
-                                   Com1="rsync -aWH ${scenetemplatefolder}/${TemplateSceneFile} ${OutPath}/"
-                                   Com2="cp ${OutPath}/${TemplateSceneFile} ${OutPath}/${WorkingSceneFile} &> /dev/null "
-                                   Com3="sed -i -e 's|DUMMYXAXISMAX|$xmax|g' ${OutPath}/${WorkingSceneFile}"
-                                   Com4="sed -i -e 's|DUMMYYAXISMAX|$ymax|g' ${OutPath}/${WorkingSceneFile}"
-                                   Com5="sed -i -e 's|DUMMYYAXISMIN|$ymin|g' ${OutPath}/${WorkingSceneFile}"
-                                   ComQueue="$Com1; $Com2; $Com3; $Com4; $Com5"
-                                   runscene_BOLD
-                                   # -- Clean up prior conflicting scripts, generate script and set permissions
-                                   rm -f ${RunQCLogFolder}/${CASEName}_ComQUEUE_${Modality}_${BOLD}_${TimeStamp}.sh &> /dev/null
-                                   echo "$ComRunBoldQUEUE" >> ${RunQCLogFolder}/${CASEName}_ComQUEUE_${Modality}_${BOLD}_${TimeStamp}.sh
-                                   chmod 770 ${RunQCLogFolder}/${CASEName}_ComQUEUE_${Modality}_${BOLD}_${TimeStamp}.sh
-                                   # -- Run script
-                                   ${RunQCLogFolder}/${CASEName}_ComQUEUE_${Modality}_${BOLD}_${TimeStamp}.sh |& tee -a ${RunQCLogFolder}/QC_${CASEName}_ComQUEUE_${Modality}_${TimeStamp}.log
-                                   rm ${OutPath}/${TemplateSceneFile} &> /dev/null
-                                   FinalLog="${RunQCLogFolder}/QC_${CASEName}_ComQUEUE_${Modality}_${TimeStamp}.log"
-                                   completionCheck
-                               fi
-                            fi
-                            # -- Check if custom QC was specified
-                            if [ "$RunQCCustom" == "yes" ]; then
-                                runsnr_BOLD
-                                for TemplateSceneFile in ${CustomTemplateSceneFiles}; do
-                                    WorkingSceneFile="${CASEName}.${Modality}.${BOLD}.${TemplateSceneFile}"
-                                    DummyVariable_Check
-                                    # -- Rsync over template files for a given BOLD
-                                    Com1="rsync -aWH ${scenetemplatefolder}/${TemplateSceneFile} ${OutPath}/"
-                                    Com2="cp ${OutPath}/${TemplateSceneFile} ${OutPath}/${WorkingSceneFile} &> /dev/null "
-                                    ComQueue="$Com1; $Com2"
-                                    runscene_BOLD
-                                    CustomRunQUEUE=${ComRunBoldQUEUE}
-                                    # -- Clean up prior conflicting scripts, generate script and set permissions
-                                    rm -f ${RunQCLogFolder}/${CASEName}_CustomRunQUEUE_${Modality}_${BOLD}_${TimeStamp}.sh &> /dev/null
-                                    echo "$CustomRunQUEUE" >> ${RunQCLogFolder}/${CASEName}_CustomRunQUEUE_${Modality}_${BOLD}_${TimeStamp}.sh
-                                    chmod 770 ${RunQCLogFolder}/${CASEName}_CustomRunQUEUE_${Modality}_${BOLD}_${TimeStamp}.sh
-                                    # -- Run script
-                                    ${RunQCLogFolder}/${CASEName}_CustomRunQUEUE_${Modality}_${BOLD}_${TimeStamp}.sh |& tee -a ${RunQCLogFolder}/QC_${CASEName}_CustomRunQUEUE_${Modality}_${TimeStamp}.log
-                                    FinalLog="${RunQCLogFolder}/QC_${CASEName}_CustomRunQUEUE_${Modality}_${TimeStamp}.log"
-                                done
-                                completionCheck
-                            fi
-                            # # -- Check if user specific scene path was provided
-                            # if [ ! -z "$UserSceneFile" ]; then
-                            #     WorkingSceneFile="${CASE}.${Modality}.${BOLD}.${UserSceneFile}"
-                            #     Com1="rsync -aWH ${scenetemplatefolder}/* ${OutPath}/ &> /dev/null"
-                            #     Com2="cp ${scenetemplatefolder}/${TemplateSceneFile} ${OutPath}/${WorkingSceneFile}"
-                            #     ComQueue="$Com1; $Com2"
-                            #     DummyVariable_Check
-                            #     runscene_BOLD
-                            #     UserRunQUEUE=${ComRunBoldQUEUE}
-                            #     # -- Clean up prior conflicting scripts, generate script and set permissions
-                            #     rm -f "$RunQCLogFolder"/${CASE}_UserRunQUEUE_${Modality}_${BOLD}_${TimeStamp}.sh &> /dev/null
-                            #     echo "$UserRunQUEUE" >> "$RunQCLogFolder"/${CASE}_UserRunQUEUE_${Modality}_${BOLD}_${TimeStamp}.sh
-                            #     chmod 770 "$RunQCLogFolder"/${CASE}_UserRunQUEUE_${Modality}_${BOLD}_${TimeStamp}.sh
-                            #     # -- Run script
-                            #     "$RunQCLogFolder"/${CASE}_UserRunQUEUE_${Modality}_${BOLD}_${TimeStamp}.sh |& tee -a "$RunQCLogFolder"/QC_"$CASE"_UserRunQUEUE_"$Modality"_"$TimeStamp".log
-                            # completionCheck
-                            # fi
-                        fi
+                    else
+                         echo ""
+                         reho "--- ERROR: Scene and PNG QC generation not completed."; echo ""
+                         echo ""
+                         reho "    ---> Check scene output: ${OutPath}/${WorkingSceneFile}"
+                         reho "    ---> Check scene png: ${OutPath}/${WorkingSceneFile}.${TimeStamp}.png"
+                         reho "    ---> Check run-specific log: ${FinalLog}"; echo ""
+                         CompletionCheck="fail"
                     fi
-                done
-                #
-                # End of Code block to run BOLD loop across BOLD runs 
-                # ----------------------------------------------------------------------
-            fi
-<<<<<<< HEAD
-            
-            # =-=-=-=-=-=-=-=-=-=-=-=-=-=-=-=-=-=-=-=-=-=-=
-            # =-=-=-=-=-=- End of BOLD QC Section =-=-=-=-=
-            # =-=-=-=-=-=-=-=-=-=-=-=-=-=-=-=-=-=-=-=-=-=-=
-            
-            # ~~~~~~~~~~~~~~~~~~~~~~~~~~~~~~~~~~~~~~~~~~~~~~~~~~~~~~~~~~~~~~~~~~~~~~~~~~~~~~
-            
-            # =-=-=-=-=-=-=-=-=-=-=-=-=-=-=-=-=-=-=-=-=-=-=-=-=-=-=-=-=-=-=
-            # =-=-= remaining modalities (i.e. T1w, T2w, Myelin or DWI) =-=
-            # =-=-=-=-=-=-=-=-=-=-=-=-=-=-=-=-=-=-=-=-=-=-=-=-=-=-=-=-=-=-=
-            
-            if [ "$Modality" != "BOLD" ]; then
-            
-                # -- Check if running defaults w/o UserSceneFile
-                if [ -z "$UserSceneFile" ] && [ "$OmitDefaults" == 'no' ]; then
-                    # -- Setup naming conventions before generating scene
-                    Com1="rsync -aWH ${scenetemplatefolder}/${TemplateSceneFile} ${OutPath}/ &> /dev/null"
-                    Com2="cp ${OutPath}/${TemplateSceneFile} ${OutPath}/${WorkingSceneFile}"
-                    Com3="sed -i -e 's|DUMMYPATH|$HCPFolder|g' ${OutPath}/${WorkingSceneFile}" 
-                    Com4="sed -i -e 's|DUMMYCASE|$CASEName|g' ${OutPath}/${WorkingSceneFile}"
-                    # -------------------------------------------
-                    # -- General QC
-                    # -------------------------------------------
-                    
-                    # -- Perform checks if modality is general
-                    if [ "$Modality" == "general" ]; then
-                        GeneralPathCheck="${SubjectsFolder}/${CASE}/${GeneralSceneDataPath}/${GeneralSceneDataFile}"
-                        # -- Check if Preprocessed T1w files are present
-                        if [ ! -f ${GeneralPathCheck} ]; then
-                            echo ""
-                            reho "--- ERROR: Data requested not found: "
-                            reho "           --> ${GeneralPathCheck} "
-                            echo ""
-                            reho "Check presence of your inputs and re-run!"
-                            CompletionCheck="fail"
-                            echo ""
-                            return 1
-                        else
-                            echo ""
-                            geho "--- Data inputs found: ${GeneralPathCheck}"
-                            echo ""
-                            # -- Setup naming conventions for general inputs before generating scene
-                            Com4a="sed -i -e 's|DUMMYIMAGEPATH|$SubjectsFolder/$CASE/$GeneralSceneDataPath|g' ${OutPath}/${WorkingSceneFile}"
-                            Com4b="sed -i -e 's|DUMMYIMAGEFILE|$GeneralSceneDataFile|g' ${OutPath}/${WorkingSceneFile}"
-                            Com4="$Com4; $Com4a; $Com4b"
-                        fi
-                    fi
-                    
-                    # -------------------------------------------
-                    # -- T1w QC
-                    # -------------------------------------------
-                    
-                    # -- Perform checks if modality is T1w
-                    if [ "$Modality" == "T1w" ]; then
-                        # -- Check if Preprocessed T1w files are present
-                        if [ -z ${HCPFolder}/MNINonLinear/T1w_restore.nii.gz ]; then
-                            echo ""
-                            reho "--- ERROR: Preprocessed T1w data not found: "
-                            reho "           --> ${HCPFolder}/MNINonLinear/T1w_restore.nii.gz "
-                            echo ""
-                            reho "Check presence of your T1w inputs and re-run!"
-                            CompletionCheck="fail"
-                            echo ""
-                            return 1
-                        else
-                            echo ""
-                            geho "--- T1w inputs found: ${HCPFolder}/MNINonLinear/T1w_restore.nii.gz"
-                            echo ""
-                        fi
-=======
+                fi
+            fi
         fi
     }
     
@@ -1908,69 +1283,29 @@
                            FinalLog="${RunQCLogFolder}/QC_${CASE}_ComQUEUE_${Modality}_${TimeStamp}.log"
                            completionCheck
                        fi
->>>>>>> 1308ffd9
                     fi
-                    
-                    # -------------------------------------------
-                    # -- T2w QC
-                    # -------------------------------------------
-                    
-                    # -- Perform checks if modality is T2w
-                    if [ "$Modality" == "T2w" ]; then
-                        # -- Check if T2w is found in the subject_hcp.txt mapping file
-                        T2wCheck=`cat ${SubjectsFolder}/${CASE}/subject_hcp.txt | grep "T2w"`
-                        if [[ -z $T2wCheck ]]; then
-                            echo ""
-                            reho "--- ERROR: T2w QC requested but T2w mapping in ${SubjectsFolder}/${CASE}/subject_hcp.txt not detected. Check your data and re-run if needed."
-                            CompletionCheck="fail"
-                            echo ""
-                            return 1
-                        else
-                            echo ""
-                            geho "--- T2w mapping found: ${SubjectsFolder}/${CASE}/subject_hcp.txt. Checking for T2w data next..."
-                            echo ""
-                            # -- If subject_hcp.txt mapping file present check if Preprocessed T2w files are present
-                            if [ -z ${HCPFolder}/MNINonLinear/T2w_restore.nii.gz ]; then
-                                echo ""
-                                reho "--- ERROR: Preprocessed T2w data not found: "
-                                reho "           --> ${HCPFolder}/MNINonLinear/T2w_restore.nii.gz "
-                                echo ""
-                                reho "Check presence of your T2w inputs and re-run!"
-                                CompletionCheck="fail"
-                                echo ""
-                                return 1
-                            else
-                                echo ""
-                                geho "--- T2w inputs found: ${HCPFolder}/MNINonLinear/T2w_restore.nii.gz"
-                                echo ""
-                            fi
-                        fi
+                    # -- Check if custom QC was specified
+                    if [ "$RunQCCustom" == "yes" ]; then
+                        runsnr_BOLD
+                        for TemplateSceneFile in ${CustomTemplateSceneFiles}; do
+                            WorkingSceneFile="${CASE}.${Modality}.${BOLD}.${TemplateSceneFile}"
+                            DummyVariable_Check
+                            # -- Rsync over template files for a given BOLD
+                            Com1="rsync -aWH ${scenetemplatefolder}/${TemplateSceneFile} ${OutPath}/"
+                            Com2="cp ${OutPath}/${TemplateSceneFile} ${OutPath}/${WorkingSceneFile} &> /dev/null "
+                            ComQueue="$Com1; $Com2"
+                            runscene_BOLD
+                            CustomRunQUEUE=${ComRunBoldQUEUE}
+                            # -- Clean up prior conflicting scripts, generate script and set permissions
+                            rm -f ${RunQCLogFolder}/${CASE}_CustomRunQUEUE_${Modality}_${BOLD}_${TimeStamp}.sh &> /dev/null
+                            echo "$CustomRunQUEUE" >> ${RunQCLogFolder}/${CASE}_CustomRunQUEUE_${Modality}_${BOLD}_${TimeStamp}.sh
+                            chmod 770 ${RunQCLogFolder}/${CASE}_CustomRunQUEUE_${Modality}_${BOLD}_${TimeStamp}.sh
+                            # -- Run script
+                            ${RunQCLogFolder}/${CASE}_CustomRunQUEUE_${Modality}_${BOLD}_${TimeStamp}.sh |& tee -a ${RunQCLogFolder}/QC_${CASE}_CustomRunQUEUE_${Modality}_${TimeStamp}.log
+                            FinalLog="${RunQCLogFolder}/QC_${CASE}_CustomRunQUEUE_${Modality}_${TimeStamp}.log"
+                        done
+                        completionCheck
                     fi
-<<<<<<< HEAD
-                    
-                    # -------------------------------------------
-                    # -- Myelin QC
-                    # -------------------------------------------
-                    
-                    # -- Perform checks if modality is Myelin
-                    if [ "$Modality" == "Myelin" ]; then
-                        # -- Check if Preprocessed Myelin files are present
-                        if [ -z ${HCPFolder}/MNINonLinear/${CASEName}.L.SmoothedMyelinMap.164k_fs_LR.func.gii ] || [ -z ${HCPFolder}/MNINonLinear/${CASEName}.R.SmoothedMyelinMap.164k_fs_LR.func.gii ]; then
-                            echo ""
-                            reho "--- ERROR: Preprocessed Smoothed Myelin data not found: "
-                            reho "           --> ${HCPFolder}/MNINonLinear/${CASEName}.*.SmoothedMyelinMap.164k_fs_LR.func.gii  "
-                            echo ""
-                            reho "---- Check presence of your Myelin inputs and re-run!"
-                            CompletionCheck="fail"
-                            echo ""
-                            return 1
-                        else
-                            echo ""
-                            geho "--- Myelin L hemisphere input found: ${HCPFolder}/MNINonLinear/${CASEName}.L.SmoothedMyelinMap.164k_fs_LR.func.gii "
-                            geho "--- Myelin R hemisphere input found: ${HCPFolder}/MNINonLinear/${CASEName}.R.SmoothedMyelinMap.164k_fs_LR.func.gii "
-                            echo ""
-                        fi
-=======
                     # # -- Check if user specific scene path was provided
                     # if [ ! -z "$UserSceneFile" ]; then
                     #     WorkingSceneFile="${CASE}.${Modality}.${BOLD}.${UserSceneFile}"
@@ -2173,252 +1508,19 @@
                         WorkingDTISceneFile="${CASE}.${Modality}.dtifit.${UserSceneFile}"
                     else
                         WorkingDTISceneFile="${CASE}.${Modality}.dtifit.QC.wb.scene"
->>>>>>> 1308ffd9
                     fi
-                    
-                    # -------------------------------------------
-                    # -- DWI QC
-                    # -------------------------------------------
-                    
-                    # -- Perform checks if modality is DWI
-                    if [ "$Modality" == "DWI" ]; then
-                        unset "$DWIName" >/dev/null 2>&1
-                        # -- Check if legacy setting is YES
-                        if [ "$DWILegacy" == "yes" ]; then
-                            DWIName="${CASEName}_${DWIData}"
-                            NoDiffBrainMask=`ls ${HCPFolder}/T1w/${DWIPath}/*T1w_brain_mask_downsampled2diff*` &> /dev/null
-                        else
-                            DWIName="${DWIData}"
-                            NoDiffBrainMask="${HCPFolder}/T1w/${DWIPath}/nodif_brain_mask.nii.gz"
-                        fi
-                        # -- Check if Preprocessed DWI files are present
-                        if [ -z ${HCPFolder}/T1w/${DWIPath}/${DWIName}.nii.gz ]; then
-                            echo ""
-                            reho "--- ERROR: Preprocessed DWI data not found: "
-                            reho "           --> ${HCPFolder}/T1w/${DWIPath}/${DWIName}.nii.gz "
-                            echo ""
-                            reho "--- Check presence of your DWI inputs and re-run!"
-                            echo ""
-                            exit 1
-                        else
-                            echo ""
-                            geho "--- DWI inputs found: ${HCPFolder}/T1w/${DWIPath}/${DWIName}.nii.gz "
-                            echo ""
-                            # -- Split the data and setup 1st and 2nd volumes for visualization
-                            Com4a="fslsplit ${HCPFolder}/T1w/${DWIPath}/${DWIName}.nii.gz ${HCPFolder}/T1w/${DWIPath}/${DWIName}_split -t"
-                            Com4b="fslmaths ${HCPFolder}/T1w/${DWIPath}/${DWIName}_split0000.nii.gz -mul ${NoDiffBrainMask} ${HCPFolder}/T1w/${DWIPath}/data_frame1_brain"
-                            Com4c="fslmaths ${HCPFolder}/T1w/${DWIPath}/${DWIName}_split0010.nii.gz -mul ${NoDiffBrainMask} ${HCPFolder}/T1w/${DWIPath}/data_frame10_brain"
-                            # -- Clean split volumes
-                            Com4d="rm -f ${HCPFolder}/T1w/${DWIPath}/${DWIName}_split* &> /dev/null"
-                            # -- Setup naming conventions for DWI before generating scene
-                            Com4e="sed -i -e 's|DUMMYDWIPATH|$DWIPath|g' ${OutPath}/${WorkingSceneFile}"
-                            Com4="$Com4; $Com4a; $Com4b; $Com4c; $Com4d; $Com4e"
-                            # --------------------------------------------------
-                            # -- Check if DTIFIT and BEDPOSTX flags are set
-                            # --------------------------------------------------
-                            # -- If dtifit qc is selected then generate dtifit scene
-                            if [ "$DtiFitQC" == "yes" ]; then
-                                if [ ! -z "$UserSceneFile" ]; then
-                                    WorkingDTISceneFile="${CASEName}.${Modality}.dtifit.${UserSceneFile}"
-                                else
-                                    WorkingDTISceneFile="${CASEName}.${Modality}.dtifit.QC.wb.scene"
-                                fi
-                                echo ""
-                                geho "--- QC for FSL dtifit requested. Checking if dtifit was completed..."
-                                echo ""
-                                # -- Check if dtifit is done
-                                minimumfilesize=100000
-                                if [ -a ${HCPFolder}/T1w/${DWIPath}/dti_FA.nii.gz ]; then 
-                                    actualfilesize=$(wc -c <${HCPFolder}/T1w/${DWIPath}/dti_FA.nii.gz)
-                                else
-                                    actualfilesize="0"
-                                fi
-                                if [ $(echo "$actualfilesize" | bc) -gt $(echo "$minimumfilesize" | bc) ]; then
-                                    echo ""
-                                    geho "    --> FSL dtifit results found here: ${HCPFolder}/T1w/${DWIPath}/"
-                                    echo ""
-                                    # -- Replace DWI scene specifications with the dtifit results
-                                    Com4g1="cp ${OutPath}/${WorkingSceneFile} ${OutPath}/${WorkingDTISceneFile}"
-                                    Com4g2="sed -i -e 's|1st frame|dti FA|g' ${OutPath}/${WorkingDTISceneFile}"
-                                    Com4g3="sed -i -e 's|10th frame|dti L3|g' ${OutPath}/${WorkingDTISceneFile}"
-                                    Com4g4="sed -i -e 's|data_frame1_brain.nii.gz|dti_FA.nii.gz|g' ${OutPath}/${WorkingDTISceneFile}"
-                                    Com4g5="sed -i -e 's|data_frame10_brain.nii.gz|dti_L3.nii.gz|g' ${OutPath}/${WorkingDTISceneFile}"
-                                    # -- Combine dtifit commands
-                                    Com4g="$Com4g1; $Com4g2; $Com4g3; $Com4g4; $Com4g5"
-                                    # -- Combine DWI commands
-                                    Com4="$Com4; $Com4g"
-                                else
-                                    reho "--- ERROR: FSL dtifit not found for $CASEName. Skipping dtifit QC request for upcoming QC calls. Check dtifit results: "
-                                    reho "           --> ${HCPFolder}/T1w/${DWIPath}/ "
-                                fi
-                            fi
-                            # -- If bedpostx qc is selected then generate bedpostx scene
-                            if [ "$BedpostXQC" == "yes" ]; then
-                                if [ ! -z "$UserSceneFile" ]; then
-                                    WorkingBedpostXSceneFile="${CASEName}.${Modality}.bedpostx.${UserSceneFile}"
-                                else
-                                    WorkingBedpostXSceneFile="${CASEName}.${Modality}.bedpostx.QC.wb.scene"
-                                fi
-                                echo ""
-                                geho "--- QC for FSL BedpostX requested. Checking if BedpostX was completed..."
-                                echo ""
-                                # -- Check if the file even exists
-                                if [ -f ${HCPFolder}/T1w/Diffusion.bedpostX/merged_f1samples.nii.gz ]; then
-                                    # -- Set file sizes to check for completion
-                                    minimumfilesize=20000000
-                                    actualfilesize=`wc -c < ${HCPFolder}/T1w/Diffusion.bedpostX/merged_f1samples.nii.gz` > /dev/null 2>&1          
-                                    filecount=`ls ${HCPFolder}/T1w/Diffusion.bedpostX/merged_*nii.gz | wc | awk {'print $1'}`
-                                    # -- Then check if run is complete based on file count
-                                    if [ "$filecount" == 9 ]; then
-                                        # -- Then check if run is complete based on file size
-                                        if [ $(echo "$actualfilesize" | bc) -ge $(echo "$minimumfilesize" | bc) ]; then > /dev/null 2>&1
-                                            echo ""
-                                            geho "    --> BedpostX outputs found and completed here: ${HCPFolder}/T1w/Diffusion.bedpostX/"
-                                            echo ""
-                                            # -- Replace DWI scene specifications with the dtifit results
-                                            Com4h1="cp ${OutPath}/${WorkingSceneFile} ${OutPath}/${WorkingBedpostXSceneFile}"
-                                            Com4h2="sed -i -e 's|1st frame|mean d diffusivity|g' ${OutPath}/${WorkingBedpostXSceneFile}"
-                                            Com4h3="sed -i -e 's|10th frame|mean f anisotropy|g' ${OutPath}/${WorkingBedpostXSceneFile}"
-                                            Com4h4="sed -i -e 's|$DWIPath/data_frame1_brain.nii.gz|Diffusion.bedpostX/mean_dsamples.nii.gz|g' ${OutPath}/${WorkingBedpostXSceneFile}"
-                                            Com4h5="sed -i -e 's|$DWIPath/data_frame10_brain.nii.gz|Diffusion.bedpostX/mean_fsumsamples.nii.gz|g' ${OutPath}/${WorkingBedpostXSceneFile}"
-                                            # -- combine BedpostX commands
-                                            Com4h="$Com4h1; $Com4h2; $Com4h3; $Com4h4; $Com4h5"
-                                            # -- Combine BedpostX commands
-                                            Com4="$Com4; $Com4h"
-                                        fi
-                                    fi
-                                else 
-                                    echo ""
-                                    reho "--- ERROR: FSLBedpostX outputs missing or incomplete for $CASEName. Skipping BedpostX QC request for upcoming QC calls. Check BedpostX results: "
-                                    reho "           --> ${HCPFolder}/T1w/Diffusion.bedpostX/ "
-                                    echo ""
-                                    BedpostXQC="no"
-                                fi
-                            fi
-                            # -- If eddy qc is selected then create hard link to eddy qc pdf and print the qc_mot_abs for each subjec to a report
-                            if [ "$EddyQCStats" == "yes" ]; then
-                                echo ""
-                                geho "--- QC Stats for FSL EDDY requested. Checking if EDDY QC was completed..."
-                                echo ""
-                                # -- Then check if eddy qc is completed
-                                if [ -f ${HCPFolder}/Diffusion/eddy/eddy_unwarped_images.qc/qc.pdf ]; then
-                                    geho "    --> EDDY QC outputs found and completed here: "; echo ""
-                                        # -- Regenerate the qc_mot_abs if missing
-                                        if [ -f ${HCPFolder}/Diffusion/eddy/eddy_unwarped_images.qc/${CASEName}_qc_mot_abs.txt ]; then
-                                            echo "        ${HCPFolder}/Diffusion/eddy/eddy_unwarped_images.qc/${CASEName}_qc_mot_abs.txt"
-                                        else
-                                            echo "        ${HCPFolder}/Diffusion/eddy/eddy_unwarped_images.qc/${CASEName}_qc_mot_abs.txt not found. Regenerating... "
-                                            more ${HCPFolder}/Diffusion/eddy/eddy_unwarped_images.qc/qc.json | grep "qc_mot_abs" | sed -n -e 's/^.*: //p' | tr -d ',' >> ${HCPFolder}/Diffusion/eddy/eddy_unwarped_images.qc/${CASEName}_qc_mot_abs.txt
-                                        fi
-                                    echo ""
-                                    echo "        ${HCPFolder}/Diffusion/eddy/eddy_unwarped_images.qc/qc.pdf"
-                                    echo ""
-                                    # -- Run links and printing to reports
-                                    ln ${HCPFolder}/Diffusion/eddy/eddy_unwarped_images.qc/qc.pdf ${OutPath}/${CASEName}.${Modality}.eddy.QC.pdf
-                                    printf "${HCPFolder}/Diffusion/eddy/eddy_unwarped_images.qc/${CASEName}_qc_mot_abs.txt\n" >> ${OutPath}/EddyQCReport_qc_mot_abs_${TimeStampRunQC}.txt
-                                    
-                                    geho "--- Completed EDDY QC stats for ${CASEName}"
-                                    geho "    Final report can be found here: ${OutPath}/EddyQCReport_qc_mot_abs_${TimeStampRunQC}.txt"; echo ""
-                                else
-                                    echo ""
-                                    reho "--- ERROR: EDDY QC outputs missing or incomplete for $CASEName. Skipping EDDY QC request. Check EDDY results."
-                                    echo ""
-                                fi
-                            fi
-                        fi
-                    fi
-                
-                    # -------------------------------------------
-                    # -- Additional steps
-                    # -------------------------------------------
-                    
-                    # -- Add timestamp to the scene
-                    Com5="sed -i -e 's|DUMMYTIMESTAMP|$TimeStamp|g' ${OutPath}/${WorkingSceneFile}"
-                    PNGName="${WorkingSceneFile}.png"
-                    ComRunPngName="sed -i -e 's|DUMMYPNGNAME|$PNGName|g' ${OutPath}/${WorkingSceneFile}"
-                    Com5="$Com5; $ComRunPngName"
-                    # -- Output image of the scene
-                    Com6="wb_command -show-scene ${OutPath}/${WorkingSceneFile} 1 ${OutPath}/${WorkingSceneFile}.${TimeStamp}.png 1194 539"
-                    echo ""
-                    echo "$Com6"
-                    echo ""
-<<<<<<< HEAD
-                    
-                    # -- Check if dtifit is requested
-                    if [ "$DtiFitQC" == "yes" ]; then
-                        Com5a="sed -i -e 's|DUMMYTIMESTAMP|$TimeStamp|g' ${OutPath}/${WorkingDTISceneFile}"
-                        PNGNameDtiFit="${WorkingDTISceneFile}.png"
-                        ComRunPngNameDtiFit="sed -i -e 's|DUMMYPNGNAME|$PNGName|g' ${OutPath}/${WorkingDTISceneFile}"
-                        Com5b="wb_command -show-scene ${OutPath}/${CASEName}.${Modality}.dtifit.QC.wb.scene 1 ${OutPath}/${WorkingDTISceneFile}.${TimeStamp}.png 1194 539"
-                        Com5="$Com5; $ComRunPngNameDtiFit; $Com5a; $Com5b"
-=======
+                    echo ""
+                    geho "--- QC for FSL dtifit requested. Checking if dtifit was completed..."
+                    echo ""
                     # -- Check if dtifit is done
                     minimumfilesize=100000
                     if [ -a ${SessionsFolder}/${CASE}/hcp/${CASE}${SetHCPSuffix}/T1w/${DWIPath}/dti_FA.nii.gz ]; then 
                         actualfilesize=$(wc -c <${SessionsFolder}/${CASE}/hcp/${CASE}${SetHCPSuffix}/T1w/${DWIPath}/dti_FA.nii.gz)
                     else
                         actualfilesize="0"
->>>>>>> 1308ffd9
                     fi
-                    # -- Check of bedpostx QC is requested
-                    if [ "$BedpostXQC" == "yes" ]; then
-                        Com5c="sed -i -e 's|DUMMYTIMESTAMP|$TimeStamp|g' ${OutPath}/${WorkingBedpostXSceneFile}"
-                        PNGNameBedpostX="${WorkingDTISceneFile}.png"
-                        ComRunPngNameBedpostX="sed -i -e 's|DUMMYPNGNAME|$PNGName|g' ${OutPath}/${WorkingDTISceneFile}"
-                        Com5d="wb_command -show-scene ${OutPath}/${CASEName}.${Modality}.bedpostx.QC.wb.scene 1 ${OutPath}/${WorkingBedpostXSceneFile}.${TimeStamp}.png 1194 539"
-                        Com5="$Com5; $ComRunPngNameBedpostX; $Com5c; $Com5d"
-                    fi
-                    
-                    # -- Clean templates and files for next subject
-                    Com7="rm ${OutPath}/${WorkingSceneFile}-e &> /dev/null"
-                    Com8="rm ${OutPath}/${TemplateSceneFile} &> /dev/null"
-                    Com9="rm -f ${OutPath}/data_split*"
-                    
-                    # -------------------------------------------
-                    # -- Zip QC Scenes
-                    # -------------------------------------------
-                    
-                    # -- Generate Scene Zip File if set to YES
-                    if [ "$SceneZip" == "yes" ]; then
+                    if [ $(echo "$actualfilesize" | bc) -gt $(echo "$minimumfilesize" | bc) ]; then
                         echo ""
-<<<<<<< HEAD
-                        geho "--- Scene zip set to: $SceneZip. Relevant scene files will be zipped using the following base folder:" 
-                        geho "    ${HCPFolder}"
-                        echo ""
-                        geho "--- The zip file will be saved to: "
-                        geho "    ${OutPath}/${WorkingSceneFile}.${TimeStamp}.zip "
-                        echo ""
-                        if [[ ${Modality} == "general" ]]; then
-                             geho "--- ${Modality} scene type requested. Outputs will be set relative to: "
-                             geho "    ${SubjectsFolder}/${CASE}"
-                             echo ""
-                             RemoveScenePath="${SubjectsFolder}/${CASE}"
-                             Com10a="cp ${OutPath}/${WorkingSceneFile} ${SubjectsFolder}/${CASE}/"
-                             Com10b="rm ${OutPath}/${WorkingSceneFile}.${TimeStamp}.zip  &> /dev/null"
-                             Com10c="sed -i -e 's|$RemoveScenePath|.|g' ${SubjectsFolder}/${CASE}/${WorkingSceneFile}" 
-                             Com10d="cd ${OutPath}; wb_command -zip-scene-file ${SubjectsFolder}/${CASE}/${WorkingSceneFile} ${WorkingSceneFile}.${TimeStamp} ${WorkingSceneFile}.${TimeStamp}.zip"
-                             echo ""
-                             echo "$Com10d"
-                             echo ""
-                             Com10e="echo ${SubjectsFolder}/${CASE}/${WorkingSceneFile}"
-                             Com10f="mkdir -p ${SubjectsFolder}/${CASE}/qc &> /dev/null"
-                             Com10g="cp ${OutPath}/${WorkingSceneFile}.${TimeStamp}.zip ${SubjectsFolder}/${CASE}/qc/"
-                             Com10="$Com10a; $Com10b; $Com10c; $Com10d; $Com10e; $Com10f; $Com10g"
-                        else
-                             geho "--- ${Modality} scene type requested. Outputs will be set relative to: "
-                             geho "    ${HCPFolder}"
-                             echo ""
-                             RemoveScenePath="${HCPFolder}"
-                             Com10a="cp ${OutPath}/${WorkingSceneFile} ${HCPFolder}/"
-                             Com10b="rm ${OutPath}/${WorkingSceneFile}.${TimeStamp}.zip  &> /dev/null"
-                             Com10c="sed -i -e 's|$RemoveScenePath|.|g' ${HCPFolder}/${WorkingSceneFile}" 
-                             Com10d="cd ${OutPath}; wb_command -zip-scene-file ${HCPFolder}/${WorkingSceneFile} ${WorkingSceneFile}.${TimeStamp} ${WorkingSceneFile}.${TimeStamp}.zip -base-dir ${HCPFolder}"
-                             Com10e="echo ${HCPFolder}/${WorkingSceneFile}"
-                             Com10f="mkdir -p ${HCPFolder}/qc &> /dev/null"
-                             Com10g="cp ${OutPath}/${WorkingSceneFile}.${TimeStamp}.zip ${HCPFolder}/qc/"
-                             Com10="$Com10a; $Com10b; $Com10c; $Com10d; $Com10e; $Com10f; $Com10g"
-                        fi
-=======
                         geho "    --> FSL dtifit results found here: ${SessionsFolder}/${CASE}/hcp/${CASE}${SetHCPSuffix}/T1w/${DWIPath}/"
                         echo ""
                         # -- Replace DWI scene specifications with the dtifit results
@@ -2434,38 +1536,15 @@
                     else
                         reho "--- ERROR: FSL dtifit not found for $CASE. Skipping dtifit QC request for upcoming QC calls. Check dtifit results: "
                         reho "           --> ${SessionsFolder}/${CASE}/hcp/${CASE}${SetHCPSuffix}/T1w/${DWIPath}/ "
->>>>>>> 1308ffd9
                     fi
-
-                    # -- Generate Zip files for dtifit scenes if requested
-                    if [ "$DtiFitQC" == "yes" ] && [ "$SceneZip" == "yes" ]; then
-                        echo ""
-                        geho "--- Scene zip set to: $SceneZip. DtiFitQC set to: $DtiFitQC. Relevant scene files will be zipped using the following base folder:" 
-                        geho "    ${HCPFolder}"
-                        echo ""
-                        geho "--- The zip file will be saved to: "
-                        geho "    ${OutPath}/${WorkingDTISceneFile}.${TimeStamp}.zip"
-                        echo ""
-                        RemoveScenePath="${HCPFolder}"
-                        Com11a="cp ${OutPath}/${WorkingDTISceneFile} ${HCPFolder}/"
-                        Com11b="rm ${OutPath}/${WorkingDTISceneFile}.${TimeStamp}.zip &> /dev/null"
-                        Com11c="sed -i -e 's|$RemoveScenePath|.|g' ${HCPFolder}/${WorkingDTISceneFile}" 
-                        Com11d="cd ${OutPath}; wb_command -zip-scene-file ${HCPFolder}/${WorkingDTISceneFile} ${WorkingDTISceneFile}.${TimeStamp} ${WorkingDTISceneFile}.${TimeStamp}.zip -base-dir ${HCPFolder}"
-                        Com11e="rm ${HCPFolder}/${WorkingDTISceneFile}"
-                        Com11f="mkdir -p ${HCPFolder}/qc &> /dev/null"
-                        Com11g="cp ${OutPath}/${WorkingDTISceneFile}.${TimeStamp}.zip ${HCPFolder}/qc/"
-                        Com11="$Com11a; $Com11b; $Com11c; $Com11d; $Com11e; $Com11f; $Com11g"
+                fi
+                # -- If bedpostx qc is selected then generate bedpostx scene
+                if [ "$BedpostXQC" == "yes" ]; then
+                    if [ ! -z "$UserSceneFile" ]; then
+                        WorkingBedpostXSceneFile="${CASE}.${Modality}.bedpostx.${UserSceneFile}"
+                    else
+                        WorkingBedpostXSceneFile="${CASE}.${Modality}.bedpostx.QC.wb.scene"
                     fi
-<<<<<<< HEAD
-                    # -- Generate Zip files for bedpostx scenes if requested
-                    if [ "$BedpostXQC" == "yes" ] && [ "$SceneZip" == "yes" ]; then
-                        echo ""
-                        geho "--- Scene zip set to: $SceneZip. BedpostXQC set to: $BedpostXQC. Relevant scene files will be zipped using the following base folder:" 
-                        geho "    ${HCPFolder}"
-                        echo ""
-                        geho "--- The zip file will be saved to: "
-                        geho "    ${OutPath}/${WorkingBedpostXSceneFile}.${TimeStamp}.zip"
-=======
                     echo ""
                     geho "--- QC for FSL BedpostX requested. Checking if BedpostX was completed..."
                     echo ""
@@ -2498,35 +1577,9 @@
                         echo ""
                         reho "--- ERROR: FSLBedpostX outputs missing or incomplete for $CASE. Skipping BedpostX QC request for upcoming QC calls. Check BedpostX results: "
                         reho "           --> ${SessionsFolder}/${CASE}/hcp/${CASE}${SetHCPSuffix}/T1w/Diffusion.bedpostX/ "
->>>>>>> 1308ffd9
                         echo ""
-                        RemoveScenePath="${HCPFolder}"
-                        Com12a="cp ${OutPath}/${WorkingBedpostXSceneFile} ${HCPFolder}/"
-                        Com12b="rm ${OutPath}/${WorkingBedpostXSceneFile}.${TimeStamp}.zip &> /dev/null"
-                        Com12c="sed -i -e 's|$RemoveScenePath|.|g' ${HCPFolder}/${WorkingBedpostXSceneFile}" 
-                        Com12d="cd ${OutPath}; wb_command -zip-scene-file ${HCPFolder}/${WorkingBedpostXSceneFile} ${WorkingBedpostXSceneFile}.${TimeStamp} ${WorkingBedpostXSceneFile}.${TimeStamp}.zip -base-dir ${HCPFolder}"
-                        Com12e="rm ${HCPFolder}/${WorkingBedpostXSceneFile}"
-                        Com12f="mkdir -p ${HCPFolder}/qc &> /dev/null"
-                        Com12g="cp ${OutPath}/${WorkingBedpostXSceneFile}.${TimeStamp}.zip ${HCPFolder}/qc/"
-                        Com12="$Com12a; $Com12b; $Com12c; $Com12d; $Com12e; $Com12f; $Com12g"
+                        BedpostXQC="no"
                     fi
-<<<<<<< HEAD
-                    # -- Combine all the calls into a single command based on various specifications
-                    if [ "$SceneZip" == "yes" ]; then
-                        if [ "$DtiFitQC" == "no" ]; then
-                            if [ "$BedpostXQC" == "no" ]; then
-                                ComQUEUE="$Com1; $Com2; $Com3; $Com4; $Com5; $Com6; $Com7; $Com8; $Com9; $Com10"
-                            else
-                                ComQUEUE="$Com1; $Com2; $Com3; $Com4; $Com5; $Com6; $Com7; $Com8; $Com9; $Com10; $Com12"
-                            fi
-                        else
-                            if [ "$BedpostXQC" == "yes" ]; then
-                                ComQUEUE="$Com1; $Com2; $Com3; $Com4; $Com5; $Com6; $Com7; $Com8; $Com9; $Com10; $Com11; $Com12"
-                            else
-                                ComQUEUE="$Com1; $Com2; $Com3; $Com4; $Com5; $Com6; $Com7; $Com8; $Com9; $Com10; $Com11"
-                            fi
-                        fi
-=======
                 fi
                 # -- If eddy qc is selected then create hard link to eddy qc pdf and print the qc_mot_abs for each subjec to a report
                 if [ "$EddyQCStats" == "yes" ]; then
@@ -2552,78 +1605,12 @@
                         
                         geho "--- Completed EDDY QC stats for ${CASE}"
                         geho "    Final report can be found here: ${OutPath}/EddyQCReport_qc_mot_abs_${TimeStampRunQC}.txt"; echo ""
->>>>>>> 1308ffd9
                     else
-                        ComQUEUE="$Com1; $Com2; $Com3; $Com4; $Com5; $ComRunBoldPngNameGSMap; $Com6; $Com7; $Com8; $Com9"
+                        echo ""
+                        reho "--- ERROR: EDDY QC outputs missing or incomplete for $CASE. Skipping EDDY QC request. Check EDDY results."
+                        echo ""
                     fi
-                    # -- Clean up prior conflicting scripts, generate script and set permissions
-                    rm -f "$RunQCLogFolder"/${CASEName}_ComQUEUE_${Modality}_${TimeStamp}.sh &> /dev/null
-                    echo "$ComQUEUE" >> "$RunQCLogFolder"/${CASEName}_ComQUEUE_${Modality}_${TimeStamp}.sh
-                    chmod 770 "$RunQCLogFolder"/${CASEName}_ComQUEUE_${Modality}_${TimeStamp}.sh
-                    # -- Run Job
-                    "$RunQCLogFolder"/${CASEName}_ComQUEUE_${Modality}_${TimeStamp}.sh |& tee -a ${RunQCLogFolder}/QC_${CASEName}_ComQUEUE_${Modality}_${TimeStamp}.log
-                    echo ""
-                    FinalLog="${RunQCLogFolder}/QC_${CASEName}_ComQUEUE_${Modality}_${TimeStamp}.log"
-                    completionCheck
-                fi
-<<<<<<< HEAD
-                
-                # -- Check if custom QC was specified
-                if [ "$RunQCCustom" == "yes" ]; then
-                    echo ""
-                    reho "====================== Process custom scenes: $RunQCCustom ============================="
-                    echo ""
-                    Customscenetemplatefolder="${StudyFolder}/processing/scenes/QC/${Modality}"
-                    CustomTemplateSceneFiles=`ls ${StudyFolder}/processing/scenes/QC/${Modality}/*.scene | xargs -n 1 basename`
-                    geho "$CustomTemplateSceneFiles"
-                    scenetemplatefolder=${Customscenetemplatefolder}
-                    for TemplateSceneFile in ${CustomTemplateSceneFiles}; do
-                        DummyVariable_Check
-                        WorkingSceneFile="${CASEName}.${Modality}.${TemplateSceneFile}"
-                        RunQCCustom1="rsync -aWH ${scenetemplatefolder}/${TemplateSceneFile} ${OutPath}/ &> /dev/null"
-                        RunQCCustom2="cp ${OutPath}/${TemplateSceneFile} ${OutPath}/${WorkingSceneFile}"
-                        RunQCCustom3="sed -i -e 's|DUMMYPATH|$HCPFolder|g' ${OutPath}/${WorkingSceneFile}" 
-                        RunQCCustom4="sed -i -e 's|DUMMYCASE|$CASEName|g' ${OutPath}/${WorkingSceneFile}"
-                        # -- Add timestamp to the scene
-                        RunQCCustom5="sed -i -e 's|DUMMYTIMESTAMP|$TimeStamp|g' ${OutPath}/${WorkingSceneFile}"
-                        # -- Add scene name
-                        PNGName="${WorkingSceneFile}.pzwng"
-                        ComRunBoldPngNameGSMap="sed -i -e 's|DUMMYPNGNAME|$PNGName|g' ${OutPath}/${WorkingSceneFile}"
-                        # -- Output image of the scene
-                        RunQCCustom6="wb_command -show-scene ${OutPath}/${WorkingSceneFile} 1 ${OutPath}/${WorkingSceneFile}.${TimeStamp}.png 1194 539"
-                        # -- Clean templates and files for next subject
-                        RunQCCustom7="rm ${OutPath}/${WorkingSceneFile}-e &> /dev/null"
-                        RunQCCustom8="rm ${OutPath}/${TemplateSceneFile} &> /dev/null"
-                        RunQCCustom9="rm -f ${OutPath}/data_split*"
-                        CustomRunQUEUE="$RunQCCustom1; $RunQCCustom2; $RunQCCustom3; $RunQCCustom4; $RunQCCustom5; $ComRunBoldPngNameGSMap; $RunQCCustom6; $RunQCCustom7; $RunQCCustom8; $RunQCCustom9"
-                        if [ "$SceneZip" == "yes" ]; then
-                            echo ""
-                            geho "--- Scene zip set to: $SceneZip. Relevant scene files will be zipped using the following base folder:" 
-                            geho "    ${HCPFolder}"
-                            echo ""
-                            geho "--- The zip file will be saved to: "
-                            geho "    ${OutPath}/${WorkingSceneFile}.${TimeStamp}.zip "
-                            echo ""
-                            RemoveScenePath="${HCPFolder}"
-                            RunQCCustom10="cp ${OutPath}/${WorkingSceneFile} ${HCPFolder}/"
-                            RunQCCustom11="rm ${OutPath}/${WorkingSceneFile}.${TimeStamp}.zip  &> /dev/null"
-                            RunQCCustom12="sed -i -e 's|$RemoveScenePath|.|g' ${HCPFolder}/${WorkingSceneFile}" 
-                            RunQCCustom13="cd ${OutPath}; wb_command -zip-scene-file ${HCPFolder}/${WorkingSceneFile} ${WorkingSceneFile}.${TimeStamp} ${WorkingSceneFile}.${TimeStamp}.zip -base-dir ${HCPFolder}"
-                            RunQCCustom14="rm ${HCPFolder}/${WorkingSceneFile}"
-                            RunQCCustom15="mkdir -p ${HCPFolder}/qc &> /dev/null"
-                            RunQCCustom16="cp ${OutPath}/${WorkingSceneFile}.${TimeStamp}.zip ${HCPFolder}/qc/"
-                            CustomRunQUEUE="$RunQCCustom1; $RunQCCustom2; $RunQCCustom3; $RunQCCustom4; $RunQCCustom5; $ComRunBoldPngNameGSMap; $RunQCCustom6; $RunQCCustom7; $RunQCCustom8; $RunQCCustom9; $RunQCCustom10; $RunQCCustom11; $RunQCCustom12; $RunQCCustom13; $RunQCCustom14; $RunQCCustom15; $RunQCCustom16"
-                        fi
-                        # -- Clean up prior conflicting scripts, generate script and set permissions
-                        rm -f "$RunQCLogFolder"/${CASEName}_CustomRunQUEUE_${Modality}_${TimeStamp}.sh &> /dev/null
-                        echo "$CustomRunQUEUE" >> "$RunQCLogFolder"/${CASEName}_CustomRunQUEUE_${Modality}_${TimeStamp}.sh
-                        chmod 770 "$RunQCLogFolder"/${CASEName}_CustomRunQUEUE_${Modality}_${TimeStamp}.sh
-                        # -- Run Job
-                        "$RunQCLogFolder"/${CASEName}_CustomRunQUEUE_${Modality}_${TimeStamp}.sh |& tee -a ${RunQCLogFolder}/QC_${CASEName}_CustomRunQUEUE_${Modality}_${TimeStamp}.log
-                        FinalLog="${RunQCLogFolder}/QC_${CASEName}_CustomRunQUEUE_${Modality}_${TimeStamp}.log"
-                        completionCheck
-                    done
-=======
+                fi
             fi
         fi
     
@@ -2760,58 +1747,8 @@
                     ComQUEUE="$Com1; $Com2; $Com3; $Com4; $Com5; $Com6; $Com7; $Com8; $Com9; $Com10; $Com11; $Com12"
                 else
                     ComQUEUE="$Com1; $Com2; $Com3; $Com4; $Com5; $Com6; $Com7; $Com8; $Com9; $Com10; $Com11"
->>>>>>> 1308ffd9
-                fi
-                # -- Check if user specific scene path was provided
-                if [ ! -z "$UserSceneFile" ]; then
-                    TemplateSceneFile"${UserSceneFile}"
-                    DummyVariable_Check
-                    WorkingSceneFile="${CASEName}.${Modality}.${UserSceneFile}"
-                    RunQCUser1="rsync -aWH ${scenetemplatefolder}/* ${OutPath}/ &> /dev/null"
-                    RunQCUser2="cp ${OutPath}/${TemplateSceneFile} ${OutPath}/${WorkingSceneFile}"
-                    RunQCUser3="sed -i -e 's|DUMMYPATH|$HCPFolder|g' ${OutPath}/${WorkingSceneFile}" 
-                    RunQCUser4="sed -i -e 's|DUMMYCASE|$CASEName|g' ${OutPath}/${WorkingSceneFile}"
-                    # -- Add timestamp to the scene
-                    RunQCUser5="sed -i -e 's|DUMMYTIMESTAMP|$TimeStamp|g' ${OutPath}/${WorkingSceneFile}"
-                    # -- Add scene name
-                    PNGName="${WorkingSceneFile}.png"
-                    ComRunBoldPngNameGSMap="sed -i -e 's|DUMMYPNGNAME|$PNGName|g' ${OutPath}/${WorkingSceneFile}"
-                    # -- Output image of the scene
-                    RunQCUser6="wb_command -show-scene ${OutPath}/${WorkingSceneFile} 1 ${OutPath}/${WorkingSceneFile}.${TimeStamp}.png 1194 539"
-                    # -- Clean templates and files for next subject
-                    RunQCUser7="rm ${OutPath}/${WorkingSceneFile}-e &> /dev/null"
-                    RunQCUser8="rm ${OutPath}/${TemplateSceneFile} &> /dev/null"
-                    RunQCUser9="rm -f ${OutPath}/data_split*"
-                    UserRunQUEUE="$RunQCUser1; $RunQCUser2; $RunQCUser3; $RunQCUser4; $RunQCUser5; $ComRunBoldPngNameGSMap; $RunQCUser6; $RunQCUser7; $RunQCUser8; $RunQCUser9"
-                    if [ "$SceneZip" == "yes" ]; then
-                        geho "--- Scene zip set to: $SceneZip. Relevant scene files will be zipped using the following base folder:" 
-                        geho "    ${HCPFolder}"
-                        echo ""
-                        geho "--- The zip file will be saved to: "
-                        geho "    ${OutPath}/${WorkingSceneFile}.${TimeStamp}.zip "
-                        echo ""
-                        RemoveScenePath="${HCPFolder}"
-                        RunQCUser10="cp ${OutPath}/${WorkingSceneFile} ${HCPFolder}/"
-                        RunQCUser11="rm ${OutPath}/${WorkingSceneFile}.${TimeStamp}.zip  &> /dev/null"
-                        RunQCUser12="sed -i -e 's|$RemoveScenePath|.|g' ${HCPFolder}/${WorkingSceneFile}" 
-                        RunQCUser13="cd ${OutPath}; wb_command -zip-scene-file ${HCPFolder}/${WorkingSceneFile} ${WorkingSceneFile}.${TimeStamp} ${WorkingSceneFile}.${TimeStamp}.zip -base-dir ${HCPFolder}"
-                        RunQCUser14="rm ${HCPFolder}/${WorkingSceneFile}"
-                        RunQCUser15="mkdir -p ${HCPFolder}/qc &> /dev/null"
-                        RunQCUser16="cp ${OutPath}/${WorkingSceneFile}.${TimeStamp}.zip ${HCPFolder}/qc/"
-                        UserRunQUEUE="$RunQCCustom1; $RunQCCustom2; $RunQCCustom3; $RunQCCustom4; $RunQCCustom5; $ComRunBoldPngNameGSMap; $RunQCCustom6; $RunQCCustom7; $RunQCCustom8; $RunQCCustom9; $RunQCCustom10; $RunQCCustom11; $RunQCCustom12; $RunQCCustom13; $RunQCCustom14; $RunQCCustom15; $RunQCCustom16"
-                    fi
-                    # -- Clean up prior conflicting scripts, generate script and set permissions
-                    rm -f "$RunQCLogFolder"/${CASEName}_UserRunQUEUE_${Modality}_${TimeStamp}.sh &> /dev/null
-                    echo "$UserRunQUEUE" >> "$RunQCLogFolder"/${CASEName}_UserRunQUEUE_${Modality}_${TimeStamp}.sh
-                    chmod 770 "$RunQCLogFolder"/${CASEName}_UserRunQUEUE_${Modality}_${TimeStamp}.sh
-                    # -- Run Job
-                    "$RunQCLogFolder"/${CASEName}_UserRunQUEUE_${Modality}_${TimeStamp}.sh |& tee -a ${RunQCLogFolder}/QC_${CASEName}_UserRunQUEUE_${Modality}_${TimeStamp}.log
-                    FinalLog="${RunQCLogFolder}/QC_${CASEName}_UserRunQUEUE_${Modality}_${TimeStamp}.log"
-                    completionCheck
-                fi           
-            fi
-<<<<<<< HEAD
-=======
+                fi
+            fi
         else
             ComQUEUE="$Com1; $Com2; $Com3; $Com4; $Com5; $ComRunBoldPngNameGSMap; $Com6; $Com7; $Com8; $Com9"
         fi
@@ -2919,10 +1856,24 @@
             RunQCUser15="mkdir -p ${SessionsFolder}/${CASE}/hcp/${CASE}${SetHCPSuffix}/qc &> /dev/null"
             RunQCUser16="cp ${OutPath}/${WorkingSceneFile}.${TimeStamp}.zip ${SessionsFolder}/${CASE}/hcp/${CASE}${SetHCPSuffix}/qc/"
             UserRunQUEUE="$RunQCCustom1; $RunQCCustom2; $RunQCCustom3; $RunQCCustom4; $RunQCCustom5; $ComRunBoldPngNameGSMap; $RunQCCustom6; $RunQCCustom7; $RunQCCustom8; $RunQCCustom9; $RunQCCustom10; $RunQCCustom11; $RunQCCustom12; $RunQCCustom13; $RunQCCustom14; $RunQCCustom15; $RunQCCustom16"
->>>>>>> 1308ffd9
-        fi
-    done
-    finalReport
+        fi
+        # -- Clean up prior conflicting scripts, generate script and set permissions
+        rm -f "$RunQCLogFolder"/${CASE}_UserRunQUEUE_${Modality}_${TimeStamp}.sh &> /dev/null
+        echo "$UserRunQUEUE" >> "$RunQCLogFolder"/${CASE}_UserRunQUEUE_${Modality}_${TimeStamp}.sh
+        chmod 770 "$RunQCLogFolder"/${CASE}_UserRunQUEUE_${Modality}_${TimeStamp}.sh
+        # -- Run Job
+        "$RunQCLogFolder"/${CASE}_UserRunQUEUE_${Modality}_${TimeStamp}.sh |& tee -a ${RunQCLogFolder}/QC_${CASE}_UserRunQUEUE_${Modality}_${TimeStamp}.log
+        FinalLog="${RunQCLogFolder}/QC_${CASE}_UserRunQUEUE_${Modality}_${TimeStamp}.log"
+        completionCheck
+    fi
+    fi
+    
+fi
+
+done
+
+finalReport
+
 }
 
 # ---------------------------------------------------------
