--- conflicted
+++ resolved
@@ -122,11 +122,7 @@
      echo "                                                                 Note: It can be used in combination with --sessions to select only specific cases to work on from the batch file." 
      echo "                                                                 Note: If --sessions is omitted in favor of --sessionsbatchfile OR if batch file is provided as input for --sessions flag, then all cases from the batch file are processed."
      echo "--overwrite=<clean_prior_run>                                    Delete prior QC run: yes/no [Default: no]"
-<<<<<<< HEAD
-     echo "--hcp_suffix=<specify_suffix_for_hcp_folder_name>                Allows user to specify subject id suffix if running HCP preprocessing variants []"
-=======
-     echo "--hcp_suffix=<specify_hcp_suffix_folder_name>                    Allows user to specify session id suffix if running HCP preprocessing variants []"
->>>>>>> e3a48556
+     echo "--hcp_suffix=<specify_suffix_for_hcp_folder_name>                Allows user to specify session id suffix if running HCP preprocessing variants []"
      echo "                                                                  e.g. ~/hcp/sub001 & ~/hcp/sub001-run2 ==> Here 'run2' would be specified as --hcp_suffix='-run2' "
      echo "--scenetemplatefolder=<path_for_the_template_folder>             Specify the absolute path name of the template folder (default: $TOOLS/${QUNEXREPO}/library/data/scenes/qc)"
      echo "                                                                 Note: relevant scene template data has to be in the same folder as the template scenes"
@@ -291,7 +287,7 @@
 # -- Get the command line options for this script
 
 # -- Initialize global variables
-unset SessionsFolder # --sessionsfolder=
+unset SessionsFolder # --sessionssfolder=
 unset CASES # --sessions=
 unset Overwrite # --overwrite=
 unset OutPath # --outpath
@@ -569,15 +565,9 @@
 if [ "$RunQCCustom" == "yes" ]; then
     echo "   Custom QC modalities: ${Modality}"
 fi
-<<<<<<< HEAD
 if [ "$Modality" == "BOLD" ] ; then
-    if [[ ! -z ${SubjectBatchFile} ]]; then
-        if [[ ! -f ${SubjectBatchFile} ]]; then
-=======
-if [ "$Modality" == "BOLD" ] || [ "$Modality" == "bold" ]; then
     if [[ ! -z ${SessionBatchFile} ]]; then
         if [[ ! -f ${SessionBatchFile} ]]; then
->>>>>>> e3a48556
             reho " ERROR: Requested BOLD modality with a batch file. Batch file not found."
             exit 1
         else
@@ -658,7 +648,6 @@
     fi
 }
 
-<<<<<<< HEAD
 # -------------------------------------------
 # -- Completion checks function
 # -------------------------------------------
@@ -674,119 +663,14 @@
             echo ""
             echo ""
             geho "--- PNG file found and generated: ${OutPath}/${WorkingSceneFile}.${TimeStamp}.png "
-=======
-for CASE in ${CASES}; do
-
-# -- Check if raw NIFTI QC is requested and run it first
-if [ "$Modality" == "rawNII" ] || [ "$Modality" == "rawnii" ] || [ "$Modality" == "rawNIFTI" ] || [ "$Modality" == "rawnifti" ]; then 
-       Modality="rawNII"
-       unset CompletionCheck
-       slicesdir ${SessionsFolder}/${CASE}/nii/*.nii*
-       if [ ! -f ${SessionsFolder}/${CASE}/nii/slicesdir/index.html ]; then
-          CompletionCheck="fail"
-       fi
-    
-else
-    
-    # -- Proceed with other QC steps
-    if [ ! -z "$HCPSuffix" ]; then 
-        SetHCPSuffix="${HCPSuffix}"
-        geho " ===> HCP suffix specified ${HCPSuffix}"; echo ""
-        geho "      Setting hcp folder to: ${StudyFolder}/sessions/${CASE}/hcp/${CASE}${SetHCPSuffix}"; echo ""
-    fi
-
-    if [ "$Modality" == "BOLD" ] || [ "$Modality" == "bold" ]; then Modality="BOLD"; fi
-    if [ "$Modality" == "DWI" ] || [ "$Modality" == "dwi" ]; then Modality="DWI"; fi
-    if [ "$Modality" == "general" ] || [ "$Modality" == "General" ] || [ "$Modality" == "GENERAL" ]; then Modality="general"; fi
-    
-    TemplateSceneFile="TEMPLATE.${Modality}.QC.wb.scene"
-    WorkingSceneFile="${CASE}.${Modality}.QC.wb.scene"
-    
-    if [ ! -z "$UserSceneFile" ]; then
-        TemplateSceneFile"${UserSceneFile}"
-        WorkingSceneFile="${CASE}.${Modality}.${UserSceneFile}"
-    fi
-    
-    if [ "$RunQCCustom" == "yes" ]; then
-        scenetemplatefolder="${StudyFolder}/processing/scenes/QC/${Modality}"
-        CustomTemplateSceneFiles=`ls -f ${scenetemplatefolder}/*.scene | xargs -n 1 basename`
-        geho " ===> Custom scenes requested from ${scenetemplatefolder}"; echo ""
-        geho "      ${CustomTemplateSceneFiles}"; echo ""
-    fi
-    
-    # -- Check if session_hcp.txt is present:
-    if [[ ${BOLDS} == "session_hcp.txt" ]]; then
-        echo ""
-        echo "--- Using session_hcp.txt individual information files. Verifying that session_hcp.txt exists."; echo ""
-        if [[ -f ${SessionsFolder}/${CASE}/session_hcp.txt ]]; then
-            echo "${SessionsFolder}/${CASE}/session_hcp.txt found. Proceeding..."
-        else
-            reho "${SessionsFolder}/${CASE}/session_hcp.txt NOT found. Check BOLD inputs."
->>>>>>> e3a48556
             echo ""
         else
             echo ""
             reho "--- ERROR: Scene generation for ${OutPath}/${WorkingSceneFile} failed. Check work."; echo ""
             CompletionCheck="fail"
         fi
-<<<<<<< HEAD
         if [ "$SceneZip" == "yes" ]; then
             if [ -f ${OutPath}/${WorkingSceneFile}.${TimeStamp}.zip ]; then
-=======
-    fi
-    
-    # -- Check if a given png exists
-    # if [ -f ${OutPath}/${CASE}.${Modality}.QC.png ]; then
-    #     echo ""
-    #     geho " --- ${Modality} QC scene png file found: ${OutPath}/${WorkingSceneFile}"
-    #     echo ""
-    #     return 1
-    # else
-    
-    # -- Start of generating QC
-    echo ""
-    geho " --- Generating ${Modality} QC scene here: ${OutPath}"
-    echo ""
-    echo ""
-    geho " --- Checking and generating output folders..."
-    echo ""
-    # -- Check general output folders for QC
-    if [ ! -d ${SessionsFolder}/QC ]; then
-        mkdir -p ${SessionsFolder}/QC &> /dev/null
-    fi
-    # -- Check T1w output folders for QC
-    if [ ! -d ${OutPath} ]; then
-        mkdir -p ${OutPath} &> /dev/null
-    fi
-    # -- Define log folder
-    RunQCLogFolder=${OutPath}/qclog
-    if [ ! -d ${RunQCLogFolder} ]; then
-        mkdir -p ${RunQCLogFolder}  &> /dev/null
-    fi
-    geho "    RunQCLogFolder: ${RunQCLogFolder}"
-    geho "    Output path: ${OutPath}"
-    echo ""
-    
-    # fi
-    
-    # Perform checks if scene has proper info: 
-    DummyVariable_Check () {
-    if [[ ${Modality} != "BOLD" ]]; then
-        DUMMYVARIABLES="DUMMYPATH DUMMYCASE DUMMYTIMESTAMP"
-    fi
-    if [[ ${Modality} == "BOLD" ]]; then
-       DUMMYVARIABLES="DUMMYPATH DUMMYCASE DUMMYBOLDDATA _DUMMYBOLDSUFFIX DUMMYTIMESTAMP DUMMYBOLDANNOT"
-    fi
-    if [[ ${Modality} == "BOLD" ]] && [[ ! -z ${BOLDfc} ]]; then
-       DUMMYVARIABLES="DUMMYPATH DUMMYCASE DUMMYIMAGEPATH DUMMYIMAGEFILE DUMMYTIMESTAMP"
-    fi
-    if [[ ${Modality} == "general" ]]; then
-       DUMMYVARIABLES="DUMMYPATH DUMMYCASE DUMMYIMAGEPATH DUMMYIMAGEFILE DUMMYTIMESTAMP"
-    fi
-        for DUMMYVARIABLE in ${DUMMYVARIABLES}; do
-            echo ""; echo "Checking $DUMMYVARIABLE is present in scene ${scenetemplatefolder}/${TemplateSceneFile} "; echo ""
-            if [ -z `cat ${scenetemplatefolder}/${TemplateSceneFile} | grep "${DUMMYVARIABLE}"` ]; then
->>>>>>> e3a48556
                 echo ""
                 geho "--- Scene zip file found and generated: ${OutPath}/${WorkingSceneFile}.${TimeStamp}.zip"
                 echo ""
@@ -894,7 +778,7 @@
                 if [ -f ${TSNRReportBOLD} ]; then
                     echo ""
                     geho "---  SNR calculation requested. SNR completed." 
-                    geho "     Subject specific report can be found here: ${TSNRReportBOLD}"
+                    geho "     Session specific report can be found here: ${TSNRReportBOLD}"
                     echo ""
                     CompletionCheck=""
                 else
@@ -909,7 +793,7 @@
                if [ -f ${TSNRReportBOLD} ]; then
                     echo ""
                     geho "---  SNR calculation requested. SNR completed." 
-                    geho "     Subject specific report can be found here: ${TSNRReportBOLD}"
+                    geho "     Session specific report can be found here: ${TSNRReportBOLD}"
                     echo ""
                     CompletionCheck=""
                 else
@@ -1046,7 +930,7 @@
 # -- Function to run BOLD FC
 runscene_BOLDfc() {
     if [ -z "$BOLDfcPath" ]; then 
-        BOLDfcPath="${SubjectsFolder}/${CASE}/images/functional"
+        BOLDfcPath="${SessionsFolder}/${CASE}/images/functional"
         echo ""
         echo "--- Note: Flag --boldfcpath not provided. Setting now: ${BOLDfcPath}"
         echo ""
@@ -1086,7 +970,7 @@
         echo ""
         RemoveScenePath="${HCPFolder}"
         ComRunBoldfc8="rm ${OutPath}/${WorkingSceneFile}.${TimeStamp}.zip &> /dev/null "
-        ComRunBoldfc9="cp ${OutPath}/${WorkingSceneFile} ${SubjectsFolder}/${CASE}/hcp/${CASE}${SetHCPSuffix}/"
+        ComRunBoldfc9="cp ${OutPath}/${WorkingSceneFile} ${SessionsFolder}/${CASE}/hcp/${CASE}${SetHCPSuffix}/"
         ComRunBoldfc10="mkdir -p ${HCPFolder}/qc &> /dev/null"
         ComRunBoldfc11="cp ${BOLDfcPath}/${BOLDfcInput} ${HCPFolder}/qc"
         ComRunBoldfc12="sed -i -e 's|$RemoveScenePath|.|g' ${HCPFolder}/${WorkingSceneFile}"
@@ -1171,16 +1055,16 @@
     for CASE in ${CASES}; do
         # -- Set basics
         CASEName="${CASE}${HCPSuffix}"
-        HCPFolder="${StudyFolder}/subjects/${CASE}/hcp/${CASEName}"
+        HCPFolder="${StudyFolder}/sessions/${CASE}/hcp/${CASEName}"
         if [ ! -z "$HCPSuffix" ]; then 
            geho " ===> HCP suffix specified ${HCPSuffix}"; echo ""
-           geho "      Setting hcp folder to: ${StudyFolder}/subjects/${CASE}/hcp/${CASEName}"; echo ""             
+           geho "      Setting hcp folder to: ${StudyFolder}/sessions/${CASE}/hcp/${CASEName}"; echo ""             
         fi 
         # -- Check if raw NIFTI QC is requested and run it first
         if [ "$Modality" == "rawNII" ] ; then 
                unset CompletionCheck
-               slicesdir ${SubjectsFolder}/${CASE}/nii/*.nii*
-               if [ ! -f ${SubjectsFolder}/${CASE}/nii/slicesdir/index.html ]; then
+               slicesdir ${SessionsFolder}/${CASE}/nii/*.nii*
+               if [ ! -f ${SessionsFolder}/${CASE}/nii/slicesdir/index.html ]; then
                   CompletionCheck="fail"
                fi
         else
@@ -1194,7 +1078,6 @@
                 WorkingSceneFile="${CASEName}.${Modality}.${UserSceneFile}"
             fi
             
-<<<<<<< HEAD
             if [ "$RunQCCustom" == "yes" ]; then
                 scenetemplatefolder="${StudyFolder}/processing/scenes/QC/${Modality}"
                 CustomTemplateSceneFiles=`ls -f ${scenetemplatefolder}/*.scene | xargs -n 1 basename`
@@ -1202,14 +1085,14 @@
                 geho "      ${CustomTemplateSceneFiles}"; echo ""
             fi
             
-            # -- Check if subject_hcp.txt is present:
-            if [[ ${BOLDS} == "subject_hcp.txt" ]]; then
+            # -- Check if session_hcp.txt is present:
+            if [[ ${BOLDS} == "session_hcp.txt" ]]; then
                 echo ""
-                echo "--- Using subject_hcp.txt individual information files. Verifying that subject_hcp.txt exists."; echo ""
-                if [[ -f "${SubjectsFolder}/${CASE}/subject_hcp.txt" ]]; then
-                    echo "${SubjectsFolder}/${CASE}/subject_hcp.txt found. Proceeding..."
+                echo "--- Using session_hcp.txt individual information files. Verifying that session_hcp.txt exists."; echo ""
+                if [[ -f "${SessionsFolder}/${CASE}/session_hcp.txt" ]]; then
+                    echo "${SessionsFolder}/${CASE}/session_hcp.txt found. Proceeding..."
                 else
-                    reho "${SubjectsFolder}/${CASE}/subject_hcp.txt NOT found. Check BOLD inputs."
+                    reho "${SessionsFolder}/${CASE}/session_hcp.txt NOT found. Check BOLD inputs."
                     echo ""
                     exit 1
                 fi
@@ -1246,8 +1129,8 @@
             geho " --- Checking and generating output folders..."
             echo ""
             # -- Check general output folders for QC
-            if [ ! -d ${SubjectsFolder}/QC ]; then
-                mkdir -p ${SubjectsFolder}/QC &> /dev/null
+            if [ ! -d ${SessionsFolder}/QC ]; then
+                mkdir -p ${SessionsFolder}/QC &> /dev/null
             fi
             # -- Check output folders for QC
             if [ ! -d ${OutPath} ]; then
@@ -1275,71 +1158,43 @@
                 #
                 #
                 # -- Check if both batch and bolds are specified for QC and if yes read batch explicitly
-                if [[ ! -z ${SubjectBatchFile} ]]; then
-                    geho "  --> For ${CASE} searching for BOLD tags in batch file ${SubjectBatchFile} ... "; echo ""
+                if [[ ! -z ${SessionBatchFile} ]]; then
+                    geho "  --> For ${CASE} searching for BOLD tags in batch file ${SessionBatchFile} ... "; echo ""
                     unset BOLDS BOLDLIST
-                    if [[ -f ${SubjectBatchFile} ]]; then
+                    if [[ -f ${SessionBatchFile} ]]; then
                         # For debugging
-                        # echo "   gmri batchTag2NameKey filename="${SubjectBatchFile}" subjid="${CASE}" bolds="${BOLDSBATCH}" | grep "BOLDS:" | sed 's/BOLDS://g'"
-                        BOLDS=`gmri batchTag2NameKey filename="${SubjectBatchFile}" subjid="${CASE}" bolds="${BOLDSBATCH}" | grep "BOLDS:" | sed 's/BOLDS://g'`
+                        # echo "   gmri batchTag2NameKey filename="${SessionBatchFile}" subjid="${CASE}" bolds="${BOLDSBATCH}" | grep "BOLDS:" | sed 's/BOLDS://g'"
+                        BOLDS=`gmri batchTag2NameKey filename="${SessionBatchFile}" subjid="${CASE}" bolds="${BOLDSBATCH}" | grep "BOLDS:" | sed 's/BOLDS://g'`
                         BOLDLIST="${BOLDS}"
                     else
                         reho " ERROR: Requested BOLD modality with a batch file but the batch file not found. Check your inputs!"; echo ""
                         exit 1
                     fi
                     if [[ ! -z ${BOLDLIST} ]]; then
-                        geho "  --> For ${CASE} referencing ${SubjectBatchFile} to select BOLD runs using tag: ${BOLDSBATCH} "
+                        geho "  --> For ${CASE} referencing ${SessionBatchFile} to select BOLD runs using tag: ${BOLDSBATCH} "
                         geho "      ------------------------------------------ "
                         geho "      Selected BOLDs --> ${BOLDS} "
                         geho "      ------------------------------------------ "
                         echo ""
-=======
-            # -- BOLD raw dtseries QC check
-            if [[ -z ${BOLDfc} ]]; then
-                # -- TSNR completion check
-                TSNRReport="${OutPath}/TSNR_Report_All_${TimeStamp}.txt"
-                TSNRReportBOLD="${OutPath}/${CASE}_${BOLD}_TSNR_Report_${TimeStamp}.txt"
-                if [[ ${SNROnly} == "yes" ]]; then
-                    CompletionCheck=""
-                    # -- Echo completion & Check SNROnly flag
-                    if [ -f ${TSNRReportBOLD} ]; then
-                               echo ""
-                               geho "---  SNR calculation requested. SNR completed." 
-                               geho "     Session specific report can be found here: ${TSNRReportBOLD}"
-                               echo ""
-                               CompletionCheck=""
->>>>>>> e3a48556
                     else
                         reho " ERROR: BOLDS variable not set. Something went wrong for ${CASE}. Check your batch file inputs!"; echo ""
                         return 1
                     fi
                 fi
-<<<<<<< HEAD
-                # -- Check if subject_hcp is used
-                if [ "$BOLDS" == "subject_hcp.txt" ]; then
-                    geho "--- subject_hcp.txt parameter file specified. Verifying presence of subject_hcp.txt before running QC on all BOLDs..."; echo ""
-                    if [ -f ${SubjectsFolder}/${CASE}/subject_hcp.txt ]; then
-                        # -- Stalling on some systems --> BOLDCount=`more ${SubjectsFolder}/${CASE}/subject_hcp.txt | grep "bold" | grep -v "ref" | wc -l`
-                        BOLDCount=`grep "bold" ${SubjectsFolder}/${CASE}/subject_hcp.txt  | grep -v "ref" | wc -l`
-                        rm ${SubjectsFolder}/${CASE}/BOLDNumberTmp.txt &> /dev/null
-                        COUNTER=1; until [ $COUNTER -gt $BOLDCount ]; do echo "$COUNTER" >> ${SubjectsFolder}/${CASE}/BOLDNumberTmp.txt; let COUNTER=COUNTER+1; done
-                        # -- Stalling on some systems --> BOLDS=`more ${SubjectsFolder}/${CASE}/BOLDNumberTmp.txt`
-                        BOLDS=`cat ${SubjectsFolder}/${CASE}/BOLDNumberTmp.txt`
-                        rm ${SubjectsFolder}/${CASE}/BOLDNumberTmp.txt &> /dev/null
-                        geho "--- Information file ${SubjectsFolder}/${CASE}/subject_hcp.txt found. Proceeding to run QC on the following BOLDs:"; echo ""; echo "${BOLDS}"; echo ""
-=======
-                # -- BOLD raw scene completion check w/o TSNR
-                if [[ ${SNROnly} != "yes" ]]; then
-                   CompletionCheck=""
-                   if [ -f ${TSNRReportBOLD} ]; then
-                               echo ""
-                               geho "---  SNR calculation requested. SNR completed." 
-                               geho "     Session specific report can be found here: ${TSNRReportBOLD}"
-                               echo ""
-                               CompletionCheck=""
->>>>>>> e3a48556
+                # -- Check if session_hcp is used
+                if [ "$BOLDS" == "session_hcp.txt" ]; then
+                    geho "--- session_hcp.txt parameter file specified. Verifying presence of session_hcp.txt before running QC on all BOLDs..."; echo ""
+                    if [ -f ${SessionsFolder}/${CASE}/session_hcp.txt ]; then
+                        # -- Stalling on some systems --> BOLDCount=`more ${SessionsFolder}/${CASE}/session_hcp.txt | grep "bold" | grep -v "ref" | wc -l`
+                        BOLDCount=`grep "bold" ${SessionsFolder}/${CASE}/session_hcp.txt  | grep -v "ref" | wc -l`
+                        rm ${SessionsFolder}/${CASE}/BOLDNumberTmp.txt &> /dev/null
+                        COUNTER=1; until [ $COUNTER -gt $BOLDCount ]; do echo "$COUNTER" >> ${SessionsFolder}/${CASE}/BOLDNumberTmp.txt; let COUNTER=COUNTER+1; done
+                        # -- Stalling on some systems --> BOLDS=`more ${SessionsFolder}/${CASE}/BOLDNumberTmp.txt`
+                        BOLDS=`cat ${SessionsFolder}/${CASE}/BOLDNumberTmp.txt`
+                        rm ${SessionsFolder}/${CASE}/BOLDNumberTmp.txt &> /dev/null
+                        geho "--- Information file ${SessionsFolder}/${CASE}/session_hcp.txt found. Proceeding to run QC on the following BOLDs:"; echo ""; echo "${BOLDS}"; echo ""
                     else
-                        reho "--- ERROR: ${SubjectsFolder}/${CASE}/subject_hcp.txt not found. Check presence of file or specify specific BOLDs via input parameter."; echo ""
+                        reho "--- ERROR: ${SessionsFolder}/${CASE}/session_hcp.txt not found. Check presence of file or specify specific BOLDs via input parameter."; echo ""
                         exit 1
                     fi
                 else
@@ -1505,7 +1360,6 @@
                 # End of Code block to run BOLD loop across BOLD runs 
                 # ----------------------------------------------------------------------
             fi
-<<<<<<< HEAD
             
             # =-=-=-=-=-=-=-=-=-=-=-=-=-=-=-=-=-=-=-=-=-=-=
             # =-=-=-=-=-=- End of BOLD QC Section =-=-=-=-=
@@ -1532,7 +1386,7 @@
                     
                     # -- Perform checks if modality is general
                     if [ "$Modality" == "general" ]; then
-                        GeneralPathCheck="${SubjectsFolder}/${CASE}/${GeneralSceneDataPath}/${GeneralSceneDataFile}"
+                        GeneralPathCheck="${SessionsFolder}/${CASE}/${GeneralSceneDataPath}/${GeneralSceneDataFile}"
                         # -- Check if Preprocessed T1w files are present
                         if [ ! -f ${GeneralPathCheck} ]; then
                             echo ""
@@ -1548,7 +1402,7 @@
                             geho "--- Data inputs found: ${GeneralPathCheck}"
                             echo ""
                             # -- Setup naming conventions for general inputs before generating scene
-                            Com4a="sed -i -e 's|DUMMYIMAGEPATH|$SubjectsFolder/$CASE/$GeneralSceneDataPath|g' ${OutPath}/${WorkingSceneFile}"
+                            Com4a="sed -i -e 's|DUMMYIMAGEPATH|$SessionsFolder/$CASE/$GeneralSceneDataPath|g' ${OutPath}/${WorkingSceneFile}"
                             Com4b="sed -i -e 's|DUMMYIMAGEFILE|$GeneralSceneDataFile|g' ${OutPath}/${WorkingSceneFile}"
                             Com4="$Com4; $Com4a; $Com4b"
                         fi
@@ -1575,340 +1429,6 @@
                             geho "--- T1w inputs found: ${HCPFolder}/MNINonLinear/T1w_restore.nii.gz"
                             echo ""
                         fi
-=======
-        fi
-    }
-    
-    # =-=-=-=-=-=-=-=-=-=-=-=-=-=-=-=-=-=-=-=-=-=-=
-    # =-=-=-=-=- Start of BOLD QC Section =-=-=-=-=
-    # =-=-=-=-=-=-=-=-=-=-=-=-=-=-=-=-=-=-=-=-=-=-=
-    
-    # -- Check if modality is BOLD
-    if [ "$Modality" == "BOLD" ] || [ "$Modality" == "bold" ]; then
-        
-        # ----------------------------------------------------------------------
-        # --       Block of code to set BOLD numbers correctly
-        # ----------------------------------------------------------------------
-        #
-        #
-         # -- Check if both batch and bolds are specified for QC and if yes read batch explicitly
-         if [[ ! -z ${SessionBatchFile} ]]; then
-             geho "  --> For ${CASE} searching for BOLD tags in batch file ${SessionBatchFile} ... "; echo ""
-             unset BOLDS BOLDLIST
-             if [[ -f ${SessionBatchFile} ]]; then
-                 # For debugging
-                 # echo "   gmri batchTag2NameKey filename="${SessionBatchFile}" sessionid="${CASE}" bolds="${BOLDSBATCH}" | grep "BOLDS:" | sed 's/BOLDS://g'"
-                 BOLDS=`gmri batchTag2NameKey filename="${SessionBatchFile}" sessionid="${CASE}" bolds="${BOLDSBATCH}" | grep "BOLDS:" | sed 's/BOLDS://g'`
-                 BOLDLIST="${BOLDS}"
-             else
-                 reho " ERROR: Requested BOLD modality with a batch file but the batch file not found. Check your inputs!"; echo ""
-                 exit 1
-             fi
-             if [[ ! -z ${BOLDLIST} ]]; then
-                 geho "  --> For ${CASE} referencing ${SessionBatchFile} to select BOLD runs using tag: ${BOLDSBATCH} "
-                 geho "      ------------------------------------------ "
-                 geho "      Selected BOLDs --> ${BOLDS} "
-                 geho "      ------------------------------------------ "
-                 echo ""
-             else
-                 reho " ERROR: BOLDS variable not set. Something went wrong for ${CASE}. Check your batch file inputs!"; echo ""
-                 return 1
-             fi
-         fi
-         # -- Check if session_hcp is used
-         if [ "$BOLDS" == "session_hcp.txt" ]; then
-             geho "--- session_hcp.txt parameter file specified. Verifying presence of session_hcp.txt before running QC on all BOLDs..."; echo ""
-             if [ -f ${SessionsFolder}/${CASE}/session_hcp.txt ]; then
-                 # -- Stalling on some systems --> BOLDCount=`more ${SessionsFolder}/${CASE}/session_hcp.txt | grep "bold" | grep -v "ref" | wc -l`
-                 BOLDCount=`grep "bold" ${SessionsFolder}/${CASE}/session_hcp.txt  | grep -v "ref" | wc -l`
-                 rm ${SessionsFolder}/${CASE}/BOLDNumberTmp.txt &> /dev/null
-                 COUNTER=1; until [ $COUNTER -gt $BOLDCount ]; do echo "$COUNTER" >> ${SessionsFolder}/${CASE}/BOLDNumberTmp.txt; let COUNTER=COUNTER+1; done
-                 # -- Stalling on some systems --> BOLDS=`more ${SessionsFolder}/${CASE}/BOLDNumberTmp.txt`
-                 BOLDS=`cat ${SessionsFolder}/${CASE}/BOLDNumberTmp.txt`
-                 rm ${SessionsFolder}/${CASE}/BOLDNumberTmp.txt &> /dev/null
-                 geho "--- Information file ${SessionsFolder}/${CASE}/session_hcp.txt found. Proceeding to run QC on the following BOLDs:"; echo ""; echo "${BOLDS}"; echo ""
-             else
-                 reho "--- ERROR: ${SessionsFolder}/${CASE}/session_hcp.txt not found. Check presence of file or specify specific BOLDs via input parameter."; echo ""
-                 exit 1
-             fi
-         else
-             # -- Remove commas or pipes from BOLD input list if still present if using manual input
-             BOLDS=`echo "${BOLDS}" | sed 's/,/ /g;s/|/ /g'`; BOLDS=`echo "$BOLDS" | sed 's/,/ /g;s/|/ /g'`
-         fi
-        #
-        #
-        # ----------------------------------------------------------------------
-        
-        # -- Function to run BOLD TSNR
-        runsnr_BOLD() {
-            TSNRReport="${OutPath}/TSNR_Report_All_${TimeStamp}.txt"
-            TSNRReportBOLD="${OutPath}/${CASE}_${BOLD}_TSNR_Report_${TimeStamp}.txt"
-            # -- Check completion
-            if [[ ${Overwrite} == "yes" ]]; then
-                 rm -f ${SessionsFolder}/${CASE}/hcp/${CASE}${SetHCPSuffix}/MNINonLinear/Results/${BOLD}/${BOLD}${BOLDSuffix}_GS.txt &> /dev/null
-                 rm -f ${SessionsFolder}/${CASE}/hcp/${CASE}${SetHCPSuffix}/MNINonLinear/Results/${BOLD}/${BOLD}${BOLDSuffix}_GS.dtseries.nii &> /dev/null
-                 rm -f ${SessionsFolder}/${CASE}/hcp/${CASE}${SetHCPSuffix}/MNINonLinear/Results/${BOLD}/${BOLD}${BOLDSuffix}_GS.sdseries.nii &> /dev/null
-                 rm -f ${OutPath}/${CASE}_${BOLD}_TSNR_Report_*
-            fi
-            if [[ ${Overwrite} == "no" ]]; then 
-                echo ""
-                geho "--- Overwrite is set to 'no'. Running checks for completed QC."
-                completionCheck
-                echo ""
-                if [[ ${CompletionCheck} != "fail" ]]; then
-                    return 0
-                fi
-            fi
-            # -- Reduce dtseries
-            wb_command -cifti-reduce ${SessionsFolder}/${CASE}/hcp/${CASE}${SetHCPSuffix}/MNINonLinear/Results/${BOLD}/${BOLD}${BOLDSuffix}.dtseries.nii TSNR ${SessionsFolder}/${CASE}/hcp/${CASE}${SetHCPSuffix}/MNINonLinear/Results/${BOLD}/${BOLD}${BOLDSuffix}_TSNR.dscalar.nii -exclude-outliers 4 4
-            # -- Compute SNR
-            TSNR=`wb_command -cifti-stats ${SessionsFolder}/${CASE}/hcp/${CASE}${SetHCPSuffix}/MNINonLinear/Results/${BOLD}/${BOLD}${BOLDSuffix}_TSNR.dscalar.nii -reduce MEAN`
-            # -- Record values 
-            TSNRLog="${SessionsFolder}/${CASE}/hcp/${CASE}${SetHCPSuffix}/MNINonLinear/Results/${BOLD}/${BOLD}${BOLDSuffix}_TSNR.dscalar.nii: ${TSNR}"
-            # -- Get values for plotting GS chart & Compute the GS scalar series file --> TR
-            TR=`fslval ${SessionsFolder}/${CASE}/hcp/${CASE}${SetHCPSuffix}/MNINonLinear/Results/${BOLD}/${BOLD}.nii.gz pixdim4`
-            # -- Regenerate outputs
-            wb_command -cifti-reduce ${SessionsFolder}/${CASE}/hcp/${CASE}${SetHCPSuffix}/MNINonLinear/Results/${BOLD}/${BOLD}${BOLDSuffix}.dtseries.nii MEAN ${SessionsFolder}/${CASE}/hcp/${CASE}${SetHCPSuffix}/MNINonLinear/Results/${BOLD}/${BOLD}${BOLDSuffix}_GS.dtseries.nii -direction COLUMN
-            wb_command -cifti-stats ${SessionsFolder}/${CASE}/hcp/${CASE}${SetHCPSuffix}/MNINonLinear/Results/${BOLD}/${BOLD}${BOLDSuffix}_GS.dtseries.nii -reduce MEAN >> ${SessionsFolder}/${CASE}/hcp/${CASE}${SetHCPSuffix}/MNINonLinear/Results/${BOLD}/${BOLD}${BOLDSuffix}_GS.txt
-            # -- Check skipped frames
-            if [ ${SkipFrames} > 0 ]; then 
-                rm -f ${SessionsFolder}/${CASE}/hcp/${CASE}${SetHCPSuffix}/MNINonLinear/Results/${BOLD}/${BOLD}${BOLDSuffix}_GS_omit_initial_${SkipFrames}_TRs.txt &> /dev/null
-                tail -n +${SkipFrames} ${SessionsFolder}/${CASE}/hcp/${CASE}${SetHCPSuffix}/MNINonLinear/Results/${BOLD}/${BOLD}${BOLDSuffix}_GS.txt >> ${SessionsFolder}/${CASE}/hcp/${CASE}${SetHCPSuffix}/MNINonLinear/Results/${BOLD}/${BOLD}${BOLDSuffix}_GS_omit_initial_${SkipFrames}_TRs.txt
-                TR=`cat ${SessionsFolder}/${CASE}/hcp/${CASE}${SetHCPSuffix}/MNINonLinear/Results/${BOLD}/${BOLD}${BOLDSuffix}_GS_omit_initial_${SkipFrames}_TRs.txt | wc -l` 
-                wb_command -cifti-create-scalar-series ${SessionsFolder}/${CASE}/hcp/${CASE}${SetHCPSuffix}/MNINonLinear/Results/${BOLD}/${BOLD}${BOLDSuffix}_GS_omit_initial_${SkipFrames}_TRs.txt ${SessionsFolder}/${CASE}/hcp/${CASE}${SetHCPSuffix}/MNINonLinear/Results/${BOLD}/${BOLD}${BOLDSuffix}_GS.sdseries.nii -transpose -series SECOND 0 ${TR}
-                xmax="$TR"
-            else
-                wb_command -cifti-create-scalar-series ${SessionsFolder}/${CASE}/hcp/${CASE}${SetHCPSuffix}/MNINonLinear/Results/${BOLD}/${BOLD}${BOLDSuffix}_GS.txt ${SessionsFolder}/${CASE}/hcp/${CASE}${SetHCPSuffix}/MNINonLinear/Results/${BOLD}/${BOLD}${BOLDSuffix}_GS.sdseries.nii -transpose -series SECOND 0 ${TR}
-                xmax=`fslval ${SessionsFolder}/${CASE}/hcp/${CASE}${SetHCPSuffix}/MNINonLinear/Results/${BOLD}/${BOLD}.nii.gz dim4`
-            fi
-            # -- Get mix/max stats
-            ymax=`wb_command -cifti-stats ${SessionsFolder}/${CASE}/hcp/${CASE}${SetHCPSuffix}/MNINonLinear/Results/${BOLD}/${BOLD}${BOLDSuffix}_GS.sdseries.nii -reduce MAX | sort -rn | head -n 1`
-            ymin=`wb_command -cifti-stats ${SessionsFolder}/${CASE}/hcp/${CASE}${SetHCPSuffix}/MNINonLinear/Results/${BOLD}/${BOLD}${BOLDSuffix}_GS.sdseries.nii -reduce MAX | sort -n | head -n 1`
-            printf "${TSNRLog}\n" >> ${TSNRReport}
-            printf "${TSNRLog}\n" >> ${TSNRReportBOLD}
-        }
-        
-        # -- Function to run BOLD FC
-        runscene_BOLDfc() {
-            if [ -z "$BOLDfcPath" ]; then 
-               BOLDfcPath="${SessionsFolder}/${CASE}/images/functional"
-               echo ""
-               echo "--- Note: Flag --boldfcpath not provided. Setting now: ${BOLDfcPath}"
-               echo ""
-            fi
-            if [[ ${Overwrite} == "no" ]]; then
-                echo ""
-                geho "--- Overwrite is set to 'no'. Running checks for completed QC."
-                completionCheck
-                if [[ ${CompletionCheck} != "fail" ]]; then
-                    return 0
-                fi
-            fi
-            echo " ==> Setting up commands to run BOLD FC scene generation"; echo ""
-            echo " --- Working on ${OutPath}/${WorkingSceneFile}"; echo ""
-            # -- Setup naming conventions before generating scene
-            ComRunBoldfc1="sed -i -e 's|DUMMYPATH|$SessionsFolder|g' ${OutPath}/${WorkingSceneFile}" 
-            ComRunBoldfc2="sed -i -e 's|DUMMYCASE|$CASE|g' ${OutPath}/${WorkingSceneFile}"
-            # -- Add timestamp to the scene and replace paths: DUMMYIMAGEPATH/DUMMYIMAGEFILE
-            BOLDfcInput="bold${BOLD}_${BOLDfcInput}"
-            ComRunBoldfc3="sed -i -e 's|DUMMYTIMESTAMP|$TimeStamp|g' ${OutPath}/${WorkingSceneFile}"
-            ComRunBoldfc4="sed -i -e 's|DUMMYIMAGEPATH|$BOLDfcPath|g' ${OutPath}/${WorkingSceneFile}"
-            ComRunBoldfc5="sed -i -e 's|DUMMYIMAGEFILE|$BOLDfcInput|g' ${OutPath}/${WorkingSceneFile}"
-            # -- Add name of png to scene:
-            PNGNameBOLDfc="${WorkingSceneFile}.${TimeStamp}.png"
-            ComRunBoldPNGNameBOLDfc="sed -i -e 's|DUMMYPNGNAME|$PNGNameBOLDfc|g' ${OutPath}/${WorkingSceneFile}"
-            # -- Output image of the scene
-            ComRunBoldfc6="wb_command -show-scene ${OutPath}/${WorkingSceneFile} 1 ${OutPath}/${WorkingSceneFile}.${TimeStamp}.png 1194 539"
-            # -- Clean temp scene
-            ComRunBoldfc7="rm ${OutPath}/${WorkingSceneFile}-e &> /dev/null"
-            # -- Generate Scene Zip File if set to YES
-            if [ "$SceneZip" == "yes" ]; then
-                geho "--- Scene zip set to: $SceneZip. Relevant scene files will be zipped with the following base folder:" 
-                geho "    ${SessionsFolder}/${CASE}/hcp/${CASE}${SetHCPSuffix}"
-                echo ""
-                geho "--- The zip file will be saved to: "
-                geho "    ${OutPath}/${WorkingSceneFile}.${TimeStamp}.zip "
-                echo ""
-                RemoveScenePath="${SessionsFolder}/${CASE}/hcp/${CASE}${SetHCPSuffix}"
-                ComRunBoldfc8="rm ${OutPath}/${WorkingSceneFile}.${TimeStamp}.zip &> /dev/null "
-                ComRunBoldfc9="cp ${OutPath}/${WorkingSceneFile} ${SessionsFolder}/${CASE}/hcp/${CASE}${SetHCPSuffix}/"
-                ComRunBoldfc10="mkdir -p ${SessionsFolder}/${CASE}/hcp/${CASE}${SetHCPSuffix}/qc &> /dev/null"
-                ComRunBoldfc11="cp ${BOLDfcPath}/${BOLDfcInput} ${SessionsFolder}/${CASE}/hcp/${CASE}${SetHCPSuffix}/qc"
-                ComRunBoldfc12="sed -i -e 's|$RemoveScenePath|.|g' ${SessionsFolder}/${CASE}/hcp/${CASE}${SetHCPSuffix}/${WorkingSceneFile}"
-                ComRunBoldfc13="sed -i -e 's|$BOLDfcPath|./qc/|g' ${SessionsFolder}/${CASE}/hcp/${CASE}${SetHCPSuffix}/${WorkingSceneFile}" 
-                ComRunBoldfc14="cd ${OutPath}; wb_command -zip-scene-file ${SessionsFolder}/${CASE}/hcp/${CASE}${SetHCPSuffix}/${WorkingSceneFile} ${WorkingSceneFile}.${TimeStamp} ${WorkingSceneFile}.${TimeStamp}.zip -base-dir ${SessionsFolder}/${CASE}/hcp/${CASE}${SetHCPSuffix}"
-                ComRunBoldfc15="rm ${SessionsFolder}/${CASE}/hcp/${CASE}${SetHCPSuffix}/${WorkingSceneFile}"
-                ComRunBoldfc16="cp ${OutPath}/${WorkingSceneFile}.${TimeStamp}.zip ${SessionsFolder}/${CASE}/hcp/${CASE}${SetHCPSuffix}/qc/"
-            fi
-            # -- Combine all the calls into a single command
-            if [ "$SceneZip" == "yes" ]; then
-                ComRunBoldQUEUE="$ComQueue; $ComRunBoldfc1; $ComRunBoldfc2; $ComRunBoldfc3; $ComRunBoldfc4; $ComRunBoldfc5; $ComRunBoldPNGNameBOLDfc; $ComRunBoldfc6; $ComRunBoldfc7; $ComRunBoldfc8; $ComRunBoldfc9; $ComRunBoldfc10; $ComRunBoldfc11; $ComRunBoldfc12; $ComRunBoldfc13; $ComRunBoldfc14; $ComRunBoldfc15; $ComRunBoldfc16"
-            else
-                ComRunBoldQUEUE="$ComQueue; $ComRunBoldfc1; $ComRunBoldfc2; $ComRunBoldfc3; $ComRunBoldfc4; $ComRunBoldfc5; $ComRunBoldPNGNameBOLDfc; $ComRunBoldfc6; $ComRunBoldfc7"
-            fi
-        }
-        
-        # -- Function to run BOLD raw scene QC
-        runscene_BOLD() {
-            if [[ ${Overwrite} == "no" ]]; then 
-                echo ""
-                geho "--- Overwrite is set to 'no'. Running checks for completed QC."
-                completionCheck
-                echo ""
-                if [[ ${CompletionCheck} != "fail" ]]; then
-                    return 0
-                fi
-            fi
-            # -- Setup naming conventions before generating scene
-            ComRunBold1="sed -i -e 's|DUMMYPATH|$SessionsFolder|g' ${OutPath}/${WorkingSceneFile}" 
-            ComRunBold2="sed -i -e 's|DUMMYCASE|$CASE|g' ${OutPath}/${WorkingSceneFile}"
-            ComRunBold3="sed -i -e 's|DUMMYBOLDDATA|$BOLD|g' ${OutPath}/${WorkingSceneFile}"
-            # -- Set the BOLDSuffix variable
-            ComRunBold4="sed -i -e 's|_DUMMYBOLDSUFFIX|$BOLDSuffix|g' ${OutPath}/${WorkingSceneFile}"
-            # -- Add timestamp to the scene
-            ComRunBold5="sed -i -e 's|DUMMYTIMESTAMP|$TimeStamp|g' ${OutPath}/${WorkingSceneFile}"
-            ComRunBold6="sed -i -e 's|DUMMYBOLDANNOT|$BOLD|g' ${OutPath}/${WorkingSceneFile}"
-            # -- Add name of png to scene:
-            PNGNameGSMap="${WorkingSceneFile}.GSmap.QC.wb.png"
-            PNGNameGStimeseries="${WorkingSceneFile}.GStimeseries.QC.wb.png"
-            ComRunBoldPngNameGSMap="sed -i -e 's|DUMMYPNGNAMEGSMAP|$PNGNameGSMap|g' ${OutPath}/${WorkingSceneFile}"
-            ComRunBoldPngNameGStimeseries="sed -i -e 's|DUMMYPNGNAMEGSTIME|$PNGNameGStimeseries|g' ${OutPath}/${WorkingSceneFile}"
-            # -- Output image of the scene
-            ComRunBold7="wb_command -show-scene ${OutPath}/${WorkingSceneFile} 1 ${OutPath}/${WorkingSceneFile}.${TimeStamp}.GSmap.QC.wb.png 1194 539"
-            ComRunBold8="wb_command -show-scene ${OutPath}/${WorkingSceneFile} 2 ${OutPath}/${WorkingSceneFile}.${TimeStamp}.GStimeseries.QC.wb.png 1194 539"
-            # -- Clean temp scene
-            ComRunBold9="rm ${OutPath}/${WorkingSceneFile}-e &> /dev/null"
-            # -- Generate Scene Zip File if set to YES
-            if [ "$SceneZip" == "yes" ]; then
-                geho "--- Scene zip set to: $SceneZip. Relevant scene files will be zipped with the following base folder:" 
-                geho "    ${SessionsFolder}/${CASE}/hcp/${CASE}${SetHCPSuffix}"
-                echo ""
-                geho "--- The zip file will be saved to: "
-                geho "    ${OutPath}/${WorkingSceneFile}.${TimeStamp}.zip "
-                echo ""
-                RemoveScenePath="${SessionsFolder}/${CASE}/hcp/${CASE}${SetHCPSuffix}"
-                ComRunBold10="cp ${OutPath}/${WorkingSceneFile} ${SessionsFolder}/${CASE}/hcp/${CASE}${SetHCPSuffix}/"
-                ComRunBold11="rm ${OutPath}/${WorkingSceneFile}.${TimeStamp}.zip &> /dev/null "
-                ComRunBold12="sed -i -e 's|$RemoveScenePath|.|g' ${SessionsFolder}/${CASE}/hcp/${CASE}${SetHCPSuffix}/${WorkingSceneFile}" 
-                ComRunBold13="cd ${OutPath}; wb_command -zip-scene-file ${SessionsFolder}/${CASE}/hcp/${CASE}${SetHCPSuffix}/${WorkingSceneFile} ${WorkingSceneFile}.${TimeStamp} ${WorkingSceneFile}.${TimeStamp}.zip -base-dir ${SessionsFolder}/${CASE}/hcp/${CASE}${SetHCPSuffix}"
-                ComRunBold14="rm ${SessionsFolder}/${CASE}/hcp/${CASE}${SetHCPSuffix}/${WorkingSceneFile}"
-                ComRunBold15="mkdir -p ${SessionsFolder}/${CASE}/hcp/${CASE}${SetHCPSuffix}/qc &> /dev/null"
-                ComRunBold16="cp ${OutPath}/${WorkingSceneFile}.${TimeStamp}.zip ${SessionsFolder}/${CASE}/hcp/${CASE}${SetHCPSuffix}/qc/"
-            fi
-            # -- Combine all the calls into a single command
-            if [ "$SceneZip" == "yes" ]; then
-                ComRunBoldQUEUE="$ComQueue; $ComRunBold1; $ComRunBold2; $ComRunBold3; $ComRunBold4; $ComRunBold5; $ComRunBold6; $ComRunBoldPngNameGSMap; $ComRunBoldPngNameGStimeseries; $ComRunBold7; $ComRunBold8; $ComRunBold9; $ComRunBold10; $ComRunBold11; $ComRunBold12; $ComRunBold13; $ComRunBold14; $ComRunBold15; $ComRunBold16"
-            else
-                ComRunBoldQUEUE="$ComQueue; $ComRunBold1; $ComRunBold2; $ComRunBold3; $ComRunBold4; $ComRunBold5; $ComRunBold6; $ComRunBoldPngNameGSMap; $ComRunBoldPngNameGStimeseries; $ComRunBold7; $ComRunBold8; $ComRunBold9"
-            fi
-        }
-
-        # -- Code block to run BOLD loop across BOLD runs
-        # ----------------------------------------------------------------------
-        #
-        echo ""
-        echo " ==> Looping through requested BOLDS: ${BOLDS}"
-        echo ""
-        for BOLD in ${BOLDS}; do
-            # -- Check if BOLD FC requested
-            if [[ ! -z ${BOLDfc} ]]; then
-                echo " --- Working on BOLD FC QC scene..."; echo ""
-                # Inputs
-                Modality="BOLD"
-                if [[ ${BOLDfc} == "pscalar" ]]; then
-                    TemplateSceneFile="TEMPLATE.PSCALAR.${Modality}.QC.wb.scene"
-                fi
-                if [[ ${BOLDfc} == "pconn" ]]; then
-                    TemplateSceneFile="TEMPLATE.PCONN.${Modality}.QC.wb.scene"
-                fi
-                scenetemplatefolder="${TOOLS}/${QUNEXREPO}/library/data/scenes/qc"
-                WorkingSceneFile="${CASE}.${BOLDfc}.${Modality}.${BOLD}.QC.wb.scene"
-                # -- Rsync over template files for a given BOLD
-                Com1="rsync -aWH ${scenetemplatefolder}/${TemplateSceneFile} ${OutPath}/"
-                Com2="cp ${OutPath}/${TemplateSceneFile} ${OutPath}/${WorkingSceneFile} &> /dev/null"
-                ComQueue="$Com1; $Com2"
-                echo " --- Copied ${scenetemplatefolder}/${TemplateSceneFile} over to ${OutPath}"
-                runscene_BOLDfc
-                # -- Clean up prior conflicting scripts, generate script and set permissions
-                rm -f ${RunQCLogFolder}/${CASE}_ComQUEUE_${BOLDfc}_${Modality}_${BOLD}_${TimeStamp}.sh &> /dev/null
-                echo "$ComRunBoldQUEUE" >> ${RunQCLogFolder}/${CASE}_ComQUEUE_${BOLDfc}_${Modality}_${BOLD}_${TimeStamp}.sh
-                chmod 770 ${RunQCLogFolder}/${CASE}_ComQUEUE_${BOLDfc}_${Modality}_${BOLD}_${TimeStamp}.sh
-                # -- Run script
-                ${RunQCLogFolder}/${CASE}_ComQUEUE_${BOLDfc}_${Modality}_${BOLD}_${TimeStamp}.sh |& tee -a ${RunQCLogFolder}/QC_${CASE}_ComQUEUE_${BOLDfc}_${Modality}_${TimeStamp}.log
-                FinalLog="${RunQCLogFolder}/QC_${CASE}_ComQUEUE_${BOLDfc}_${Modality}_${TimeStamp}.log"
-                rm ${OutPath}/${TemplateSceneFile} &> /dev/null
-                completionCheck
-            else
-            # -- Work on raw BOLD QC + TSNR
-                # -- Check if prefix is specified
-                if [[ ! -z "$BOLDPrefix" ]]; then
-                    echo ""
-                    echo ""
-                    geho "  ==> Working on BOLD number: ${BOLD}"
-                    echo ""
-                    if [[ `echo ${BOLDPrefix} | grep '_'` ]]; then BOLD="${BOLDPrefix}${BOLD}"; else BOLD="${BOLDPrefix}_${BOLD}"; fi
-                    geho "  --- BOLD Prefix specified. Appending to BOLD number: ${BOLD}"
-                    echo ""
-                else
-                    # -- Check if BOLD folder with the given number contains additional prefix info and return an exit code if yes
-                    echo ""
-                    NoBOLDDirPreffix=`ls -d ${SessionsFolder}/${CASE}/hcp/${CASE}${SetHCPSuffix}/MNINonLinear/Results/*${BOLD}`
-                    NoBOLDPreffix=`ls -d ${SessionsFolder}/${CASE}/hcp/${CASE}${SetHCPSuffix}/MNINonLinear/Results/*${BOLD} | sed 's:/*$::' | sed 's:.*/::'`
-                    if [[ ! -z ${NoBOLDDirPreffix} ]]; then
-                        echo " --- Note: A directory with the BOLD number is found but containing a prefix, yet no prefix was specified: "
-                        echo "           --> ${NoBOLDDirPreffix}"
-                        echo ""
-                        echo " --- Setting BOLD prefix to: ${NoBOLDPreffix}"
-                        echo ""
-                        echo " --- If this is not correct please re-run with correct --boldprefix flag to ensure correct BOLDs are specified."
-                        echo ""
-                        BOLD=${NoBOLDPreffix}
-                    fi
-                fi
-                # -- Check if BOLD exists and skip if not it does not
-                if [[ ! -f ${SessionsFolder}/${CASE}/hcp/${CASE}${SetHCPSuffix}/MNINonLinear/Results/${BOLD}/${BOLD}${BOLDSuffix}.dtseries.nii ]]; then
-                    echo ""
-                    reho "--- ERROR: BOLD data specified for BOLD ${BOLD} not found: "
-                    reho "          --> ${SessionsFolder}/${CASE}/hcp/${CASE}${SetHCPSuffix}/MNINonLinear/Results/${BOLD}/${BOLD}${BOLDSuffix}.dtseries.nii "
-                    echo ""
-                    reho "--- Check presence of your inputs for ${CASE} and BOLD ${BOLD} and re-run! Proceeding to next BOLD run."
-                    echo ""
-                    CompletionCheck="fail"
-                else
-                    # -- Generate QC statistics for a given BOLD
-                    geho "--- Specified BOLD data found. Generating QC statistics commands for BOLD ${BOLD} on ${CASE}..."
-                    echo ""
-                    # Check if SNR only requested
-                    if [ "$SNROnly" == "yes" ]; then 
-                            runsnr_BOLD
-                    else
-                       # -- Check if running defaults w/o UserSceneFile
-                       if [ -z "$UserSceneFile" ] && [ "$OmitDefaults" == 'no' ] && [ "$RunQCCustom" != "yes" ]; then
-                           # Inputs
-                           Modality="BOLD"
-                           TemplateSceneFile="TEMPLATE.${Modality}.QC.wb.scene"
-                           scenetemplatefolder="${TOOLS}/${QUNEXREPO}/library/data/scenes/qc"
-                           WorkingSceneFile="${CASE}.${Modality}.${BOLD}.QC.wb.scene"
-                           # -- Rsync over template files for a given BOLD
-                           runsnr_BOLD
-                           Com1="rsync -aWH ${scenetemplatefolder}/${TemplateSceneFile} ${OutPath}/"
-                           Com2="cp ${OutPath}/${TemplateSceneFile} ${OutPath}/${WorkingSceneFile} &> /dev/null "
-                           Com3="sed -i -e 's|DUMMYXAXISMAX|$xmax|g' ${OutPath}/${WorkingSceneFile}"
-                           Com4="sed -i -e 's|DUMMYYAXISMAX|$ymax|g' ${OutPath}/${WorkingSceneFile}"
-                           Com5="sed -i -e 's|DUMMYYAXISMIN|$ymin|g' ${OutPath}/${WorkingSceneFile}"
-                           ComQueue="$Com1; $Com2; $Com3; $Com4; $Com5"
-                           runscene_BOLD
-                           # -- Clean up prior conflicting scripts, generate script and set permissions
-                           rm -f ${RunQCLogFolder}/${CASE}_ComQUEUE_${Modality}_${BOLD}_${TimeStamp}.sh &> /dev/null
-                           echo "$ComRunBoldQUEUE" >> ${RunQCLogFolder}/${CASE}_ComQUEUE_${Modality}_${BOLD}_${TimeStamp}.sh
-                           chmod 770 ${RunQCLogFolder}/${CASE}_ComQUEUE_${Modality}_${BOLD}_${TimeStamp}.sh
-                           # -- Run script
-                           ${RunQCLogFolder}/${CASE}_ComQUEUE_${Modality}_${BOLD}_${TimeStamp}.sh |& tee -a ${RunQCLogFolder}/QC_${CASE}_ComQUEUE_${Modality}_${TimeStamp}.log
-                           rm ${OutPath}/${TemplateSceneFile} &> /dev/null
-                           FinalLog="${RunQCLogFolder}/QC_${CASE}_ComQUEUE_${Modality}_${TimeStamp}.log"
-                           completionCheck
-                       fi
->>>>>>> e3a48556
                     fi
                     
                     # -------------------------------------------
@@ -1917,19 +1437,19 @@
                     
                     # -- Perform checks if modality is T2w
                     if [ "$Modality" == "T2w" ]; then
-                        # -- Check if T2w is found in the subject_hcp.txt mapping file
-                        T2wCheck=`cat ${SubjectsFolder}/${CASE}/subject_hcp.txt | grep "T2w"`
+                        # -- Check if T2w is found in the session_hcp.txt mapping file
+                        T2wCheck=`cat ${SessionsFolder}/${CASE}/session_hcp.txt | grep "T2w"`
                         if [[ -z $T2wCheck ]]; then
                             echo ""
-                            reho "--- ERROR: T2w QC requested but T2w mapping in ${SubjectsFolder}/${CASE}/subject_hcp.txt not detected. Check your data and re-run if needed."
+                            reho "--- ERROR: T2w QC requested but T2w mapping in ${SessionsFolder}/${CASE}/session_hcp.txt not detected. Check your data and re-run if needed."
                             CompletionCheck="fail"
                             echo ""
                             return 1
                         else
                             echo ""
-                            geho "--- T2w mapping found: ${SubjectsFolder}/${CASE}/subject_hcp.txt. Checking for T2w data next..."
-                            echo ""
-                            # -- If subject_hcp.txt mapping file present check if Preprocessed T2w files are present
+                            geho "--- T2w mapping found: ${SessionsFolder}/${CASE}/session_hcp.txt. Checking for T2w data next..."
+                            echo ""
+                            # -- If session_hcp.txt mapping file present check if Preprocessed T2w files are present
                             if [ -z ${HCPFolder}/MNINonLinear/T2w_restore.nii.gz ]; then
                                 echo ""
                                 reho "--- ERROR: Preprocessed T2w data not found: "
@@ -1946,7 +1466,6 @@
                             fi
                         fi
                     fi
-<<<<<<< HEAD
                     
                     # -------------------------------------------
                     # -- Myelin QC
@@ -1970,210 +1489,6 @@
                             geho "--- Myelin R hemisphere input found: ${HCPFolder}/MNINonLinear/${CASEName}.R.SmoothedMyelinMap.164k_fs_LR.func.gii "
                             echo ""
                         fi
-=======
-                    # # -- Check if user specific scene path was provided
-                    # if [ ! -z "$UserSceneFile" ]; then
-                    #     WorkingSceneFile="${CASE}.${Modality}.${BOLD}.${UserSceneFile}"
-                    #     Com1="rsync -aWH ${scenetemplatefolder}/* ${OutPath}/ &> /dev/null"
-                    #     Com2="cp ${scenetemplatefolder}/${TemplateSceneFile} ${OutPath}/${WorkingSceneFile}"
-                    #     ComQueue="$Com1; $Com2"
-                    #     DummyVariable_Check
-                    #     runscene_BOLD
-                    #     UserRunQUEUE=${ComRunBoldQUEUE}
-                    #     # -- Clean up prior conflicting scripts, generate script and set permissions
-                    #     rm -f "$RunQCLogFolder"/${CASE}_UserRunQUEUE_${Modality}_${BOLD}_${TimeStamp}.sh &> /dev/null
-                    #     echo "$UserRunQUEUE" >> "$RunQCLogFolder"/${CASE}_UserRunQUEUE_${Modality}_${BOLD}_${TimeStamp}.sh
-                    #     chmod 770 "$RunQCLogFolder"/${CASE}_UserRunQUEUE_${Modality}_${BOLD}_${TimeStamp}.sh
-                    #     # -- Run script
-                    #     "$RunQCLogFolder"/${CASE}_UserRunQUEUE_${Modality}_${BOLD}_${TimeStamp}.sh |& tee -a "$RunQCLogFolder"/QC_"$CASE"_UserRunQUEUE_"$Modality"_"$TimeStamp".log
-                    # completionCheck
-                    # fi
-                fi
-            fi
-        done
-        #
-        # End of Code block to run BOLD loop across BOLD runs 
-        # ----------------------------------------------------------------------
-    fi
-    
-    # =-=-=-=-=-=-=-=-=-=-=-=-=-=-=-=-=-=-=-=-=-=-=
-    # =-=-=-=-=-=- End of BOLD QC Section =-=-=-=-=
-    # =-=-=-=-=-=-=-=-=-=-=-=-=-=-=-=-=-=-=-=-=-=-=
-    
-    # ~~~~~~~~~~~~~~~~~~~~~~~~~~~~~~~~~~~~~~~~~~~~~~~~~~~~~~~~~~~~~~~~~~~~~~~~~~~~~~
-    
-    # =-=-=-=-=-=-=-=-=-=-=-=-=-=-=-=-=-=-=-=-=-=-=-=-=-=-=-=-=-=-=
-    # =-=-= remaining modalities (i.e. T1w, T2w, Myelin or DWI) =-=
-    # =-=-=-=-=-=-=-=-=-=-=-=-=-=-=-=-=-=-=-=-=-=-=-=-=-=-=-=-=-=-=
-    
-    if [ "$Modality" != "BOLD" ]; then
-    
-    # -- Check if running defaults w/o UserSceneFile
-    if [ -z "$UserSceneFile" ] && [ "$OmitDefaults" == 'no' ]; then
-        # -- Setup naming conventions before generating scene
-        Com1="rsync -aWH ${scenetemplatefolder}/${TemplateSceneFile} ${OutPath}/ &> /dev/null"
-        Com2="cp ${OutPath}/${TemplateSceneFile} ${OutPath}/${WorkingSceneFile}"
-        Com3="sed -i -e 's|DUMMYPATH|$SessionsFolder|g' ${OutPath}/${WorkingSceneFile}" 
-        Com4="sed -i -e 's|DUMMYCASE|$CASE|g' ${OutPath}/${WorkingSceneFile}"
-
-        # -------------------------------------------
-        # -- General QC
-        # -------------------------------------------
-        
-        # -- Perform checks if modality is general
-        if [ "$Modality" == "general" ]; then
-            GeneralPathCheck="${SessionsFolder}/${CASE}/${GeneralSceneDataPath}/${GeneralSceneDataFile}"
-            # -- Check if Preprocessed T1w files are present
-            if [ ! -f ${GeneralPathCheck} ]; then
-                echo ""
-                reho "--- ERROR: Data requested not found: "
-                reho "           --> ${GeneralPathCheck} "
-                echo ""
-                reho "Check presence of your inputs and re-run!"
-                CompletionCheck="fail"
-                echo ""
-                return 1
-            else
-                echo ""
-                geho "--- Data inputs found: ${GeneralPathCheck}"
-                echo ""
-                # -- Setup naming conventions for general inputs before generating scene
-                Com4a="sed -i -e 's|DUMMYIMAGEPATH|$GeneralSceneDataPath|g' ${OutPath}/${WorkingSceneFile}"
-                Com4b="sed -i -e 's|DUMMYIMAGEFILE|$GeneralSceneDataFile|g' ${OutPath}/${WorkingSceneFile}"
-                Com4="$Com4; $Com4a; $Com4b"
-            fi
-        fi
-        
-        # -------------------------------------------
-        # -- T1w QC
-        # -------------------------------------------
-        
-        # -- Perform checks if modality is T1w
-        if [ "$Modality" == "T1w" ]; then
-            # -- Check if Preprocessed T1w files are present
-            if [ -z ${SessionsFolder}/${CASE}/hcp/${CASE}${SetHCPSuffix}/MNINonLinear/T1w_restore.nii.gz ]; then
-                echo ""
-                reho "--- ERROR: Preprocessed T1w data not found: "
-                reho "           --> ${SessionsFolder}/${CASE}/hcp/${CASE}${SetHCPSuffix}/T1w/${DWIPath}/${DWIName}.nii.gz "
-                echo ""
-                reho "Check presence of your T1w inputs and re-run!"
-                CompletionCheck="fail"
-                echo ""
-                return 1
-            else
-                echo ""
-                geho "--- T1w inputs found: ${SessionsFolder}/${CASE}/hcp/${CASE}${SetHCPSuffix}/MNINonLinear/T1w_restore.nii.gz"
-                echo ""
-            fi
-        fi
-        
-        # -------------------------------------------
-        # -- T2w QC
-        # -------------------------------------------
-        
-        # -- Perform checks if modality is T2w
-        if [ "$Modality" == "T2w" ]; then
-            # -- Check if T2w is found in the session_hcp.txt mapping file
-            T2wCheck=`cat ${SessionsFolder}/${CASE}/session_hcp.txt | grep "T2w"`
-            if [[ -z $T2wCheck ]]; then
-                echo ""
-                reho "--- ERROR: T2w QC requested but T2w mapping in ${SessionsFolder}/${CASE}/session_hcp.txt not detected. Check your data and re-run if needed."
-                CompletionCheck="fail"
-                echo ""
-                return 1
-            else
-                echo ""
-                geho "--- T2w mapping found: ${SessionsFolder}/${CASE}/session_hcp.txt. Checking for T2w data next..."
-                echo ""
-                # -- If session_hcp.txt mapping file present check if Preprocessed T2w files are present
-                if [ -z ${SessionsFolder}/${CASE}/hcp/${CASE}${SetHCPSuffix}/MNINonLinear/T2w_restore.nii.gz ]; then
-                    echo ""
-                    reho "--- ERROR: Preprocessed T2w data not found: "
-                    reho "           --> ${SessionsFolder}/${CASE}/hcp/${CASE}${SetHCPSuffix}/MNINonLinear/T2w_restore.nii.gz "
-                    echo ""
-                    reho "Check presence of your T2w inputs and re-run!"
-                    CompletionCheck="fail"
-                    echo ""
-                    return 1
-                else
-                    echo ""
-                    geho "--- T2w inputs found: ${SessionsFolder}/${CASE}/hcp/${CASE}${SetHCPSuffix}/MNINonLinear/T2w_restore.nii.gz"
-                    echo ""
-                fi
-            fi
-        fi
-        
-        # -------------------------------------------
-        # -- Myelin QC
-        # -------------------------------------------
-        
-        # -- Perform checks if modality is Myelin
-        if [ "$Modality" == "Myelin" ]; then
-            # -- Check if Preprocessed Myelin files are present
-            if [ -z ${SessionsFolder}/${CASE}/hcp/${CASE}${SetHCPSuffix}/MNINonLinear/${CASE}.L.SmoothedMyelinMap.164k_fs_LR.func.gii ] || [ -z ${SessionsFolder}/${CASE}/hcp/${CASE}${SetHCPSuffix}/MNINonLinear/${CASE}.R.SmoothedMyelinMap.164k_fs_LR.func.gii ]; then
-                echo ""
-                reho "--- ERROR: Preprocessed Smoothed Myelin data not found: "
-                reho "           --> ${SessionsFolder}/${CASE}/hcp/${CASE}${SetHCPSuffix}/MNINonLinear/${CASE}.*.SmoothedMyelinMap.164k_fs_LR.func.gii  "
-                echo ""
-                reho "---- Check presence of your Myelin inputs and re-run!"
-                CompletionCheck="fail"
-                echo ""
-                return 1
-            else
-                echo ""
-                geho "--- Myelin L hemisphere input found: ${SessionsFolder}/${CASE}/hcp/${CASE}${SetHCPSuffix}/MNINonLinear/${CASE}.L.SmoothedMyelinMap.164k_fs_LR.func.gii "
-                geho "--- Myelin R hemisphere input found: ${SessionsFolder}/${CASE}/hcp/${CASE}${SetHCPSuffix}/MNINonLinear/${CASE}.R.SmoothedMyelinMap.164k_fs_LR.func.gii "
-                echo ""
-            fi
-        fi
-        
-        # -------------------------------------------
-        # -- DWI QC
-        # -------------------------------------------
-        
-        # -- Perform checks if modality is DWI
-        if [ "$Modality" == "DWI" ]; then
-            unset "$DWIName" >/dev/null 2>&1
-            # -- Check if legacy setting is YES
-            if [ "$DWILegacy" == "yes" ]; then
-                DWIName="${CASE}_${DWIData}"
-                NoDiffBrainMask=`ls ${SessionsFolder}/${CASE}/hcp/${CASE}${SetHCPSuffix}/T1w/${DWIPath}/*T1w_brain_mask_downsampled2diff*` &> /dev/null
-            else
-                DWIName="${DWIData}"
-                NoDiffBrainMask="${SessionsFolder}/${CASE}/hcp/${CASE}${SetHCPSuffix}/T1w/${DWIPath}/nodif_brain_mask.nii.gz"
-            fi
-            # -- Check if Preprocessed DWI files are present
-            if [ -z ${SessionsFolder}/${CASE}/hcp/${CASE}${SetHCPSuffix}/T1w/${DWIPath}/${DWIName}.nii.gz ]; then
-                echo ""
-                reho "--- ERROR: Preprocessed DWI data not found: "
-                reho "           --> ${SessionsFolder}/${CASE}/hcp/${CASE}${SetHCPSuffix}/T1w/${DWIPath}/${DWIName}.nii.gz "
-                echo ""
-                reho "--- Check presence of your DWI inputs and re-run!"
-                echo ""
-                exit 1
-            else
-                echo ""
-                geho "--- DWI inputs found: ${SessionsFolder}/${CASE}/hcp/${CASE}${SetHCPSuffix}/T1w/${DWIPath}/${DWIName}.nii.gz "
-                echo ""
-                # -- Split the data and setup 1st and 2nd volumes for visualization
-                Com4a="fslsplit ${SessionsFolder}/${CASE}/hcp/${CASE}${SetHCPSuffix}/T1w/${DWIPath}/${DWIName}.nii.gz ${SessionsFolder}/${CASE}/hcp/${CASE}${SetHCPSuffix}/T1w/${DWIPath}/${DWIName}_split -t"
-                Com4b="fslmaths ${SessionsFolder}/${CASE}/hcp/${CASE}${SetHCPSuffix}/T1w/${DWIPath}/${DWIName}_split0000.nii.gz -mul ${NoDiffBrainMask} ${SessionsFolder}/${CASE}/hcp/${CASE}${SetHCPSuffix}/T1w/${DWIPath}/data_frame1_brain"
-                Com4c="fslmaths ${SessionsFolder}/${CASE}/hcp/${CASE}${SetHCPSuffix}/T1w/${DWIPath}/${DWIName}_split0010.nii.gz -mul ${NoDiffBrainMask} ${SessionsFolder}/${CASE}/hcp/${CASE}${SetHCPSuffix}/T1w/${DWIPath}/data_frame10_brain"
-                # -- Clean split volumes
-                Com4d="rm -f ${SessionsFolder}/${CASE}/hcp/${CASE}${SetHCPSuffix}/T1w/${DWIPath}/${DWIName}_split* &> /dev/null"
-                # -- Setup naming conventions for DWI before generating scene
-                Com4e="sed -i -e 's|DUMMYDWIPATH|$DWIPath|g' ${OutPath}/${WorkingSceneFile}"
-                Com4="$Com4; $Com4a; $Com4b; $Com4c; $Com4d; $Com4e"
-                # --------------------------------------------------
-                # -- Check if DTIFIT and BEDPOSTX flags are set
-                # --------------------------------------------------
-                # -- If dtifit qc is selected then generate dtifit scene
-                if [ "$DtiFitQC" == "yes" ]; then
-                    if [ ! -z "$UserSceneFile" ]; then
-                        WorkingDTISceneFile="${CASE}.${Modality}.dtifit.${UserSceneFile}"
-                    else
-                        WorkingDTISceneFile="${CASE}.${Modality}.dtifit.QC.wb.scene"
->>>>>>> e3a48556
                     fi
                     
                     # -------------------------------------------
@@ -2342,7 +1657,6 @@
                     echo ""
                     echo "$Com6"
                     echo ""
-<<<<<<< HEAD
                     
                     # -- Check if dtifit is requested
                     if [ "$DtiFitQC" == "yes" ]; then
@@ -2351,14 +1665,6 @@
                         ComRunPngNameDtiFit="sed -i -e 's|DUMMYPNGNAME|$PNGName|g' ${OutPath}/${WorkingDTISceneFile}"
                         Com5b="wb_command -show-scene ${OutPath}/${CASEName}.${Modality}.dtifit.QC.wb.scene 1 ${OutPath}/${WorkingDTISceneFile}.${TimeStamp}.png 1194 539"
                         Com5="$Com5; $ComRunPngNameDtiFit; $Com5a; $Com5b"
-=======
-                    # -- Check if dtifit is done
-                    minimumfilesize=100000
-                    if [ -a ${SessionsFolder}/${CASE}/hcp/${CASE}${SetHCPSuffix}/T1w/${DWIPath}/dti_FA.nii.gz ]; then 
-                        actualfilesize=$(wc -c <${SessionsFolder}/${CASE}/hcp/${CASE}${SetHCPSuffix}/T1w/${DWIPath}/dti_FA.nii.gz)
-                    else
-                        actualfilesize="0"
->>>>>>> e3a48556
                     fi
                     # -- Check of bedpostx QC is requested
                     if [ "$BedpostXQC" == "yes" ]; then
@@ -2369,7 +1675,7 @@
                         Com5="$Com5; $ComRunPngNameBedpostX; $Com5c; $Com5d"
                     fi
                     
-                    # -- Clean templates and files for next subject
+                    # -- Clean templates and files for next session
                     Com7="rm ${OutPath}/${WorkingSceneFile}-e &> /dev/null"
                     Com8="rm ${OutPath}/${TemplateSceneFile} &> /dev/null"
                     Com9="rm -f ${OutPath}/data_split*"
@@ -2381,7 +1687,6 @@
                     # -- Generate Scene Zip File if set to YES
                     if [ "$SceneZip" == "yes" ]; then
                         echo ""
-<<<<<<< HEAD
                         geho "--- Scene zip set to: $SceneZip. Relevant scene files will be zipped using the following base folder:" 
                         geho "    ${HCPFolder}"
                         echo ""
@@ -2390,19 +1695,19 @@
                         echo ""
                         if [[ ${Modality} == "general" ]]; then
                              geho "--- ${Modality} scene type requested. Outputs will be set relative to: "
-                             geho "    ${SubjectsFolder}/${CASE}"
+                             geho "    ${SessionsFolder}/${CASE}"
                              echo ""
-                             RemoveScenePath="${SubjectsFolder}/${CASE}"
-                             Com10a="cp ${OutPath}/${WorkingSceneFile} ${SubjectsFolder}/${CASE}/"
+                             RemoveScenePath="${SessionsFolder}/${CASE}"
+                             Com10a="cp ${OutPath}/${WorkingSceneFile} ${SessionsFolder}/${CASE}/"
                              Com10b="rm ${OutPath}/${WorkingSceneFile}.${TimeStamp}.zip  &> /dev/null"
-                             Com10c="sed -i -e 's|$RemoveScenePath|.|g' ${SubjectsFolder}/${CASE}/${WorkingSceneFile}" 
-                             Com10d="cd ${OutPath}; wb_command -zip-scene-file ${SubjectsFolder}/${CASE}/${WorkingSceneFile} ${WorkingSceneFile}.${TimeStamp} ${WorkingSceneFile}.${TimeStamp}.zip"
+                             Com10c="sed -i -e 's|$RemoveScenePath|.|g' ${SessionsFolder}/${CASE}/${WorkingSceneFile}" 
+                             Com10d="cd ${OutPath}; wb_command -zip-scene-file ${SessionsFolder}/${CASE}/${WorkingSceneFile} ${WorkingSceneFile}.${TimeStamp} ${WorkingSceneFile}.${TimeStamp}.zip"
                              echo ""
                              echo "$Com10d"
                              echo ""
-                             Com10e="echo ${SubjectsFolder}/${CASE}/${WorkingSceneFile}"
-                             Com10f="mkdir -p ${SubjectsFolder}/${CASE}/qc &> /dev/null"
-                             Com10g="cp ${OutPath}/${WorkingSceneFile}.${TimeStamp}.zip ${SubjectsFolder}/${CASE}/qc/"
+                             Com10e="echo ${SessionsFolder}/${CASE}/${WorkingSceneFile}"
+                             Com10f="mkdir -p ${SessionsFolder}/${CASE}/qc &> /dev/null"
+                             Com10g="cp ${OutPath}/${WorkingSceneFile}.${TimeStamp}.zip ${SessionsFolder}/${CASE}/qc/"
                              Com10="$Com10a; $Com10b; $Com10c; $Com10d; $Com10e; $Com10f; $Com10g"
                         else
                              geho "--- ${Modality} scene type requested. Outputs will be set relative to: "
@@ -2418,23 +1723,6 @@
                              Com10g="cp ${OutPath}/${WorkingSceneFile}.${TimeStamp}.zip ${HCPFolder}/qc/"
                              Com10="$Com10a; $Com10b; $Com10c; $Com10d; $Com10e; $Com10f; $Com10g"
                         fi
-=======
-                        geho "    --> FSL dtifit results found here: ${SessionsFolder}/${CASE}/hcp/${CASE}${SetHCPSuffix}/T1w/${DWIPath}/"
-                        echo ""
-                        # -- Replace DWI scene specifications with the dtifit results
-                        Com4g1="cp ${OutPath}/${WorkingSceneFile} ${OutPath}/${WorkingDTISceneFile}"
-                        Com4g2="sed -i -e 's|1st frame|dti FA|g' ${OutPath}/${WorkingDTISceneFile}"
-                        Com4g3="sed -i -e 's|10th frame|dti L3|g' ${OutPath}/${WorkingDTISceneFile}"
-                        Com4g4="sed -i -e 's|data_frame1_brain.nii.gz|dti_FA.nii.gz|g' ${OutPath}/${WorkingDTISceneFile}"
-                        Com4g5="sed -i -e 's|data_frame10_brain.nii.gz|dti_L3.nii.gz|g' ${OutPath}/${WorkingDTISceneFile}"
-                        # -- Combine dtifit commands
-                        Com4g="$Com4g1; $Com4g2; $Com4g3; $Com4g4; $Com4g5"
-                        # -- Combine DWI commands
-                        Com4="$Com4; $Com4g"
-                    else
-                        reho "--- ERROR: FSL dtifit not found for $CASE. Skipping dtifit QC request for upcoming QC calls. Check dtifit results: "
-                        reho "           --> ${SessionsFolder}/${CASE}/hcp/${CASE}${SetHCPSuffix}/T1w/${DWIPath}/ "
->>>>>>> e3a48556
                     fi
 
                     # -- Generate Zip files for dtifit scenes if requested
@@ -2456,7 +1744,6 @@
                         Com11g="cp ${OutPath}/${WorkingDTISceneFile}.${TimeStamp}.zip ${HCPFolder}/qc/"
                         Com11="$Com11a; $Com11b; $Com11c; $Com11d; $Com11e; $Com11f; $Com11g"
                     fi
-<<<<<<< HEAD
                     # -- Generate Zip files for bedpostx scenes if requested
                     if [ "$BedpostXQC" == "yes" ] && [ "$SceneZip" == "yes" ]; then
                         echo ""
@@ -2465,40 +1752,6 @@
                         echo ""
                         geho "--- The zip file will be saved to: "
                         geho "    ${OutPath}/${WorkingBedpostXSceneFile}.${TimeStamp}.zip"
-=======
-                    echo ""
-                    geho "--- QC for FSL BedpostX requested. Checking if BedpostX was completed..."
-                    echo ""
-                    # -- Check if the file even exists
-                    if [ -f ${SessionsFolder}/${CASE}/hcp/${CASE}${SetHCPSuffix}/T1w/Diffusion.bedpostX/merged_f1samples.nii.gz ]; then
-                        # -- Set file sizes to check for completion
-                        minimumfilesize=20000000
-                        actualfilesize=`wc -c < ${SessionsFolder}/${CASE}/hcp/${CASE}${SetHCPSuffix}/T1w/Diffusion.bedpostX/merged_f1samples.nii.gz` > /dev/null 2>&1          
-                        filecount=`ls ${SessionsFolder}/${CASE}/hcp/${CASE}${SetHCPSuffix}/T1w/Diffusion.bedpostX/merged_*nii.gz | wc | awk {'print $1'}`
-                        # -- Then check if run is complete based on file count
-                        if [ "$filecount" == 9 ]; then
-                            # -- Then check if run is complete based on file size
-                            if [ $(echo "$actualfilesize" | bc) -ge $(echo "$minimumfilesize" | bc) ]; then > /dev/null 2>&1
-                                echo ""
-                                geho "    --> BedpostX outputs found and completed here: ${SessionsFolder}/${CASE}/hcp/${CASE}${SetHCPSuffix}/T1w/Diffusion.bedpostX/"
-                                echo ""
-                                # -- Replace DWI scene specifications with the dtifit results
-                                Com4h1="cp ${OutPath}/${WorkingSceneFile} ${OutPath}/${WorkingBedpostXSceneFile}"
-                                Com4h2="sed -i -e 's|1st frame|mean d diffusivity|g' ${OutPath}/${WorkingBedpostXSceneFile}"
-                                Com4h3="sed -i -e 's|10th frame|mean f anisotropy|g' ${OutPath}/${WorkingBedpostXSceneFile}"
-                                Com4h4="sed -i -e 's|$DWIPath/data_frame1_brain.nii.gz|Diffusion.bedpostX/mean_dsamples.nii.gz|g' ${OutPath}/${WorkingBedpostXSceneFile}"
-                                Com4h5="sed -i -e 's|$DWIPath/data_frame10_brain.nii.gz|Diffusion.bedpostX/mean_fsumsamples.nii.gz|g' ${OutPath}/${WorkingBedpostXSceneFile}"
-                                # -- combine BedpostX commands
-                                Com4h="$Com4h1; $Com4h2; $Com4h3; $Com4h4; $Com4h5"
-                                # -- Combine BedpostX commands
-                                Com4="$Com4; $Com4h"
-                            fi
-                        fi
-                    else 
-                        echo ""
-                        reho "--- ERROR: FSLBedpostX outputs missing or incomplete for $CASE. Skipping BedpostX QC request for upcoming QC calls. Check BedpostX results: "
-                        reho "           --> ${SessionsFolder}/${CASE}/hcp/${CASE}${SetHCPSuffix}/T1w/Diffusion.bedpostX/ "
->>>>>>> e3a48556
                         echo ""
                         RemoveScenePath="${HCPFolder}"
                         Com12a="cp ${OutPath}/${WorkingBedpostXSceneFile} ${HCPFolder}/"
@@ -2510,7 +1763,6 @@
                         Com12g="cp ${OutPath}/${WorkingBedpostXSceneFile}.${TimeStamp}.zip ${HCPFolder}/qc/"
                         Com12="$Com12a; $Com12b; $Com12c; $Com12d; $Com12e; $Com12f; $Com12g"
                     fi
-<<<<<<< HEAD
                     # -- Combine all the calls into a single command based on various specifications
                     if [ "$SceneZip" == "yes" ]; then
                         if [ "$DtiFitQC" == "no" ]; then
@@ -2526,33 +1778,6 @@
                                 ComQUEUE="$Com1; $Com2; $Com3; $Com4; $Com5; $Com6; $Com7; $Com8; $Com9; $Com10; $Com11"
                             fi
                         fi
-=======
-                fi
-                # -- If eddy qc is selected then create hard link to eddy qc pdf and print the qc_mot_abs for each subjec to a report
-                if [ "$EddyQCStats" == "yes" ]; then
-                    echo ""
-                    geho "--- QC Stats for FSL EDDY requested. Checking if EDDY QC was completed..."
-                    echo ""
-                    # -- Then check if eddy qc is completed
-                    if [ -f ${SessionsFolder}/${CASE}/hcp/${CASE}${SetHCPSuffix}/Diffusion/eddy/eddy_unwarped_images.qc/qc.pdf ]; then
-                        geho "    --> EDDY QC outputs found and completed here: "; echo ""
-                            # -- Regenerate the qc_mot_abs if missing
-                            if [ -f ${SessionsFolder}/${CASE}/hcp/${CASE}${SetHCPSuffix}/Diffusion/eddy/eddy_unwarped_images.qc/${CASE}_qc_mot_abs.txt ]; then
-                                echo "        ${SessionsFolder}/${CASE}/hcp/${CASE}${SetHCPSuffix}/Diffusion/eddy/eddy_unwarped_images.qc/${CASE}_qc_mot_abs.txt"
-                            else
-                                echo "        ${SessionsFolder}/${CASE}/hcp/${CASE}${SetHCPSuffix}/Diffusion/eddy/eddy_unwarped_images.qc/${CASE}_qc_mot_abs.txt not found. Regenerating... "
-                                more ${SessionsFolder}/${CASE}/hcp/${CASE}${SetHCPSuffix}/Diffusion/eddy/eddy_unwarped_images.qc/qc.json | grep "qc_mot_abs" | sed -n -e 's/^.*: //p' | tr -d ',' >> ${SessionsFolder}/${CASE}/hcp/${CASE}${SetHCPSuffix}/Diffusion/eddy/eddy_unwarped_images.qc/${CASE}_qc_mot_abs.txt
-                            fi
-                        echo ""
-                        echo "        ${SessionsFolder}/${CASE}/hcp/${CASE}${SetHCPSuffix}/Diffusion/eddy/eddy_unwarped_images.qc/qc.pdf"
-                        echo ""
-                        # -- Run links and printing to reports
-                        ln ${SessionsFolder}/${CASE}/hcp/${CASE}${SetHCPSuffix}/Diffusion/eddy/eddy_unwarped_images.qc/qc.pdf ${OutPath}/${CASE}.${Modality}.eddy.QC.pdf
-                        printf "${SessionsFolder}/${CASE}/hcp/${CASE}${SetHCPSuffix}/Diffusion/eddy/eddy_unwarped_images.qc/${CASE}_qc_mot_abs.txt\n" >> ${OutPath}/EddyQCReport_qc_mot_abs_${TimeStampRunQC}.txt
-                        
-                        geho "--- Completed EDDY QC stats for ${CASE}"
-                        geho "    Final report can be found here: ${OutPath}/EddyQCReport_qc_mot_abs_${TimeStampRunQC}.txt"; echo ""
->>>>>>> e3a48556
                     else
                         ComQUEUE="$Com1; $Com2; $Com3; $Com4; $Com5; $ComRunBoldPngNameGSMap; $Com6; $Com7; $Com8; $Com9"
                     fi
@@ -2566,7 +1791,6 @@
                     FinalLog="${RunQCLogFolder}/QC_${CASEName}_ComQUEUE_${Modality}_${TimeStamp}.log"
                     completionCheck
                 fi
-<<<<<<< HEAD
                 
                 # -- Check if custom QC was specified
                 if [ "$RunQCCustom" == "yes" ]; then
@@ -2591,7 +1815,7 @@
                         ComRunBoldPngNameGSMap="sed -i -e 's|DUMMYPNGNAME|$PNGName|g' ${OutPath}/${WorkingSceneFile}"
                         # -- Output image of the scene
                         RunQCCustom6="wb_command -show-scene ${OutPath}/${WorkingSceneFile} 1 ${OutPath}/${WorkingSceneFile}.${TimeStamp}.png 1194 539"
-                        # -- Clean templates and files for next subject
+                        # -- Clean templates and files for next session
                         RunQCCustom7="rm ${OutPath}/${WorkingSceneFile}-e &> /dev/null"
                         RunQCCustom8="rm ${OutPath}/${TemplateSceneFile} &> /dev/null"
                         RunQCCustom9="rm -f ${OutPath}/data_split*"
@@ -2623,144 +1847,6 @@
                         FinalLog="${RunQCLogFolder}/QC_${CASEName}_CustomRunQUEUE_${Modality}_${TimeStamp}.log"
                         completionCheck
                     done
-=======
-            fi
-        fi
-    
-        # -------------------------------------------
-        # -- Additional steps
-        # -------------------------------------------
-        
-        # -- Add timestamp to the scene
-        Com5="sed -i -e 's|DUMMYTIMESTAMP|$TimeStamp|g' ${OutPath}/${WorkingSceneFile}"
-        PNGName="${WorkingSceneFile}.png"
-        ComRunPngName="sed -i -e 's|DUMMYPNGNAME|$PNGName|g' ${OutPath}/${WorkingSceneFile}"
-        Com5="$Com5; $ComRunPngName"
-        # -- Output image of the scene
-        Com6="wb_command -show-scene ${OutPath}/${WorkingSceneFile} 1 ${OutPath}/${WorkingSceneFile}.${TimeStamp}.png 1194 539"
-        echo ""
-        echo "$Com6"
-        echo ""
-        
-        # -- Check if dtifit is requested
-        if [ "$DtiFitQC" == "yes" ]; then
-            Com5a="sed -i -e 's|DUMMYTIMESTAMP|$TimeStamp|g' ${OutPath}/${WorkingDTISceneFile}"
-            PNGNameDtiFit="${WorkingDTISceneFile}.png"
-            ComRunPngNameDtiFit="sed -i -e 's|DUMMYPNGNAME|$PNGName|g' ${OutPath}/${WorkingDTISceneFile}"
-            Com5b="wb_command -show-scene ${OutPath}/${CASE}.${Modality}.dtifit.QC.wb.scene 1 ${OutPath}/${WorkingDTISceneFile}.${TimeStamp}.png 1194 539"
-            Com5="$Com5; $ComRunPngNameDtiFit; $Com5a; $Com5b"
-        fi
-        # -- Check of bedpostx QC is requested
-        if [ "$BedpostXQC" == "yes" ]; then
-            Com5c="sed -i -e 's|DUMMYTIMESTAMP|$TimeStamp|g' ${OutPath}/${WorkingBedpostXSceneFile}"
-            PNGNameBedpostX="${WorkingDTISceneFile}.png"
-            ComRunPngNameBedpostX="sed -i -e 's|DUMMYPNGNAME|$PNGName|g' ${OutPath}/${WorkingDTISceneFile}"
-            Com5d="wb_command -show-scene ${OutPath}/${CASE}.${Modality}.bedpostx.QC.wb.scene 1 ${OutPath}/${WorkingBedpostXSceneFile}.${TimeStamp}.png 1194 539"
-            Com5="$Com5; $ComRunPngNameBedpostX; $Com5c; $Com5d"
-        fi
-        
-        # -- Clean templates and files for next session
-        Com7="rm ${OutPath}/${WorkingSceneFile}-e &> /dev/null"
-        Com8="rm ${OutPath}/${TemplateSceneFile} &> /dev/null"
-        Com9="rm -f ${OutPath}/data_split*"
-        
-        # -------------------------------------------
-        # -- Zip QC Scenes
-        # -------------------------------------------
-        
-        # -- Generate Scene Zip File if set to YES
-        if [ "$SceneZip" == "yes" ]; then
-            echo ""
-            geho "--- Scene zip set to: $SceneZip. Relevant scene files will be zipped using the following base folder:" 
-            geho "    ${SessionsFolder}/${CASE}/hcp/${CASE}${SetHCPSuffix}"
-            echo ""
-            geho "--- The zip file will be saved to: "
-            geho "    ${OutPath}/${WorkingSceneFile}.${TimeStamp}.zip "
-            echo ""
-            if [[ ${Modality} == "general" ]]; then
-                 geho "--- ${Modality} scene type requested. Outputs will be set relative to: "
-                 geho "    ${SessionsFolder}/${CASE}"
-                 echo ""
-                 RemoveScenePath="${SessionsFolder}/${CASE}"
-                 Com10a="cp ${OutPath}/${WorkingSceneFile} ${SessionsFolder}/${CASE}/"
-                 Com10b="rm ${OutPath}/${WorkingSceneFile}.${TimeStamp}.zip  &> /dev/null"
-                 Com10c="sed -i -e 's|$RemoveScenePath|.|g' ${SessionsFolder}/${CASE}/${WorkingSceneFile}" 
-                 Com10d="cd ${OutPath}; wb_command -zip-scene-file ${SessionsFolder}/${CASE}/${WorkingSceneFile} ${WorkingSceneFile}.${TimeStamp} ${WorkingSceneFile}.${TimeStamp}.zip"
-                 echo ""
-                 echo "$Com10d"
-                 echo ""
-                 Com10e="echo ${SessionsFolder}/${CASE}/${WorkingSceneFile}"
-                 Com10f="mkdir -p ${SessionsFolder}/${CASE}/qc &> /dev/null"
-                 Com10g="cp ${OutPath}/${WorkingSceneFile}.${TimeStamp}.zip ${SessionsFolder}/${CASE}/qc/"
-                 Com10="$Com10a; $Com10b; $Com10c; $Com10d; $Com10e; $Com10f; $Com10g"
-
-            else
-                 geho "--- ${Modality} scene type requested. Outputs will be set relative to: "
-                 geho "    ${SessionsFolder}/${CASE}/hcp/${CASE}${SetHCPSuffix}"
-                 echo ""
-                 RemoveScenePath="${SessionsFolder}/${CASE}/hcp/${CASE}${SetHCPSuffix}"
-                 Com10a="cp ${OutPath}/${WorkingSceneFile} ${SessionsFolder}/${CASE}/hcp/${CASE}${SetHCPSuffix}/"
-                 Com10b="rm ${OutPath}/${WorkingSceneFile}.${TimeStamp}.zip  &> /dev/null"
-                 Com10c="sed -i -e 's|$RemoveScenePath|.|g' ${SessionsFolder}/${CASE}/hcp/${CASE}${SetHCPSuffix}/${WorkingSceneFile}" 
-                 Com10d="cd ${OutPath}; wb_command -zip-scene-file ${SessionsFolder}/${CASE}/hcp/${CASE}${SetHCPSuffix}/${WorkingSceneFile} ${WorkingSceneFile}.${TimeStamp} ${WorkingSceneFile}.${TimeStamp}.zip -base-dir ${SessionsFolder}/${CASE}/hcp/${CASE}${SetHCPSuffix}"
-                 Com10e="echo ${SessionsFolder}/${CASE}/hcp/${CASE}${SetHCPSuffix}/${WorkingSceneFile}"
-                 Com10f="mkdir -p ${SessionsFolder}/${CASE}/hcp/${CASE}${SetHCPSuffix}/qc &> /dev/null"
-                 Com10g="cp ${OutPath}/${WorkingSceneFile}.${TimeStamp}.zip ${SessionsFolder}/${CASE}/hcp/${CASE}${SetHCPSuffix}/qc/"
-                 Com10="$Com10a; $Com10b; $Com10c; $Com10d; $Com10e; $Com10f; $Com10g"
-            fi
-        fi
-        # -- Generate Zip files for dtifit scenes if requested
-        if [ "$DtiFitQC" == "yes" ] && [ "$SceneZip" == "yes" ]; then
-            echo ""
-            geho "--- Scene zip set to: $SceneZip. DtiFitQC set to: $DtiFitQC. Relevant scene files will be zipped using the following base folder:" 
-            geho "    ${SessionsFolder}/${CASE}/hcp/${CASE}${SetHCPSuffix}"
-            echo ""
-            geho "--- The zip file will be saved to: "
-            geho "    ${OutPath}/${WorkingDTISceneFile}.${TimeStamp}.zip"
-            echo ""
-            RemoveScenePath="${SessionsFolder}/${CASE}/hcp/${CASE}${SetHCPSuffix}"
-            Com11a="cp ${OutPath}/${WorkingDTISceneFile} ${SessionsFolder}/${CASE}/hcp/${CASE}${SetHCPSuffix}/"
-            Com11b="rm ${OutPath}/${WorkingDTISceneFile}.${TimeStamp}.zip &> /dev/null"
-            Com11c="sed -i -e 's|$RemoveScenePath|.|g' ${SessionsFolder}/${CASE}/hcp/${CASE}${SetHCPSuffix}/${WorkingDTISceneFile}" 
-            Com11d="cd ${OutPath}; wb_command -zip-scene-file ${SessionsFolder}/${CASE}/hcp/${CASE}${SetHCPSuffix}/${WorkingDTISceneFile} ${WorkingDTISceneFile}.${TimeStamp} ${WorkingDTISceneFile}.${TimeStamp}.zip -base-dir ${SessionsFolder}/${CASE}/hcp/${CASE}${SetHCPSuffix}"
-            Com11e="rm ${SessionsFolder}/${CASE}/hcp/${CASE}${SetHCPSuffix}/${WorkingDTISceneFile}"
-            Com11f="mkdir -p ${SessionsFolder}/${CASE}/hcp/${CASE}${SetHCPSuffix}/qc &> /dev/null"
-            Com11g="cp ${OutPath}/${WorkingDTISceneFile}.${TimeStamp}.zip ${SessionsFolder}/${CASE}/hcp/${CASE}${SetHCPSuffix}/qc/"
-            Com11="$Com11a; $Com11b; $Com11c; $Com11d; $Com11e; $Com11f; $Com11g"
-        fi
-        # -- Generate Zip files for bedpostx scenes if requested
-        if [ "$BedpostXQC" == "yes" ] && [ "$SceneZip" == "yes" ]; then
-            echo ""
-            geho "--- Scene zip set to: $SceneZip. BedpostXQC set to: $BedpostXQC. Relevant scene files will be zipped using the following base folder:" 
-            geho "    ${SessionsFolder}/${CASE}/hcp/${CASE}${SetHCPSuffix}"
-            echo ""
-            geho "--- The zip file will be saved to: "
-            geho "    ${OutPath}/${WorkingBedpostXSceneFile}.${TimeStamp}.zip"
-            echo ""
-            RemoveScenePath="${SessionsFolder}/${CASE}/hcp/${CASE}${SetHCPSuffix}"
-            Com12a="cp ${OutPath}/${WorkingBedpostXSceneFile} ${SessionsFolder}/${CASE}/hcp/${CASE}${SetHCPSuffix}/"
-            Com12b="rm ${OutPath}/${WorkingBedpostXSceneFile}.${TimeStamp}.zip &> /dev/null"
-            Com12c="sed -i -e 's|$RemoveScenePath|.|g' ${SessionsFolder}/${CASE}/hcp/${CASE}${SetHCPSuffix}/${WorkingBedpostXSceneFile}" 
-            Com12d="cd ${OutPath}; wb_command -zip-scene-file ${SessionsFolder}/${CASE}/hcp/${CASE}${SetHCPSuffix}/${WorkingBedpostXSceneFile} ${WorkingBedpostXSceneFile}.${TimeStamp} ${WorkingBedpostXSceneFile}.${TimeStamp}.zip -base-dir ${SessionsFolder}/${CASE}/hcp/${CASE}${SetHCPSuffix}"
-            Com12e="rm ${SessionsFolder}/${CASE}/hcp/${CASE}${SetHCPSuffix}/${WorkingBedpostXSceneFile}"
-            Com12f="mkdir -p ${SessionsFolder}/${CASE}/hcp/${CASE}${SetHCPSuffix}/qc &> /dev/null"
-            Com12g="cp ${OutPath}/${WorkingBedpostXSceneFile}.${TimeStamp}.zip ${SessionsFolder}/${CASE}/hcp/${CASE}${SetHCPSuffix}/qc/"
-            Com12="$Com12a; $Com12b; $Com12c; $Com12d; $Com12e; $Com12f; $Com12g"
-        fi
-        # -- Combine all the calls into a single command based on various specifications
-        if [ "$SceneZip" == "yes" ]; then
-             if [ "$DtiFitQC" == "no" ]; then
-                 if [ "$BedpostXQC" == "no" ]; then
-                    ComQUEUE="$Com1; $Com2; $Com3; $Com4; $Com5; $Com6; $Com7; $Com8; $Com9; $Com10"
-                else
-                    ComQUEUE="$Com1; $Com2; $Com3; $Com4; $Com5; $Com6; $Com7; $Com8; $Com9; $Com10; $Com12"
-                fi
-            else
-                 if [ "$BedpostXQC" == "yes" ]; then
-                    ComQUEUE="$Com1; $Com2; $Com3; $Com4; $Com5; $Com6; $Com7; $Com8; $Com9; $Com10; $Com11; $Com12"
-                else
-                    ComQUEUE="$Com1; $Com2; $Com3; $Com4; $Com5; $Com6; $Com7; $Com8; $Com9; $Com10; $Com11"
->>>>>>> e3a48556
                 fi
                 # -- Check if user specific scene path was provided
                 if [ ! -z "$UserSceneFile" ]; then
@@ -2778,7 +1864,7 @@
                     ComRunBoldPngNameGSMap="sed -i -e 's|DUMMYPNGNAME|$PNGName|g' ${OutPath}/${WorkingSceneFile}"
                     # -- Output image of the scene
                     RunQCUser6="wb_command -show-scene ${OutPath}/${WorkingSceneFile} 1 ${OutPath}/${WorkingSceneFile}.${TimeStamp}.png 1194 539"
-                    # -- Clean templates and files for next subject
+                    # -- Clean templates and files for next session
                     RunQCUser7="rm ${OutPath}/${WorkingSceneFile}-e &> /dev/null"
                     RunQCUser8="rm ${OutPath}/${TemplateSceneFile} &> /dev/null"
                     RunQCUser9="rm -f ${OutPath}/data_split*"
@@ -2810,116 +1896,6 @@
                     completionCheck
                 fi           
             fi
-<<<<<<< HEAD
-=======
-        else
-            ComQUEUE="$Com1; $Com2; $Com3; $Com4; $Com5; $ComRunBoldPngNameGSMap; $Com6; $Com7; $Com8; $Com9"
-        fi
-        # -- Clean up prior conflicting scripts, generate script and set permissions
-        rm -f "$RunQCLogFolder"/${CASE}_ComQUEUE_${Modality}_${TimeStamp}.sh &> /dev/null
-        echo "$ComQUEUE" >> "$RunQCLogFolder"/${CASE}_ComQUEUE_${Modality}_${TimeStamp}.sh
-        chmod 770 "$RunQCLogFolder"/${CASE}_ComQUEUE_${Modality}_${TimeStamp}.sh
-        # -- Run Job
-        "$RunQCLogFolder"/${CASE}_ComQUEUE_${Modality}_${TimeStamp}.sh |& tee -a ${RunQCLogFolder}/QC_${CASE}_ComQUEUE_${Modality}_${TimeStamp}.log
-        echo ""
-        FinalLog="${RunQCLogFolder}/QC_${CASE}_ComQUEUE_${Modality}_${TimeStamp}.log"
-        completionCheck
-    fi
-    
-    # -- Check if custom QC was specified
-    if [ "$RunQCCustom" == "yes" ]; then
-        echo ""
-        reho "====================== Process custom scenes: $RunQCCustom ============================="
-        echo ""
-        Customscenetemplatefolder="${StudyFolder}/processing/scenes/QC/${Modality}"
-        CustomTemplateSceneFiles=`ls ${StudyFolder}/processing/scenes/QC/${Modality}/*.scene | xargs -n 1 basename`
-        geho "$CustomTemplateSceneFiles"
-        scenetemplatefolder=${Customscenetemplatefolder}
-        for TemplateSceneFile in ${CustomTemplateSceneFiles}; do
-            DummyVariable_Check
-            WorkingSceneFile="${CASE}.${Modality}.${TemplateSceneFile}"
-            RunQCCustom1="rsync -aWH ${scenetemplatefolder}/${TemplateSceneFile} ${OutPath}/ &> /dev/null"
-            RunQCCustom2="cp ${OutPath}/${TemplateSceneFile} ${OutPath}/${WorkingSceneFile}"
-            RunQCCustom3="sed -i -e 's|DUMMYPATH|$SessionsFolder|g' ${OutPath}/${WorkingSceneFile}" 
-            RunQCCustom4="sed -i -e 's|DUMMYCASE|$CASE|g' ${OutPath}/${WorkingSceneFile}"
-            # -- Add timestamp to the scene
-            RunQCCustom5="sed -i -e 's|DUMMYTIMESTAMP|$TimeStamp|g' ${OutPath}/${WorkingSceneFile}"
-            # -- Add scene name
-            PNGName="${WorkingSceneFile}.pzwng"
-            ComRunBoldPngNameGSMap="sed -i -e 's|DUMMYPNGNAME|$PNGName|g' ${OutPath}/${WorkingSceneFile}"
-            # -- Output image of the scene
-            RunQCCustom6="wb_command -show-scene ${OutPath}/${WorkingSceneFile} 1 ${OutPath}/${WorkingSceneFile}.${TimeStamp}.png 1194 539"
-            # -- Clean templates and files for next session
-            RunQCCustom7="rm ${OutPath}/${WorkingSceneFile}-e &> /dev/null"
-            RunQCCustom8="rm ${OutPath}/${TemplateSceneFile} &> /dev/null"
-            RunQCCustom9="rm -f ${OutPath}/data_split*"
-            CustomRunQUEUE="$RunQCCustom1; $RunQCCustom2; $RunQCCustom3; $RunQCCustom4; $RunQCCustom5; $ComRunBoldPngNameGSMap; $RunQCCustom6; $RunQCCustom7; $RunQCCustom8; $RunQCCustom9"
-            if [ "$SceneZip" == "yes" ]; then
-                echo ""
-                geho "--- Scene zip set to: $SceneZip. Relevant scene files will be zipped using the following base folder:" 
-                geho "    ${SessionsFolder}/${CASE}/hcp/${CASE}${SetHCPSuffix}"
-                echo ""
-                geho "--- The zip file will be saved to: "
-                geho "    ${OutPath}/${WorkingSceneFile}.${TimeStamp}.zip "
-                echo ""
-                RemoveScenePath="${SessionsFolder}/${CASE}/hcp/${CASE}${SetHCPSuffix}"
-                RunQCCustom10="cp ${OutPath}/${WorkingSceneFile} ${SessionsFolder}/${CASE}/hcp/${CASE}${SetHCPSuffix}/"
-                RunQCCustom11="rm ${OutPath}/${WorkingSceneFile}.${TimeStamp}.zip  &> /dev/null"
-                RunQCCustom12="sed -i -e 's|$RemoveScenePath|.|g' ${SessionsFolder}/${CASE}/hcp/${CASE}${SetHCPSuffix}/${WorkingSceneFile}" 
-                RunQCCustom13="cd ${OutPath}; wb_command -zip-scene-file ${SessionsFolder}/${CASE}/hcp/${CASE}${SetHCPSuffix}/${WorkingSceneFile} ${WorkingSceneFile}.${TimeStamp} ${WorkingSceneFile}.${TimeStamp}.zip -base-dir ${SessionsFolder}/${CASE}/hcp/${CASE}${SetHCPSuffix}"
-                RunQCCustom14="rm ${SessionsFolder}/${CASE}/hcp/${CASE}${SetHCPSuffix}/${WorkingSceneFile}"
-                RunQCCustom15="mkdir -p ${SessionsFolder}/${CASE}/hcp/${CASE}${SetHCPSuffix}/qc &> /dev/null"
-                RunQCCustom16="cp ${OutPath}/${WorkingSceneFile}.${TimeStamp}.zip ${SessionsFolder}/${CASE}/hcp/${CASE}${SetHCPSuffix}/qc/"
-                CustomRunQUEUE="$RunQCCustom1; $RunQCCustom2; $RunQCCustom3; $RunQCCustom4; $RunQCCustom5; $ComRunBoldPngNameGSMap; $RunQCCustom6; $RunQCCustom7; $RunQCCustom8; $RunQCCustom9; $RunQCCustom10; $RunQCCustom11; $RunQCCustom12; $RunQCCustom13; $RunQCCustom14; $RunQCCustom15; $RunQCCustom16"
-            fi
-            # -- Clean up prior conflicting scripts, generate script and set permissions
-            rm -f "$RunQCLogFolder"/${CASE}_CustomRunQUEUE_${Modality}_${TimeStamp}.sh &> /dev/null
-            echo "$CustomRunQUEUE" >> "$RunQCLogFolder"/${CASE}_CustomRunQUEUE_${Modality}_${TimeStamp}.sh
-            chmod 770 "$RunQCLogFolder"/${CASE}_CustomRunQUEUE_${Modality}_${TimeStamp}.sh
-            # -- Run Job
-            "$RunQCLogFolder"/${CASE}_CustomRunQUEUE_${Modality}_${TimeStamp}.sh |& tee -a ${RunQCLogFolder}/QC_${CASE}_CustomRunQUEUE_${Modality}_${TimeStamp}.log
-            FinalLog="${RunQCLogFolder}/QC_${CASE}_CustomRunQUEUE_${Modality}_${TimeStamp}.log"
-            completionCheck
-        done
-    fi
-    # -- Check if user specific scene path was provided
-    if [ ! -z "$UserSceneFile" ]; then
-        TemplateSceneFile"${UserSceneFile}"
-        DummyVariable_Check
-        WorkingSceneFile="${CASE}.${Modality}.${UserSceneFile}"
-        RunQCUser1="rsync -aWH ${scenetemplatefolder}/* ${OutPath}/ &> /dev/null"
-        RunQCUser2="cp ${OutPath}/${TemplateSceneFile} ${OutPath}/${WorkingSceneFile}"
-        RunQCUser3="sed -i -e 's|DUMMYPATH|$SessionsFolder|g' ${OutPath}/${WorkingSceneFile}" 
-        RunQCUser4="sed -i -e 's|DUMMYCASE|$CASE|g' ${OutPath}/${WorkingSceneFile}"
-        # -- Add timestamp to the scene
-        RunQCUser5="sed -i -e 's|DUMMYTIMESTAMP|$TimeStamp|g' ${OutPath}/${WorkingSceneFile}"
-        # -- Add scene name
-        PNGName="${WorkingSceneFile}.png"
-        ComRunBoldPngNameGSMap="sed -i -e 's|DUMMYPNGNAME|$PNGName|g' ${OutPath}/${WorkingSceneFile}"
-        # -- Output image of the scene
-        RunQCUser6="wb_command -show-scene ${OutPath}/${WorkingSceneFile} 1 ${OutPath}/${WorkingSceneFile}.${TimeStamp}.png 1194 539"
-        # -- Clean templates and files for next session
-        RunQCUser7="rm ${OutPath}/${WorkingSceneFile}-e &> /dev/null"
-        RunQCUser8="rm ${OutPath}/${TemplateSceneFile} &> /dev/null"
-        RunQCUser9="rm -f ${OutPath}/data_split*"
-        UserRunQUEUE="$RunQCUser1; $RunQCUser2; $RunQCUser3; $RunQCUser4; $RunQCUser5; $ComRunBoldPngNameGSMap; $RunQCUser6; $RunQCUser7; $RunQCUser8; $RunQCUser9"
-        if [ "$SceneZip" == "yes" ]; then
-            geho "--- Scene zip set to: $SceneZip. Relevant scene files will be zipped using the following base folder:" 
-            geho "    ${SessionsFolder}/${CASE}/hcp/${CASE}${SetHCPSuffix}"
-            echo ""
-            geho "--- The zip file will be saved to: "
-            geho "    ${OutPath}/${WorkingSceneFile}.${TimeStamp}.zip "
-            echo ""
-            RemoveScenePath="${SessionsFolder}/${CASE}/hcp/${CASE}${SetHCPSuffix}"
-            RunQCUser10="cp ${OutPath}/${WorkingSceneFile} ${SessionsFolder}/${CASE}/hcp/${CASE}${SetHCPSuffix}/"
-            RunQCUser11="rm ${OutPath}/${WorkingSceneFile}.${TimeStamp}.zip  &> /dev/null"
-            RunQCUser12="sed -i -e 's|$RemoveScenePath|.|g' ${SessionsFolder}/${CASE}/hcp/${CASE}${SetHCPSuffix}/${WorkingSceneFile}" 
-            RunQCUser13="cd ${OutPath}; wb_command -zip-scene-file ${SessionsFolder}/${CASE}/hcp/${CASE}${SetHCPSuffix}/${WorkingSceneFile} ${WorkingSceneFile}.${TimeStamp} ${WorkingSceneFile}.${TimeStamp}.zip -base-dir ${SessionsFolder}/${CASE}/hcp/${CASE}${SetHCPSuffix}"
-            RunQCUser14="rm ${SessionsFolder}/${CASE}/hcp/${CASE}${SetHCPSuffix}/${WorkingSceneFile}"
-            RunQCUser15="mkdir -p ${SessionsFolder}/${CASE}/hcp/${CASE}${SetHCPSuffix}/qc &> /dev/null"
-            RunQCUser16="cp ${OutPath}/${WorkingSceneFile}.${TimeStamp}.zip ${SessionsFolder}/${CASE}/hcp/${CASE}${SetHCPSuffix}/qc/"
-            UserRunQUEUE="$RunQCCustom1; $RunQCCustom2; $RunQCCustom3; $RunQCCustom4; $RunQCCustom5; $ComRunBoldPngNameGSMap; $RunQCCustom6; $RunQCCustom7; $RunQCCustom8; $RunQCCustom9; $RunQCCustom10; $RunQCCustom11; $RunQCCustom12; $RunQCCustom13; $RunQCCustom14; $RunQCCustom15; $RunQCCustom16"
->>>>>>> e3a48556
         fi
     done
     finalReport
@@ -2930,4 +1906,3 @@
 # ---------------------------------------------------------
 
 main $@
-
