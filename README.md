--- conflicted
+++ resolved
@@ -26,7 +26,6 @@
 Versioning
 ----------
 
-<<<<<<< HEAD
 QuNex suite version: 0.62.15
 
 Submodules:
@@ -35,30 +34,17 @@
 * library: 0.62.3
 * nitools: 0.61.4
 * niutilities: 0.63.0
-=======
-Qu|Nex suite version: 0.62.7
-
-Submodules:
-
-* connector: 0.62.7
-* library: 0.62.2
-* nitools: 0.61.1
-* niutilities: 0.62.9
-
->>>>>>> 08472c20
+
 
 Release notes
 -------------
 
-<<<<<<< HEAD
 * 0.63.X  TODO COPY FROM RELEASE CARD AT RELEASE.
-* 0.62.10 qunex.sh patched to include pushd and popd functionality to preserve initial user working directory.
-* 0.62.9  runTurnkey patch to include T2 to rsync command for hcp2 step.
-* 0.62.8  Improved parameter checking in the createList command.
-* 0.62.7  Added the use_sequence_info parameter that specifies which information is extracted from JSON sidecars during dcm2niix conversion.
-=======
+* 0.62.11 qunex.sh patched to include pushd and popd functionality to preserve initial user working directory.
+* 0.62.10 runTurnkey patch to include T2 to rsync command for hcp2 step.
+* 0.62.9  Improved parameter checking in the createList command.
+* 0.62.8  Added the use_sequence_info parameter that specifies which information is extracted from JSON sidecars during dcm2niix conversion.
 * 0.62.7  Importing HCP data now works propely for dwi and HCPYA, diffusion processing now warns users when using legacy parameter names.
->>>>>>> 08472c20
 * 0.62.6  MSMAll now properly executes DeDriftAndResample in case of a multi-run HCP ICAFix.
 * 0.62.5  Bolds parameter is now properly passed to all commands.
 * 0.62.4  The order of images in the hcpDiffusion command is now correct.
