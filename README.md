<!--
SPDX-FileCopyrightText: 2021 QuNex development team <https://qunex.yale.edu/>

SPDX-License-Identifier: GPL-3.0-or-later
-->

# README File for Quantitative Neuroimaging Environment & ToolboX (QuNex)

The Quantitative Neuroimaging Environment & ToolboX (QuNex) integrates a number of scripts and functions written in several programming languages that support a flexible and extensible framework for data organization, preprocessing, quality assurance, and various analytics across neuroimaging modalities. The QuNex suite is designed to be flexible and can be developed by adding functions developed around its component tools.

The QuNex code is is co-developed and co-maintained by the:

* [Anticevic Lab, Yale University](http://anticeviclab.yale.edu/),
* [Mind and Brain Lab, University of Ljubljana](http://psy.ff.uni-lj.si/mblab/en),
* [Murray Lab, Yale University](https://medicine.yale.edu/lab/murray/).

## Quick links

* [Website](http://qunex.yale.edu/)
* [QuNex Wiki](https://bitbucket.org/oriadev/qunex/wiki/Home)
* [SDK Wiki](https://bitbucket.org/oriadev/qunexsdk/wiki/Home)
* [QuNex quick start](https://bitbucket.org/oriadev/qunex/wiki/Overview/QuickStart.md)
* [QuNex container deployment](https://bitbucket.org/oriadev/qunex/wiki/Overview/Installation.md)
* [Installing from source and dependencies](https://bitbucket.org/oriadev/qunex/wiki/Overview/Installation.md)

## Version

<<<<<<< HEAD
QuNex: 0.90.4
qx_library: 0.90.2
=======
* QuNex: 0.91.7
* qx_library: 0.90.5
>>>>>>> 995b5176

## References

Ji, J.L., Demšar, J., Fonteneau, C., Warrington, S., Tamayo, Z., Sotiropoulos, S., Murray, J.D., Anticevic, A., Repovs, G. QuNex: Quantitative Neuroimaging Environment & ToolboX (In prep).

## GPL licenses

QuNex container includes the following GPL licensed products:

* [CentOS](https://archive.softwareheritage.org/swh:1:dir:bd1c2d47a55882f6362f8747bbc2f4d6484091a7;origin=https://github.com/centos6/centos7;visit=swh:1:snp:c1e9c39b42beb9799d3f8e8c3b2e14499b8e72bc;anchor=swh:1:rev:dd6094662c406e300c64b926d2639dac60f5da96/),
* [Connectome Workbench](https://archive.softwareheritage.org/swh:1:dir:e2cc8014a5f4604e0d39d96f43c5251389ecbb72;origin=https://github.com/Washington-University/workbench;visit=swh:1:snp:0e663b1bc7dabf4256ba430d54a2f5be8c5d3e7b;anchor=swh:1:rev:4d4e468dc3f817c0fecd626c11fd1d86e7c7ca45/),
* [GNU Octave](https://ftp.gnu.org/gnu/octave/octave-4.4.1.tar.gz),
* [nose](https://archive.softwareheritage.org/swh:1:dir:5bcf732f09d096b24a55863df4ffea7e9e098b69;origin=https://github.com/nose-devs/nose;visit=swh:1:snp:a4952aa8d112feb64d14ceb9573f352e0a8c5058;anchor=swh:1:rev:7c26ad1e6b7d308cafa328ad34736d34028c122a/),
* [PALM](https://archive.softwareheritage.org/swh:1:dir:56bdf688d7e2c58426dec6ededc9041884760cc7;origin=https://github.com/andersonwinkler/PALM;visit=swh:1:snp:fda2137b2d29f3bda5a4d87fcebe000a66afa9c4;anchor=swh:1:rev:0692998568513e8e1488000162c76a98c6c1fb98/),
* [sphinx](https://archive.softwareheritage.org/swh:1:dir:7bd6b26a7db338cc4604118f11ccc0d20efed70a;origin=https://github.com/sphinx-doc/sphinx;visit=swh:1:snp:4a8aedfea5a1f7518f09ed7f13f52353823ddb43;anchor=swh:1:rev:d2f7628f8dc929b24bf8a1cfbff091e253de0e36/).<|MERGE_RESOLUTION|>--- conflicted
+++ resolved
@@ -25,13 +25,8 @@
 
 ## Version
 
-<<<<<<< HEAD
-QuNex: 0.90.4
-qx_library: 0.90.2
-=======
 * QuNex: 0.91.7
 * qx_library: 0.90.5
->>>>>>> 995b5176
 
 ## References
 
