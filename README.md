--- conflicted
+++ resolved
@@ -24,11 +24,7 @@
 
 ## Version
 
-<<<<<<< HEAD
 * QuNex: 0.98.0
-=======
-* QuNex: 0.96.3
->>>>>>> 98476742
 * qx_library: 0.90.15
 
 ## References
