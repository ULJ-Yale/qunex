--- conflicted
+++ resolved
@@ -40,12 +40,9 @@
 Change log
 ----------
 
-<<<<<<< HEAD
-* 0.51.2  Renamed cores and threads parameters.
-* 0.51.1  Changed dcm2niix ERROR to WARNING, removed full file checking documentation.
-=======
+* 0.51.3  Renamed cores and threads parameters.
+* 0.51.2  Changed dcm2niix ERROR to WARNING, removed full file checking documentation.
 * 0.51.1  Upgraded MSMAll and DeDriftAndResample in order to make it more user-friendly.
->>>>>>> 18f1e3ee
 * 0.51.0  Integration of MSMAll and DeDriftAndResample HCP pipelines.
 * 0.50.11 Updated extraction of PAR file id.
 * 0.50.10 Consistent parameter injection notation.
