--- conflicted
+++ resolved
@@ -25,13 +25,8 @@
 
 ## Version
 
-<<<<<<< HEAD
-QuNex: 0.90.7
-qx_library: 0.90.3
-=======
-* QuNex: 0.90.7
+* QuNex: 0.90.8
 * qx_library: 0.90.4
->>>>>>> 3bea8e1b
 
 ## References
 
