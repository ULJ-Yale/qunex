#!/usr/bin/env python2.7
# encoding: utf-8
"""
g_dicom.py

Functions for processing dicom images and converting them to NIfTI format:

* readPARInfo     ... reads image info from Philips PAR/REC files
* readDICOMInfo   ... reads image info from DICOM files
* dicom2niiz      ... converts DICOM to NIfTI images
* sortDicom       ... sorts the DICOM files into subfolders according to images
* listDicom       ... list the information on DICOM files
* splitDicom      ... split files from different sessions
* processInbox    ... processes incoming data
* getDICOMInfo    ... prints HCP relevant information from a DICOM file

The commands are accessible from the terminal using gmri utility.

Copyright (c) Grega Repovs. All rights reserved.
"""

# import dicom
import os
import os.path
import re
import glob
import shutil
import datetime
import subprocess
import niutilities.g_NIfTI
import niutilities.g_gimg as gimg
import niutilities.g_exceptions as ge
import niutilities
import zipfile
import tarfile
import gzip
import csv

try:
    import pydicom.filereader as dfr
except:
    import dicom.filereader as dfr


if "MNAPMCOMMAND" not in os.environ:
    mcommand = "matlab -nojvm -nodisplay -nosplash -r"
else:
    mcommand = os.environ['MNAPMCOMMAND']


def matchAll(pattern, string):
    '''matchAll

    Function that checks if the pattern matches the whoe string.
    '''

    m = re.match(pattern, string)

    if m:
        return m.group() == string
    else:
        return False


def readPARInfo(filename):
    '''readPARInfo

    Function for reading `.PAR` files. It returns the PAR fields as well as a
    set of standard information. Including:

    - subjectid
    - seriesNumber
    - seriesDescription
    - TR
    - TE
    - frames
    - directions
    - volumes
    - slices
    - datetime

    It returns the information as a dictionary.

    ----------------
    Written by Grega Repovš, 2018-07-03'''


    if not os.path.exists(filename):
        raise ValueError('PAR file %s does not exist!' % (filename))

    info = {}
    with open(filename, 'r') as f:
        for line in f:
            if len(line) > 1 and line[0] == '.':
                line = line[1:].strip()
                k, v = [e.strip() for e in line.split(':  ')]
                info[k] = v

    info['subjectid']          = info['Patient name']
    info['seriesNumber']       = int(info['Acquisition nr']) * 100 + int(info['Reconstruction nr'])
    info['seriesDescription']  = info['Protocol name'].replace("WIP ", "")
    info['TR']                 = float(info['Repetition time [msec]'])
    info['TE']                 = 0.
    info['frames']             = int(info['Max. number of dynamics'])
    info['directions']         = int(info['Max. number of gradient orients']) - 1
    info['volumes']            = max(info['frames'], info['directions'])
    info['slices']             = int(info['Max. number of slices/locations'])
    info['datetime']           = info['Examination date/time']
    info['ImageType']          = [""]

    return info


def readDICOMInfo(filename):
    '''readDICOMInfo

    Function for reading basic information from DICOM files. It tries to extract
    the following standard information:

    - subjectid
    - seriesNumber
    - seriesDescription
    - TR
    - TE
    - frames
    - directions
    - volumes
    - slices
    - datetime

    The infomation is returned in a dictionary along with a dicom objects stored
    as 'dicom'.

    ----------------
    Written by Grega Repovš, 2018-07-03

    Changelog
    2019-04-07 Grega Repovš
             - Made reading of SeriesDescription more robust also to Anonymous value
    '''

    if not os.path.exists(filename):
        raise ValueError('DICOM file %s does not exist!' % (filename))

    d = readDICOMBase(filename)

    info = {}

    info['subjectid']  = getID(d)

    # --- subjectid

    info['subjectid'] = ""
    if "PatientID" in d:
        info['subjectid'] = d.PatientID
    if info['subjectid'] == "":
        if "StudyID" in d:
            info['subjectid'] = d.StudyID

    # --- seriesNumber

    try:
        info['seriesNumber'] = d.SeriesNumber
    except:
        info['seriesNumber'] = None

    # --- seriesDescription -- multiple possibilities

    for keyName in ['SeriesDescription', 'ProtocolName', 'SequenceName']:
        info['seriesDescription'] = d.get(keyName, 'anonymous')
        if info['seriesDescription'].lower() != 'anonymous':
            break

    # --- TR, TE

    TR, TE = 0., 0.
    try:
        TR = d.RepetitionTime
    except:
        try:
            TR = float(d[0x2005, 0x1030].value)
        except:
            try:
                TR = d[0x2005, 0x1030].value[0]
            except:
                pass
    try:
        TE = d.EchoTime
    except:
        try:
            TE = float(d[0x2001, 0x1025].value)
        except:
            pass

    info['TR'], info['TE'] = float(TR), float(TE)

    # --- Frames

    info['volumes'] = 0
    try:
        info['volumes'] = d[0x2001, 0x1081].value
    except:
        info['volumes'] = 0


    info['frames']     = info['volumes']
    info['directions'] = info['volumes']

    # --- slices

    try:
        info['slices'] = d[0x2001, 0x1018].value
    except:
        try:
            info['slices'] = d[0x0019, 0x100a].value
        except:
            info['slices'] = 0

    # --- datetime

    try:
        info['datetime'] = datetime.datetime.strptime(str(int(float(d.StudyDate + d.ContentTime))), "%Y%m%d%H%M%S").strftime("%Y-%m-%d %H:%M:%S")
    except:
        try:
            info['datetime'] = datetime.datetime.strptime(str(int(float(d.StudyDate + d.StudyTime))), "%Y%m%d%H%M%S").strftime("%Y-%m-%d %H:%M:%S")
        except:
            info['datetime'] = ""

    # --- SOPInstanceUID

    try:
        info['SOPInstanceUID'] = d.SOPInstanceUID
    except:
        info['SOPInstanceUID'] = None

    # --- ImageType

    try:
        info['ImageType'] = d[0x0008, 0x0008].value
    except:
        info['ImageType'] = ""

    # --- dicom header

    info['dicom'] = d

    return info


# fcount = 0
#
# def _at_frame(tag, VR, length):
#     global fcount
#     test = tag == (0x5200, 0x9230)
#     if test and fcount == 1:
#         fcount = 0
#         return true
#     elif test:
#         fcount = 1

def _at_frame(tag, VR, length):
    return tag == (0x5200, 0x9230) or tag == (0x7fe0, 0x0010)


def readDICOMBase(filename):
    # try partial read
    try:
        if '.gz' in filename:
            f = gzip.open(filename, 'r')
        else:
            f = open(filename, 'r')
        d = dfr.read_partial(f, stop_when=_at_frame)
        f.close()
        return d
    except:
        # return None
        # print " ===> WARNING: Could not partial read dicom file, attempting full read! [%s]" % (filename)
        try:
            d = dfr.read_file(filename, stop_before_pixels=True)
            return d
        except:
            # print " ===> ERROR: Could not read dicom file, aborting. Please check file: %s" % (filename)
            return None


def getDicomTime(info):
    try:
        time = datetime.datetime.strptime(str(int(float(info.StudyDate + info.ContentTime))), "%Y%m%d%H%M%S").strftime("%Y-%m-%d %H:%M:%S")
    except:
        try:
            time = datetime.datetime.strptime(str(int(float(info.StudyDate + info.StudyTime))), "%Y%m%d%H%M%S").strftime("%Y-%m-%d %H:%M:%S")
        except:
            time = ""
    return time


def getID(info):
    v = ""
    if "PatientID" in info:
        v = info.PatientID
    if v == "":
        if "StudyID" in info:
            v = info.StudyID
    return v


def getTRTE(info):
    TR, TE = 0, 0
    try:
        TR = info.RepetitionTime
    except:
        try:
            TR = float(info[0x2005, 0x1030].value)
            # TR = d[0x5200,0x9229][0][0x0018,0x9112][0][0x0018,0x0080].value
        except:
            try:
                TR = info[0x2005, 0x1030].value[0]
            except:
                pass
    try:
        TE = info.EchoTime
    except:
        try:
            TE = float(info[0x2001, 0x1025].value)
            # TE = d[0x5200,0x9230][0][0x0018,0x9114][0][0x0018,0x9082].value
        except:
            pass
    return float(TR), float(TE)


def dicom2nii(folder='.', clean='ask', unzip='ask', gzip='ask', verbose=True, cores=1, debug=False):
    '''
    dicom2nii [folder=.] [clean=ask] [unzip=ask] [gzip=ask] [verbose=True] [cores=1]

    USE
    ===

    The command is used to convert MR images from DICOM to NIfTI format. It
    searches for images within the dicom subfolder within the provided
    subject folder (folder). It expects to find each image within a separate
    subfolder. It then converts the images to NIfTI format and places them
    in the nii folder within the subject folder. To reduce the space use it
    can then gzip the dicom files (gzip). To speed the process up, it can
    run multiple dcm2nii processes in parallel (cores).

    Before running, the command check for presence of existing NIfTI files. The
    behavior when finding them is defined by clean parameter. If set to 'ask',
    it will ask interactively, what to do. If set to 'yes' it will remove any
    existing files and proceede. If set to 'no' it will leave them and abort.

    Before running, the command also checks whether DICOM files might be
    gzipped. If that is the case, the response depends on the setting of the
    unzip parameter. If set to 'yes' it will automatically gunzip them and
    continue. If set to 'no', it will leave them be and abort. If set to 'ask',
    it will ask interactively, what to do.

    PARAMETERS
    ==========

    --folder    The base subject folder with the dicom subfolder that holds
                session numbered folders with dicom files. [.]
    --clean     Whether to remove preexisting NIfTI files (yes), leave them and
                abort (no) or ask interactively (ask). [ask]
    --unzip     If the dicom files are gziped whether to unzip them (yes), leave
                them be and abort (no) or ask interactively (ask). [ask]
    --gzip      After the dicom files were processed whether to gzip them (yes),
                leave them ungzipped (no) or ask interactively (ask). [ask]
    --verbose   Whether to be report on the progress (True) or not (False). [True]
    --cores     How many parallel processes to run dcm2nii conversion with. The
                number is one by default, if specified as 'all', the number of
                available cores is utilized.

    RESULTS
    =======

    After running, the command will place all the generated NIfTI files into the
    nii subfolder, named with sequential image number. It will also generate two
    additional files: a subject.txt file and a DICOM-Report.txt file.

    subject.txt file
    ----------------

    The subject.txt will be placed in the subject base folder. It will contain
    the information about the subject id, location of folders and a list of
    created NIfTI images with their description.

    An example subject.txt file would be:

    id: OP169
    subject: OP169
    dicom: /Volumes/pooh/MBLab/fMRI/SWM-D-v1/subjects/OP169/dicom
    raw_data: /Volumes/pooh/MBLab/fMRI/SWM-D-v1/subjects/OP169/nii
    data: /Volumes/pooh/MBLab/fMRI/SWM-D-v1/subjects/OP169/4dfp
    hcp: /Volumes/pooh/MBLab/fMRI/SWM-D-v1/subjects/OP169/hcp
    01: Survey
    02: T1w 0.7mm N1
    03: T2w 0.7mm N1
    04: Survey
    05: C-BOLD 3mm 48 2.5s FS-P
    06: C-BOLD 3mm 48 2.5s FS-A
    07: BOLD 3mm 48 2.5s
    08: BOLD 3mm 48 2.5s
    09: BOLD 3mm 48 2.5s
    10: BOLD 3mm 48 2.5s
    11: BOLD 3mm 48 2.5s
    12: BOLD 3mm 48 2.5s
    13: RSBOLD 3mm 48 2.5s
    14: RSBOLD 3mm 48 2.5s

    For each of the listed images there will be a corresponding NIfTI file in
    the nii subfolder (e.g. 7.nii.gz for the first BOLD sequence), if a NIfTI
    file could be generated (Survey images for instance don't convert). The
    generated subject.txt files form the basis for the following HCP and other
    processing steps.

    DICOM-Report.txt file
    ---------------------

    The DICOM-Report.txt file will be created and placed in the sessions's dicom
    subfolder. The file will list the images it found, the information about
    their original sequence number and the resulting NIfTI file number, the name
    of the sequence, the number of frames, TR and TE values, subject id, time of
    acquisition, information and warnings about any additional processing it had
    to perform (e.g. recenter structural images, switch f and z dimensions,
    reslice due to premature end of recording, etc.). In some cases some of the
    information (number of frames, TE, TR) might not be reported if that
    information was not present or couldn't be found in the DICOM file.

    dcm2nii log files
    -----------------

    For each image conversion attempt a dcm2nii_[N].log file will be created
    that holds the output of the dcm2nii command that was run to convert the
    DICOM files to a NIfTI image.

    MULTIPLE SUBJECTS AND SCHEDULING
    ================================

    The command can be run for multiple sessions by specifying `sessions` and
    optionally `subjectsfolder` and `cores` parameters. In this case the command
    will be run for each of the specified sessions in the subjectsfolder
    (current directory by default). Optional `filter` and `subjid` parameters
    can be used to filter sessions or limit them to just specified id codes.
    (for more information see online documentation). `sfolder` will be filled in
    automatically as each sessions's folder. Commands will run in parallel by
    utilizing the specified number of cores (1 by default).

    If `scheduler` parameter is set, the command will be run using the specified
    scheduler settings (see `mnap ?schedule` for more information). If set in
    combination with `sessions` parameter, sessions will be processed over
    multiple nodes, `core` parameter specifying how many sessions to run per
    node. Optional `scheduler_environment`, `scheduler_workdir`,
    `scheduler_sleep`, and `nprocess` parameters can be set.

    Set optional `logfolder` parameter to specify where the processing logs
    should be stored. Otherwise the processor will make best guess, where the
    logs should go.

    EXAMPLE USE
    ===========

    $ mnap dicom2nii folder=. clean=yes unzip=yes gzip=yes cores=3

    ----------------
    Written by Grega Repovš

    Changelog
    2017-02-08 Grega Repovš
             - Updated documentation
    2018-04-01 Grega Repovš
             - Updated documentation with information on running for multiple
               subjects and scheduling
    2018-09-26 Grega Repovš
             - Added checking for existence of dicom folder
    2019-04-25 Grega Repovs
             - Changed subjects to sessions
    '''

    print "Running dicom2nii\n================="

    # debug = True
    base = folder
    null = open(os.devnull, 'w')
    dmcf = os.path.join(folder, 'dicom')
    imgf = os.path.join(folder, 'nii')

    # check if dicom folder existis

    if not os.path.exists(dmcf):
        raise ge.CommandFailed("dicom2nii", "No existing dicom folder", "Dicom folder with sorted dicom files does not exist at the expected location:", "[%s]." % (dmcf), "Please check your data!", "If inbox folder with dicom files exist, you first need to use sortDicom command!")

    # check for existing .gz files

    prior = glob.glob(os.path.join(imgf, "*.nii.gz")) + glob.glob(os.path.join(dmcf, "*", "*.nii.gz"))
    if len(prior) > 0:
        if clean == 'ask':
            print "\nWARNING: The following files already exist:"
            for p in prior:
                print p
            clean = raw_input("\nDo you want to delete the existing NIfTI files? [no] > ")
        if clean == "yes":
            print "\nDeleting files:"
            for p in prior:
                print "---> ", p
                os.remove(p)
        else:
            raise ge.CommandFailed("dicom2nii", "Existing NIfTI files", "Please remove existing NIfTI files or run the command with 'clean' set to 'yes'.", "Aborting processing of DICOM files!")

    # gzipped files

    gzipped = glob.glob(os.path.join(dmcf, "*", "*.dcm.gz"))
    if len(gzipped) > 0:
        if unzip == 'ask':
            print "\nWARNING: DICOM files have been compressed using gzip."
            unzip = raw_input("\nDo you want to unzip the existing files? [no] > ")
        if unzip == "yes":
            if verbose:
                print "\nUnzipping files (this might take a while)"
            for g in gzipped:
                subprocess.call("gunzip " + g, shell=True)  # , stdout=null, stderr=null)
        else:
            raise ge.CommandFailed("dicom2nii", "Gzipped DICOM files", "Can not work with gzipped DICOM files, please unzip them or run with 'unzip' set to 'yes'.", "Aborting processing of DICOM files!")

    # --- open report files

    r    = open(os.path.join(dmcf, "DICOM-Report.txt"), 'w')
    stxt = open(os.path.join(folder, "subject.txt"), 'w')

    # get a list of folders

    folders = [e for e in os.listdir(dmcf) if os.path.isdir(os.path.join(dmcf, e))]
    folders = [int(e) for e in folders if e.isdigit()]
    folders.sort()
    folders = [os.path.join(dmcf, str(e)) for e in folders]

    if not os.path.exists(imgf):
        os.makedirs(imgf)

    first = True
    c     = 0
    calls = []
    logs  = []
    reps  = []
    files = []

    for folder in folders:
        # d = dicom.read_file(glob.glob(os.path.join(folder, "*.dcm"))[-1], stop_before_pixels=True)
        d = readDICOMBase(glob.glob(os.path.join(folder, "*.dcm"))[-1])

        if d is None:
            print >> r, "# WARNING: Could not read dicom file! Skipping folder %s" % (folder)
            print "===> WARNING: Could not read dicom file! Skipping folder %s" % (folder)
            continue

        c += 1
        if first:
            first = False
            time = getDicomTime(d)
            print >> r, "Report for %s scanned on %s\n" % (getID(d), time)
            if verbose:
                print "\n\nProcessing images from %s scanned on %s\n" % (getID(d), time)

            # --- setup subject.txt file

            print >> stxt, "id:", getID(d)
            print >> stxt, "subject:", getID(d)
            print >> stxt, "dicom:", os.path.abspath(os.path.join(base, 'dicom'))
            print >> stxt, "raw_data:", os.path.abspath(os.path.join(base, 'nii'))
            print >> stxt, "data:", os.path.abspath(os.path.join(base, '4dfp'))
            print >> stxt, "hcp:", os.path.abspath(os.path.join(base, 'hcp'))
            print >> stxt, ""

        try:
            seriesDescription = d.SeriesDescription
        except:
            try:
                seriesDescription = d.ProtocolName
            except:
                seriesDescription = "None"

        try:
            time = datetime.datetime.strptime(d.ContentTime[0:6], "%H%M%S").strftime("%H:%M:%S")
        except:
            try:
                time = datetime.datetime.strptime(d.StudyTime[0:6], "%H%M%S").strftime("%H:%M:%S")
            except:
                time = ""

        TR, TE = getTRTE(d)

        try:
            nslices = d[0x2001, 0x1018].value
        except:
            nslices = 0

        recenter, dofz2zf, fz, reorder = False, False, "", False
        try:
            if d.Manufacturer == 'Philips Medical Systems' and int(d[0x2001, 0x1081].value) > 1:
                dofz2zf, fz = True, "  (switched fz)"
            if d.Manufacturer == 'Philips Medical Systems' and d.SpacingBetweenSlices in [0.7, 0.8]:
                recenter, fz = d.SpacingBetweenSlices, "  (recentered)"
            # if d.Manufacturer == 'SIEMENS' and d.InstitutionName == 'Univerisity North Carolina' and d.AcquisitionMatrix == [0, 64, 64, 0]:
            #    reorder, fz = True, " (reordered slices)"
        except:
            pass

        # --- Special nii naming for Philips

        niinum = c
        try:
            if d.Manufacturer == 'Philips Medical Systems':
                niinum = (d.SeriesNumber - 1) / 100
        except:
            pass

        try:
            nframes = d[0x2001, 0x1081].value
            logs.append("%4d  %4d %40s   %3d   [TR %7.2f, TE %6.2f]   %s   %s%s" % (niinum, d.SeriesNumber, seriesDescription, nframes, TR, TE, getID(d), time, fz))
            reps.append("---> %4d  %4d %40s   %3d   [TR %7.2f, TE %6.2f]   %s   %s%s" % (niinum, d.SeriesNumber, seriesDescription, nframes, TR, TE, getID(d), time, fz))
        except:
            nframes = 0
            logs.append("%4d  %4d %40s  [TR %7.2f, TE %6.2f]   %s   %s%s" % (niinum, d.SeriesNumber, seriesDescription, TR, TE, getID(d), time, fz))
            reps.append("---> %4d  %4d %40s   [TR %7.2f, TE %6.2f]   %s   %s%s" % (niinum, d.SeriesNumber, seriesDescription, TR, TE, getID(d), time, fz))

        if niinum > 0:
            print >> stxt, "%4d: %s" % (niinum, seriesDescription)

        niiid = str(niinum)
        calls.append({'name': 'dcm2nii: ' + niiid, 'args': ['dcm2nii', '-c', '-v', folder], 'sout': os.path.join(os.path.split(folder)[0], 'dcm2nii_' + niiid + '.log')})
        files.append([niinum, folder, dofz2zf, recenter, fz, reorder, nframes, nslices])
        # subprocess.call(call, shell=True, stdout=null, stderr=null)

    done = niutilities.g_core.runExternalParallel(calls, cores=cores, prepend=' ... ')

    for niinum, folder, dofz2zf, recenter, fz, reorder, nframes, nslices in files:

        print >> r, logs.pop(0),
        if verbose:
            print reps.pop(0),
            if debug:
                print ""

        tfname = False
        imgs = glob.glob(os.path.join(folder, "*.nii*"))
        if debug:
            print "     --> found nifti files: %s" % ("\n                            ".join(imgs))
        for img in imgs:
            if not os.path.exists(img):
                continue
            if debug:
                print "     --> processing: %s [%s]" % (img, os.path.basename(img))
            if img[-3:] == 'nii':
                if debug:
                    print "     --> gzipping: %s" % (img)
                subprocess.call("gzip " + img, shell=True, stdout=null, stderr=null)
                img += '.gz'
            if os.path.basename(img)[0:2] == 'co':
                # os.rename(img, os.path.join(imgf, "%02d-co.nii.gz" % (c)))
                if debug:
                    print "         ... removing: %s" % (img)
                os.remove(img)
            elif os.path.basename(img)[0:1] == 'o':
                if recenter:
                    if debug:
                        print "         ... recentering: %s" % (img)
                    tfname = os.path.join(imgf, "%02d-o.nii.gz" % (niinum))
                    timg = gimg.gimg(img)
                    if recenter == 0.7:
                        timg.hdrnifti.modifyHeader("srow_x:[0.7,0.0,0.0,-84.0];srow_y:[0.0,0.7,0.0,-112.0];srow_z:[0.0,0.0,0.7,-126];quatern_b:0;quatern_c:0;quatern_d:0;qoffset_x:-84.0;qoffset_y:-112.0;qoffset_z:-126.0")
                    elif recenter == 0.8:
                        timg.hdrnifti.modifyHeader("srow_x:[0.8,0.0,0.0,-94.8];srow_y:[0.0,0.8,0.0,-128.0];srow_z:[0.0,0.0,0.8,-130];quatern_b:0;quatern_c:0;quatern_d:0;qoffset_x:-94.8;qoffset_y:-128.0;qoffset_z:-130.0")
                    if debug:
                        print "         saving to: %s" % (tfname)
                    timg.saveimage(tfname)
                    if debug:
                        print "         removing: %s" % (img)
                    os.remove(img)
                else:
                    tfname = os.path.join(imgf, "%02d-o.nii.gz" % (niinum))
                    if debug:
                        print "         ... moving '%s' to '%s'" % (img, tfname)
                    os.rename(img, tfname)

                # -- remove original
                noob = os.path.join(folder, os.path.basename(img)[1:])
                noot = os.path.join(imgf, "%02d.nii.gz" % (niinum))
                if os.path.exists(noob):
                    if debug:
                        print "         ... removing '%s' [noob]" % (noob)
                    os.remove(noob)
                elif os.path.exists(noot):
                    if debug:
                        print "         ... removing '%s' [noot]" % (noot)
                    os.remove(noot)
            else:
                tfname = os.path.join(imgf, "%02d.nii.gz" % (niinum))
                if debug:
                    print "         ... moving '%s' to '%s'" % (img, tfname)
                os.rename(img, tfname)

            # --- check also for .bval and .bvec files

            for dwiextra in ['.bval', '.bvec']:
                dwisrc = img.replace('.nii.gz', dwiextra)
                if os.path.exists(dwisrc):
                    os.rename(dwisrc, os.path.join(imgf, "%02d%s" % (niinum, dwiextra)))


        # --- check if resulting nifti is present

        if len(imgs) == 0:
            print >> r, " WARNING: no NIfTI file created!"
            if verbose:
                print " WARNING: no NIfTI file created!"
            continue
        else:
            print >>r, ""
            print ""


        # --- flip z and t dimension if needed

        if dofz2zf:
            niutilities.g_NIfTI.fz2zf(os.path.join(imgf, "%02d.nii.gz" % (niinum)))


        # --- reorder slices if needed

        if reorder:
            # niutilities.g_NIfTI.reorder(os.path.join(imgf,"%02d.nii.gz" % (niinum)))
            timgf = os.path.join(imgf, "%02d.nii.gz" % (niinum))
            timg  = gimg.gimg(timgf)
            timg.data = timg.data[:, ::-1, ...]
            timg.hdrnifti.modifyHeader("srow_x:[-3.4,0.0,0.0,-108.5];srow_y:[0.0,3.4,0.0,-102.0];srow_z:[0.0,0.0,5.0,-63.0];quatern_b:0;quatern_c:0;quatern_d:0;qoffset_x:108.5;qoffset_y:-102.0;qoffset_z:-63.0")
            timg.saveimage(timgf)

        # --- check final geometry

        if tfname:
            hdr = niutilities.g_img.niftihdr(tfname)

            if hdr.sizez > hdr.sizey:
                print >> r, "     WARNING: unusual geometry of the NIfTI file: %d %d %d %d [xyzf]" % (hdr.sizex, hdr.sizey, hdr.sizez, hdr.frames)
                if verbose:
                    print "     WARNING: unusual geometry of the NIfTI file: %d %d %d %d [xyzf]" % (hdr.sizex, hdr.sizey, hdr.sizez, hdr.frames)

            if nframes > 1:
                if hdr.frames != nframes:
                    print >> r, "     WARNING: number of frames in nii does not match dicom information: %d vs. %d frames" % (hdr.frames, nframes)
                    if verbose:
                        print "     WARNING: number of frames in nii does not match dicom information: %d vs. %d frames" % (hdr.frames, nframes)
                    if nslices > 0:
                        gframes = int(hdr.sizez / nslices)
                        if gframes > 1:
                            print >> r, "     WARNING: reslicing image to %d slices and %d good frames" % (nslices, gframes)
                            if verbose:
                                print "     WARNING: reslicing image to %d slices and %d good frames" % (nslices, gframes)
                            niutilities.g_NIfTI.reslice(tfname, nslices)
                        else:
                            print >> r, "     WARNING: not enough slices (%d) to make a complete volume." % (hdr.sizez)
                            if verbose:
                                print "     WARNING: not enough slices (%d) to make a complete volume." % (hdr.sizez)
                    else:
                        print >> r, "     WARNING: no slice number information, use gmri reslice manually to correct %s" % (tfname)
                        if verbose:
                            print "     WARNING: no slice number information, use gmri reslice manually to correct %s" % (tfname)

    if verbose:
        print "... done!"

    r.close()
    stxt.close()

    # gzip files

    if gzip == 'ask':
        print "\nTo save space, original DICOM files can be compressed."
        gzip = raw_input("\nDo you want to gzip DICOM files? [no] > ")
    if gzip == "yes":
        if verbose:
            print "\nCompressing dicom files in folders:"
        for folder in folders:
            if verbose:
                print "--->", folder
            subprocess.call("gzip " + os.path.join(folder, "*.dcm"), shell=True, stdout=null, stderr=null)

    return


def dicom2niix(folder='.', clean='ask', unzip='ask', gzip='ask', sessionid=None, verbose=True, cores=1, debug=False, tool='auto', options=""):
    '''
    dicom2niix [folder=.] [clean=ask] [unzip=ask] [gzip=ask] [sessionid=None] [verbose=True] [cores=1] [tool='auto'] [options=""]

    USE
    ===

    The command is used to convert MR images from DICOM and PAR/REC files to
    NIfTI format. It searches for images within the a dicom subfolder within the
    provided session folder (folder). It expects to find each image within a
    separate subfolder. It then converts the found images to NIfTI format and
    places them in the nii folder within the session folder. To reduce the space
    used it can then gzip the dicom or .REC files (gzip). The tool to be used 
    for the conversion can be specified explicitly or determined automatically.
    It can be one of 'dcm2niix', 'dcm2nii', 'dicm2nii' or 'auto'. If set to 
    'auto', for dicom files the conversion is done using dcm2niix, and for 
    PAR/REC files, dicm2nii is used if MNAP is set to use Matlab, otherwise 
    also PAR/REC files are converted using dcm2niix. If set explicitly, the 
    command will try to use the tool specified. To speed the process up, the 
    command can run it can run multiple conversion processes in parallel. The 
    number of processes to run in parallel is specified using cores parameter.

    Before running, the command check for presence of existing NIfTI files. The
    behavior when finding them is defined by clean parameter. If set to 'ask',
    it will ask interactively, what to do. If set to 'yes' it will remove any
    existing files and proceede. If set to 'no' it will leave them and abort.

    Before running, the command also checks whether DICOM or .REC files might be
    gzipped. If that is the case, the response depends on the setting of the
    unzip parameter. If set to 'yes' it will automatically gunzip them and
    continue. If set to 'no', it will leave them be and abort. If set to 'ask',
    it will ask interactively, what to do.

    PARAMETERS
    ==========

    --folder    The base session folder with the dicom subfolder that holds
                session numbered folders with dicom files. [.]

    --clean     Whether to remove preexisting NIfTI files (yes), leave them and
                abort (no) or ask interactively (ask). [ask]

    --unzip     If the dicom files are gziped whether to unzip them (yes), leave
                them be and abort (no) or ask interactively (ask). [ask]

    --gzip      After the dicom files were processed whether to gzip them (yes),
                leave them ungzipped (no) or ask interactively (ask). [ask]

    --sessionid The id code to use for this session. If not provided, the
                session id is extracted from dicom files.

    --verbose   Whether to be report on the progress (True) or not (False). 
                [True]

    --cores     How many parallel processes to run dcm2nii conversion with. The
                number is one by defaults, if specified as 'all', the number of
                available cores is utilized.

    --tool      What tool to use for the conversion [auto]. It can be one of:

                * auto     ... determine best tool based on heuristics
                * dcm2niix
                * dcm2nii
                * dicm2nii

    --options   A pipe separated string that lists additional options as a 
                "<key1>:<value1>|<key2>:<value2>" pairs to be used when 
                processing dicom or PAR/REC files. Currently it supports:
                - addImageType  ... Adds image type information to the sequence
                                    name (Siemens scanners). The value should
                                    specify how many of the last image type 
                                    labels to add. [0]

    RESULTS
    =======

    After running, the command will place all the generated NIfTI files into the
    nii subfolder, named with sequential image number. It will also generate two
    additional files: a subject.txt file and a DICOM-Report.txt file.

    subject.txt file
    ----------------

    The subject.txt will be placed in the session base folder. It will contain
    the information about the session id, subject id, location of folders and a 
    list of created NIfTI images with their description.

    Subject id will be extracted from the session id assuming the session id
    formula: `<subject id>_<session id>`. If there is no underscore in the 
    session id, the subject id is assumed to equal session id.
    `

    An example subject.txt file would be:

    id: OP169_baseline
    subject: OP169
    dicom: /Volumes/pooh/MBLab/fMRI/SWM-D-v1/subjects/OP169/dicom
    raw_data: /Volumes/pooh/MBLab/fMRI/SWM-D-v1/subjects/OP169/nii
    data: /Volumes/pooh/MBLab/fMRI/SWM-D-v1/subjects/OP169/4dfp
    hcp: /Volumes/pooh/MBLab/fMRI/SWM-D-v1/subjects/OP169/hcp
    01: Survey
    02: T1w 0.7mm N1
    03: T2w 0.7mm N1
    04: Survey
    05: C-BOLD 3mm 48 2.5s FS-P
    06: C-BOLD 3mm 48 2.5s FS-A
    07: BOLD 3mm 48 2.5s
    08: BOLD 3mm 48 2.5s
    09: BOLD 3mm 48 2.5s
    10: BOLD 3mm 48 2.5s
    11: BOLD 3mm 48 2.5s
    12: BOLD 3mm 48 2.5s
    13: RSBOLD 3mm 48 2.5s
    14: RSBOLD 3mm 48 2.5s

    For each of the listed images there will be a corresponding NIfTI file in
    the nii subfolder (e.g. 7.nii.gz for the first BOLD sequence), if a NIfTI
    file could be generated (Survey images for instance don't convert). The
    generated subject.txt files form the basis for the following HCP and other
    processing steps.

    DICOM-Report.txt file
    ---------------------

    The DICOM-Report.txt file will be created and placed in the session's dicom
    subfolder. The file will list the images it found, the information about
    their original sequence number and the resulting NIfTI file number, the name
    of the sequence, the number of frames, TR and TE values, session id, time of
    acquisition, information and warnings about any additional processing it had
    to perform (e.g. recenter structural images, switch f and z dimensions,
    reslice due to premature end of recording, etc.). In some cases some of the
    information (number of frames, TE, TR) might not be reported if that
    information was not present or couldn't be found in the DICOM file.

    log files
    ---------

    For each image conversion attempt a dcm2nii_[N] (or dicm2nii_[N].log) file
    will be created that holds the output of the command that was run to convert 
    the DICOM or PAR/REC files to a NIfTI image.

    MULTIPLE SESSIONS AND SCHEDULING
    ================================

    The command can be run for multiple sessions by specifying `sessions` and
    optionally `subjectsfolder` and `cores` parameters. In this case the command
    will be run for each of the specified sessions in the subjectsfolder
    (current directory by default). Optional `filter` and `subjid` parameters
    can be used to filter sessions or limit them to just specified id codes.
    (for more information see online documentation). `sfolder` will be filled in
    automatically as each sessions's folder. Commands will run in parallel by
    utilizing the specified number of cores (1 by default).

    If `scheduler` parameter is set, the command will be run using the specified
    scheduler settings (see `mnap ?schedule` for more information). If set in
    combination with `sessions` parameter, sessions will be processed over
    multiple nodes, `core` parameter specifying how many sessions to run per
    node. Optional `scheduler_environment`, `scheduler_workdir`,
    `scheduler_sleep`, and `nprocess` parameters can be set.

    Set optional `logfolder` parameter to specify where the processing logs
    should be stored. Otherwise the processor will make best guess, where the
    logs should go.

    EXAMPLE USE
    ===========

    $ mnap dicom2nii folder=. clean=yes unzip=yes gzip=yes cores=3

    ----------------
    Written by Grega Repovš

    Changelog
    2017-02-08 Grega Repovš
             - Updated documentation
    2017-07-07 Grega Repovš
             - Modified from dicom2nii to use dcm2niix
    2018-01-01 Grega Repovš
             - Added optional specification of subjectid
    2018-04-01 Grega Repovš
             - Updated documentation with information on running for multiple
               subjects and scheduling
    2018-07-03 Grega Repovš
             - Changed to work with readDICOMInfo and readPARInfo, and to
               support PAR/REC files.
    2018-07-03 Grega Repovš
             - Changed to use dicm2nii for PAR/REC files and to save both
               magnitude and real image in case of Philips fieldmap files.
    2018-09-26 Grega Repovš
             - Added checking for existence of dicom folder
    2018-10-06 Grega Repovš
             - Added tool parameter to specify the tool for nifti conversion
    2018-10-18 Grega Repovš
             - Added options parameter and adding Image Type to sequence names
    2019-04-07 Grega Repovš
             - Added copying of json files
             - Added error when no DICOM files are found to process
             - Added generation of json sidecars for all dcm2niix calls
    2019-04-21 Grega Repovš
             - Changed subjectid to sessionid
             - Added extraction of subject id
    2019-04-22
             - Changed addImageType option to specify the number of last labels to retain
    2019-04-25
             - Changed subjects to sessions
    '''

    print "Running dicom2niix\n=================="

    if sessionid and sessionid.lower() == 'none':
        sessionid = None

    base = folder
    null = open(os.devnull, 'w')
    dmcf = os.path.join(folder, 'dicom')
    imgf = os.path.join(folder, 'nii')

    # check options

    optionstr = options
    options = {'addImageType': 'no'}

    if optionstr:
        try:
            for k, v in [e.split(':') for e in optionstr.split('|')]:
                options[k.strip()] = v.strip()
        except:
            raise ge.CommandError('dicom2niix', "Misspecified options string", "The options string is not valid! [%s]" % (optionstr), "Please check command instructions!")

    try:
        options['addImageType'] = int(options['addImageType'])
    except:
        raise ge.CommandError('dicom2niix', "Misspecified addImageType option", "The addImageType option value could not be converted to integer! [%s]" % (options['addImageType']), "Please check command instructions!")

    # check tool setting

    if tool not in ['auto', 'dcm2niix', 'dcm2nii', 'dicm2nii']:
        raise ge.CommandError('dicom2niix', "Incorrect tool specified", "The tool specified for conversion to nifti (%s) is not valid!" % (tool), "Please use one of dcm2niix, dcm2nii, dicm2nii or auto!")

    # check if dicom folder existis

    if not os.path.exists(dmcf):
        raise ge.CommandFailed("dicom2niix", "No existing dicom folder", "Dicom folder with sorted dicom files does not exist at the expected location:", "[%s]." % (dmcf), "Please check your data!", "If inbox folder with dicom files exist, you first need to use sortDicom command!")

    # check for existing .gz files

    prior = []
    for tfolder in [imgf, dmcf]:
        for ext in ['*.nii.gz', '*.bval', '*.bvec', '*.json']:
            prior += glob.glob(os.path.join(tfolder, ext))

    if len(prior) > 0:
        if clean == 'ask':
            print "\nWARNING: The following files already exist:"
            for p in prior:
                print p
            clean = raw_input("\nDo you want to delete the existing NIfTI files? [no] > ")
        if clean == "yes":
            print "\nDeleting preexisting files:"
            for p in prior:
                print "---> ", p
                os.remove(p)
            print ""
        else:
            raise ge.CommandFailed("dicom2niix", "Existing NIfTI files", "Please remove existing NIfTI files or run the command with 'clean' set to 'yes'.", "Aborting processing of DICOM files!")

    # gzipped files

    gzipped = glob.glob(os.path.join(dmcf, "*", "*.dcm.gz"))
    if len(gzipped) > 0:
        if unzip == 'ask':
            print "\nWARNING: DICOM files have been compressed using gzip."
            unzip = raw_input("\nDo you want to unzip the existing files? [no] > ")
        if unzip == "yes":
            if verbose:
                print "\nUnzipping files (this might take a while)"
            calls = []
            for g in gzipped:
                calls.append({'name': 'gunzip: ' + g, 'args': ['gunzip', g], 'sout': None})
            niutilities.g_core.runExternalParallel(calls, cores=cores, prepend="---> ")
        else:
            raise ge.CommandFailed("dicom2niix", "Gzipped DICOM files", "Can not work with gzipped DICOM files, please unzip them or run with 'unzip' set to 'yes'.", "Aborting processing of DICOM files!")

    # --- open report files

    r    = open(os.path.join(dmcf, "DICOM-Report.txt"), 'w')
    stxt = open(os.path.join(folder, "subject.txt"), 'w')

    # get a list of folders

    folders = [e for e in os.listdir(dmcf) if os.path.isdir(os.path.join(dmcf, e))]
    folders = [int(e) for e in folders if e.isdigit()]
    folders.sort()
    folders = [os.path.join(dmcf, str(e)) for e in folders]

    if not os.path.exists(imgf):
        os.makedirs(imgf)

    first = True
    setdi = True
    c     = 0
    calls = []
    logs  = []
    reps  = []
    files = []

    print "---> Analyzing data"

    for folder in folders:
        par = glob.glob(os.path.join(folder, "*.PAR"))
        if par:
            par = par[0]
            info = readPARInfo(par)
        else:
            try:
                info = readDICOMInfo(glob.glob(os.path.join(folder, "*.dcm"))[-1])
                if info['volumes'] == 0:
                    da, db, ta, tb = 0, 0, 0, 0
                    try:
                        da = info['dicom'][0x0020, 0x0012].value
                    except:
                        try: 
                            db = info['dicom'][0x0020, 0x0013].value 
                        except:
                            pass
                    if da > 0:
                        ta, tb = 0x0020, 0x0012
                    elif db > 0:
                        ta, tb = 0x0020, 0x0013

                    if ta > 0:
                        for dfile in glob.glob(os.path.join(folder, "*.dcm")):
                            tinfo = readDICOMInfo(dfile)                            
                            info['volumes'] = max(tinfo['dicom'][ta, tb].value, info['volumes'])

                    info['frames']     = info['volumes']
                    info['directions'] = info['volumes']
            except:
                print >> r, "# WARNING: Could not read dicom file! Skipping folder %s" % (folder)
                print "===> WARNING: Could not read dicom file! Skipping folder %s" % (folder)
                continue

        if options['addImageType'] > 0:
            retain = min(len(info['ImageType']), options['addImageType'])
            if retain > 0:
                imageType = " ".join(info['ImageType'][-retain:])
                if len(imageType) > 0:
                    info['seriesDescription'] += ' ' + imageType

        c += 1
        if first:
            first = False
            if sessionid is None:
                sessionid = info['subjectid']

            if '_' in sessionid:
                subjectid = sessionid.split('_')[0]
            else:
                subjectid = sessionid

            print >> r, "Report for %s (%s) scanned on %s\n" % (sessionid, info['subjectid'], info['datetime'])
            if verbose:
                print "\nProcessing images from %s (%s) scanned on %s" % (sessionid, info['subjectid'], info['datetime'])

            # --- setup subject.txt file

            print >> stxt, "id:", sessionid
            print >> stxt, "subject:", subjectid
            print >> stxt, "dicom:", os.path.abspath(os.path.join(base, 'dicom'))
            print >> stxt, "raw_data:", os.path.abspath(os.path.join(base, 'nii'))
            print >> stxt, "data:", os.path.abspath(os.path.join(base, '4dfp'))
            print >> stxt, "hcp:", os.path.abspath(os.path.join(base, 'hcp'))
            print >> stxt, ""

    # recenter, dofz2zf, fz, reorder = False, False, "", False
    # try:
    #     if d.Manufacturer == 'Philips Medical Systems' and int(d[0x2001, 0x1081].value) > 1:
    #         dofz2zf, fz = True, "  (switched fz)"
    #     if d.Manufacturer == 'Philips Medical Systems' and d.SpacingBetweenSlices in [0.7, 0.8]:
    #         recenter, fz = d.SpacingBetweenSlices, "  (recentered)"
    #     # if d.Manufacturer == 'SIEMENS' and d.InstitutionName == 'Univerisity North Carolina' and d.AcquisitionMatrix == [0, 64, 64, 0]:
    #     #    reorder, fz = True, " (reordered slices)"
    # except:
    #     pass

        # --- Special nii naming for Philips

        if info['seriesNumber']:
            niinum = info['seriesNumber']
        else:
            niinum = c

        info['niinum'] = niinum

        logs.append("%(niinum)4d  %(seriesNumber)4d %(seriesDescription)40s   %(volumes)4d   [TR %(TR)7.2f, TE %(TE)6.2f]   %(subjectid)s   %(datetime)s" % (info))
        reps.append("---> %(niinum)4d  %(seriesNumber)4d %(seriesDescription)40s   %(volumes)4d   [TR %(TR)7.2f, TE %(TE)6.2f]   %(subjectid)s   %(datetime)s" % (info))

        if niinum > 0:
            print >> stxt, "%4d: %s" % (niinum, info['seriesDescription'])

        niiid = str(niinum)

        if tool == 'auto':
            if par:
                utool = 'dicm2nii'
                print '---> Using dicm2nii for conversion of PAR/REC to NIfTI if Matlab is available! [%s: %s]' % (niiid, info['seriesDescription'])
            else:
                utool = 'dcm2niix'
                print '---> Using dcm2niix for conversion to NIfTI! [%s: %s]' % (niiid, info['seriesDescription'])
        else:
            utool = tool

        if utool == 'dicm2nii':            
            if 'matlab' in mcommand:
                if setdi:
                    print '---> Setting up dicm2nii settings ...'
                    subprocess.call("matlab -nodisplay -r \"setpref('dicm2nii_gui_para', 'save_patientName', true); setpref('dicm2nii_gui_para', 'save_json', true); setpref('dicm2nii_gui_para', 'use_parfor', true); setpref('dicm2nii_gui_para', 'use_seriesUID', true); setpref('dicm2nii_gui_para', 'lefthand', true); setpref('dicm2nii_gui_para', 'scale_16bit', false); exit\" ", shell=True, stdout=null, stderr=null)
                    print '     done!'
                    setdi = False
                calls.append({'name': 'dicm2nii: ' + niiid, 'args': mcommand.split(' ') + ["try dicm2nii('%s', '%s'); catch ME, g_ReportError(ME); exit(1), end; exit" % (folder, folder)], 'sout': os.path.join(os.path.split(folder)[0], 'dicm2nii_' + niiid + '.log')})                
            else:
                print '---> Using dcm2niix for conversion as Matlab is not available! [%s: %s]' % (niid, info['seriesDescription'])
                calls.append({'name': 'dcm2niix: ' + niiid, 'args': ['dcm2niix', '-f', niiid, '-z', 'y', '-b', 'y', '-o', folder, par], 'sout': os.path.join(os.path.split(folder)[0], 'dcm2niix_' + niiid + '.log')})
        elif utool == 'dcm2nii':
            if par:
                calls.append({'name': 'dcm2nii: ' + niiid, 'args': ['dcm2nii', '-c', '-v', folder, par], 'sout': os.path.join(os.path.split(folder)[0], 'dcm2nii_' + niiid + '.log')})
            else:
                calls.append({'name': 'dcm2nii: ' + niiid, 'args': ['dcm2nii', '-c', '-v', folder], 'sout': os.path.join(os.path.split(folder)[0], 'dcm2nii_' + niiid + '.log')})
        else:
            if par:
                calls.append({'name': 'dcm2niix: ' + niiid, 'args': ['dcm2niix', '-f', niiid, '-z', 'y', '-b', 'y', '-o', folder, par], 'sout': os.path.join(os.path.split(folder)[0], 'dcm2niix_' + niiid + '.log')})
            else:
                calls.append({'name': 'dcm2niix: ' + niiid, 'args': ['dcm2niix', '-f', niiid, '-z', 'y', '-b', 'y', folder], 'sout': os.path.join(os.path.split(folder)[0], 'dcm2niix_' + niiid + '.log')})
        files.append([niinum, folder, info['volumes'], info['slices']])

    if not calls:
        r.close()
        stxt.close()
        os.remove(os.path.join(dmcf, "DICOM-Report.txt"))
        os.remove(os.path.join(folder, "subject.txt"))
        raise ge.CommandFailed("dicom2niix", "No source DICOM files", "No source DICOM files were found to process!", "Please check your data and paths!")

    niutilities.g_core.runExternalParallel(calls, cores=cores, prepend=' ... ')

    print "\nProcessed sequences:"
    for niinum, folder, nframes, nslices in files:

        print >> r, logs.pop(0),
        if verbose:
            print reps.pop(0),
            if debug:
                print ""

        tfname = False
        imgs = glob.glob(os.path.join(folder, "*.nii*"))
        imgs.sort()

        # --- check if resulting nifti is present

        if len(imgs) == 0:
            print >> r, " WARNING: no NIfTI file created!"
            if verbose:
                print " WARNING: no NIfTI file created!"
            continue
        else:
            print >>r, ""
            print ""

            nimg = len(imgs)
            if debug:
                print "     --> found %s nifti file(s): %s" % (nimg, "\n                            ".join(imgs))
            for img in imgs:
                if not os.path.exists(img):
                    continue
                if debug:
                    print "     --> processing: %s [%s]" % (img, os.path.basename(img))
                if img.endswith(".nii"):
                    if debug:
                        print "     --> gzipping: %s" % (img)
                    subprocess.call("gzip " + img, shell=True, stdout=null, stderr=null)
                    img += '.gz'

                imgname = os.path.basename(img)
                suffix = ""
                if 'magnitude' in imgname:
                    suffix = ""
                elif 'real' in imgname:
                    suffix = "_real"
                elif 'phMag' in imgname:
                    suffix = "_phaseAndMagnitudeMap"
                elif 'ph' in imgname:
                    suffix = "_phaseMap"
                elif 'imaginary' in imgname:
                    suffix = "_imaginary"
                elif 'MoCo' in imgname:
                    suffix = "_MoCo"

                echo = re.match('.*_e([0-9]).nii.*', imgname)
                if echo:
                    echo = int(echo.group(1))
                    if echo > 0:
                        suffix = "_Echo%d" % (echo)

                tfname = os.path.join(imgf, "%d%s.nii.gz" % (niinum, suffix))
                if debug:
                    print "         ... moving '%s' to '%s'" % (img, tfname)
                os.rename(img, tfname)

                # --- check also for .bval and .bvec files

                for dwiextra in ['.bval', '.bvec']:
                    dwisrc = img.replace('.nii.gz', dwiextra)
                    if os.path.exists(dwisrc):
                        os.rename(dwisrc, os.path.join(imgf, "%d%s" % (niinum, dwiextra)))

                # --- check also for .json

                for jsonextra in ['.json', '.JSON']:
                    jsonsrc = img.replace('.gz', '')
                    jsonsrc = jsonsrc.replace('.nii', '')
                    jsonsrc += jsonextra
                    if os.path.exists(jsonsrc):
                        os.rename(jsonsrc, tfname.replace('.nii.gz', '.json'))

            # --- check final geometry

            if tfname:
                hdr = niutilities.g_img.niftihdr(tfname)

                if hdr.sizez > hdr.sizey:
                    print >> r, "     WARNING: unusual geometry of the NIfTI file: %d %d %d %d [xyzf]" % (hdr.sizex, hdr.sizey, hdr.sizez, hdr.frames)
                    if verbose:
                        print "     WARNING: unusual geometry of the NIfTI file: %d %d %d %d [xyzf]" % (hdr.sizex, hdr.sizey, hdr.sizez, hdr.frames)

                if nframes > 1:
                    if hdr.frames != nframes:
                        print >> r, "     WARNING: number of frames in nii does not match dicom information: %d vs. %d frames" % (hdr.frames, nframes)
                        if verbose:
                            print "     WARNING: number of frames in nii does not match dicom information: %d vs. %d frames" % (hdr.frames, nframes)
                        if nslices > 0:
                            gframes = int(hdr.sizez / nslices)
                            if gframes > 1:
                                print >> r, "     WARNING: reslicing image to %d slices and %d good frames" % (nslices, gframes)
                                if verbose:
                                    print "     WARNING: reslicing image to %d slices and %d good frames" % (nslices, gframes)
                                niutilities.g_NIfTI.reslice(tfname, nslices)
                            else:
                                print >> r, "     WARNING: not enough slices (%d) to make a complete volume." % (hdr.sizez)
                                if verbose:
                                    print "     WARNING: not enough slices (%d) to make a complete volume." % (hdr.sizez)
                        else:
                            print >> r, "     WARNING: no slice number information, use gmri reslice manually to correct %s" % (tfname)
                            if verbose:
                                print "     WARNING: no slice number information, use gmri reslice manually to correct %s" % (tfname)

    r.close()
    stxt.close()

    # gzip files

    if gzip == 'ask':
        print "\nTo save space, original DICOM files can be compressed."
        gzip = raw_input("\nDo you want to gzip DICOM files? [no] > ")
    if gzip == "yes":
        if verbose:
            print "\nCompressing dicom files in folders:"
        calls = []
        for folder in folders:
            calls.append({'name': 'gzip: ' + folder, 'args': ['gzip'] + glob.glob(os.path.join(os.path.abspath(folder), "*.dcm")) + glob.glob(os.path.join(os.path.abspath(folder), "*.REC")), 'sout': None})
        niutilities.g_core.runExternalParallel(calls, cores=cores, prepend="---> ")

    return


def sortDicom(folder=".", **kwargs):
    '''
    sortDicom [folder=.]

    USE
    ===

    The command looks for the inbox subfolder in the specified session folder
    (folder) and checks for presence of DICOM or PAR/REC files in the inbox
    folder and its subfolders. It inspects the found files, creates a dicom
    folder and for each image a numbered subfolder. It then moves the found
    DICOM or PAR/REC files in the correct subfolders to prepare them for
    dicom2nii(x) processing. In the process it checks that PAR/REC extensions
    are uppercase and changes them if necessary. If log files are found, they
    are placed in a separate `log` subfolder.

    PARAMETERS
    ==========

    --folder: The base session folder that contains the inbox subfolder with
              the unsorted DICOM files.

    MULTIPLE SESSIONS AND SCHEDULING
    ================================

    The command can be run for multiple sessions by specifying `sessions` and
    optionally `subjectsfolder` and `cores` parameters. In this case the command
    will be run for each of the specified sessions in the subjectsfolder
    (current directory by default). Optional `filter` and `subjid` parameters
    can be used to filter sessions or limit them to just specified id codes.
    (for more information see online documentation). `sfolder` will be filled in
    automatically as each sessions's folder. Commands will run in parallel by
    utilizing the specified number of cores (1 by default).

    If `scheduler` parameter is set, the command will be run using the specified
    scheduler settings (see `mnap ?schedule` for more information). If set in
    combination with `sessions` parameter, sessions will be processed over
    multiple nodes, `core` parameter specifying how many sessions to run per
    node. Optional `scheduler_environment`, `scheduler_workdir`,
    `scheduler_sleep`, and `nprocess` parameters can be set.

    Set optional `` parameter to specify where the processing logs
    should be stored. Otherwise the processor will make best guess, where the
    logs should go.

    EXAMPLE USE
    ===========

    $ mnap sortDicom folder=OP667

    ----------------
    Written by Grega Repovš

    Changelog
    2017-02-08 Grega Repovš
             - Updated documentation
    2018-04-01 Grega Repovš
             - Updated documentation with information on running for multiple
               subjects and scheduling
    2018-07-03 Grega Repovš
             - Changed to work with readDICOMInfo and readPARInfo, and to
               support PAR/REC files.
    2018-07-20 Grega Repovš
             - Added more robust checking for and reporting of presence of image 
               files in sortDicom
    2019-04-25
             - Changed subjects to sessions
    '''

    # --- should we copy or move

    print "Running sortDicom\n================="

    should_copy = kwargs.get('copy', False)
    if should_copy:
        from shutil import copy
        doFile = copy
    else:
        doFile = os.rename

    # --- establish target folder

    dcmf  = os.path.join(kwargs.get('out_dir', folder), 'dicom')

    # --- get list of files

    files = kwargs.get('files', None)
    if files is None:
        inbox = os.path.join(folder, 'inbox')
        if not os.path.exists(inbox):
            raise ge.CommandFailed("sortDicom", "Inbox folder not found", "Please check your paths! [%s]" % (os.path.abspath(inbox)), "Aborting")
        files = glob.glob(os.path.join(inbox, "*"))
        if len(files):
            files = files + glob.glob(os.path.join(inbox, "*/*"))
            files = files + glob.glob(os.path.join(inbox, "*/*/*"))
            files = [e for e in files if os.path.isfile(e)]
            print "---> Processing %d files from %s" % (len(files), inbox)
        else:
            raise ge.CommandFailed("sortDicom", "No files found", "Please check the specified inbox folder! [%s]" % (os.path.abspath(inbox)), "Aborting")

    info = None
    for dcm in files:
        ext = dcm.split('.')[-1]
        if ext.lower() == 'par':
            info = readPARInfo(dcm)
        else:
            try:
                info = readDICOMInfo(dcm)
            except:
                pass                
        if info and info['subjectid']:
                print "---> Sorting dicoms for %s scanned on %s" % (info['subjectid'], info['datetime'])
                break

    if not os.path.exists(dcmf):
        os.makedirs(dcmf)
        print "---> Created a dicom superfolder"

    logFolder = os.path.join(dcmf, 'log')

    dcmn = 0

    for dcm in files:
        ext = dcm.split('.')[-1]

        if os.path.basename(dcm)[0:4] in ["XX_0", "PS_0"]:
            continue

        elif ext == 'log':
            if not os.path.exists(logFolder):
                os.makedirs(logFolder)
                print "---> Created log folder"
            doFile(dcm, os.path.join(logFolder, os.path.basename(dcm)))
            continue

        elif ext.lower() == 'par':
            info  = readPARInfo(dcm)

        else:
            try:
                info = readDICOMInfo(dcm)                
            except:
                continue

        sqid = str(info['seriesNumber'])
        sqfl = os.path.join(dcmf, sqid)

        if not os.path.exists(sqfl):
            os.makedirs(sqfl)
            print "---> Created subfolder for sequence %s %s - %s" % (info['subjectid'], sqid, info['seriesDescription'])

        if ext.lower() == 'par':
            tgpar = os.path.join(sqfl, os.path.basename(dcm))
            tgpar = tgpar[:-3] + 'PAR'
            doFile(dcm, tgpar)

            if os.path.exists(dcm[:-3] + 'REC'):
                doFile(dcm[:-3] + 'REC', tgpar[:-3] + 'REC')
            elif os.path.exists(dcm[:-3] + 'rec'):
                doFile(dcm[:-3] + 'rec', tgpar[:-3] + 'REC')
            else:
                print "---> Warning %s does not exist!" % (dcm[:-3] + 'REC')

        else:

            # --- get info for dcm naming

            dcmn += 1
            if info['SOPInstanceUID']:
                sop = info['SOPInstanceUID']
            else:
                sop = "%010d" % (dcmn)

            # --- check if for some reason we are dealing with gzipped dicom files and add an extension when renaming

            if ext == "gz":
                dext = ".gz"
            else:
                dext = ""

            # --- do the deed

            tgf = os.path.join(sqfl, "%s-%s-%s.dcm%s" % (info['subjectid'], sqid, sop, dext))
            doFile(dcm, tgf)

    print "---> Done"
    return 

def listDicom(folder=None):
    '''
    listDicom [folder=inbox]

    USE
    ===

    The command inspects the folder (folder) for dicom files and prints a
    detailed report of the results. Specifically, for each dicom file it finds
    in the specified folder and its subfolders it will print:

    * location of the file
    * subject id recorded in the dicom file
    * sequence number and name
    * date and time of acquisition

    Importantly, it can work with both regular and gzipped DICOM files.

    PARAMETERS
    ==========

    --folder: The folder to be inspected for the presence of the DICOM files.
              [inbox]

    EXAMPLE USE
    ===========

    $ mnap listDicom folder=OP269/dicom

    ----------------
    Written by Grega Repovš

    Changelog
    2017-02-08 Grega Repovš
             - Updated documentation
    '''

    if folder is None:
        folder = os.path.join(".", 'inbox')

    print "============================================\n\nListing dicoms from %s\n" % (folder)

    files = glob.glob(os.path.join(folder, "*"))
    files = files + glob.glob(os.path.join(folder, "*/*"))
    files = [e for e in files if os.path.isfile(e)]

    for dcm in files:
        try:
            d    = readDICOMBase(dcm)
            time = getDicomTime(d)
            try:
                print "---> %s - %-6s %6d - %-30s scanned on %s" % (dcm, getID(d), d.SeriesNumber, d.SeriesDescription, time)
            except:
                print "---> %s - %-6s %6d - %-30s scanned on %s" % (dcm, getID(d), d.SeriesNumber, d.ProtocolName, time)
        except:
            pass

    return


def splitDicom(folder=None):
    '''
    splitDicom [folder=inbox]

    USE
    ===

    The command is used when DICOM images from different sessions are mixed in
    the same folder and need to be sorted out. Specifically, the command
    inspects the specified folder (folder) and its subfolders for the presence
    of DICOM files. For each DICOM file it finds, it checks, what session id the
    file belongs to. In the specified folder it then creates a subfolder for
    each of the found sessions and moves all the DICOM files in the right
    sessions's subfolder.

    PARAMETERS
    ==========

    --folder: The folder that contains the DICOM files to be sorted out.

    EXAMPLE USE
    ===========

    $ mnap splitDicom folder=dicommess

    ----------------
    Written by Grega Repovš

    Changelog
    2017-02-08 Grega Repovš
             - Updated documentation
    2019-04-25
             - Changed subjects to sessions
    '''

    if folder is None:
        folder = os.path.join(".", 'inbox')

    print "============================================\n\nSorting dicoms from %s\n" % (folder)

    files = glob.glob(os.path.join(folder, "*"))
    files = files + glob.glob(os.path.join(folder, "*/*"))
    files = [e for e in files if os.path.isfile(e)]

    subjects = []

    for dcm in files:
        try:
            # d    = dicom.read_file(dcm, stop_before_pixels=True)
            d    = readDICOMBase(dcm)
            time = getDicomTime(d)
            sid  = getID(d)
            if sid not in subjects:
                subjects.append(sid)
                os.makedirs(os.path.join(folder, sid))
                print "===> creating subfolder for session %s" % (sid)
            print "---> %s - %-6s %6d - %-30s scanned on %s" % (dcm, sid, d.SeriesNumber, d.SeriesDescription, time)
            os.rename(dcm, os.path.join(folder, sid, os.path.basename(dcm)))
        except:
            pass

    return


def processInbox(subjectsfolder=None, sessions=None, masterinbox=None, check="yes", pattern=None, tool='auto', cores=1, logfile=None, archive='move', options="", unzip='yes', gzip='yes', verbose='yes'):
    '''
    processInbox [subjectsfolder=.] [sessions=""] [masterinbox=<subjectsfolder>/inbox/MR] [check=yes] [pattern="(.*?)[.zip]"] [tool=auto] [cores=1] [logfile=""] [archive=move] [options=""] [unzip="yes"] [gzip="yes"] [verbose=yes]  

    USE
    ===

    The command is used to automatically process packets with individual
    sessions's DICOM or PAR/REC files all the way to, and including, generation
    of NIfTI files. Packet can be either a zip file, a tar archive or a folder 
    that contains DICOM or PAR/REC files.

    The commands can import packets either from a dedicated masterinbox folder 
    and create the necessary session folders within `subjectsfolder`, or it can
    process the data already present in the session specific folders. 


    Processing data from a dedicated masterinbox folder
    ---------------------------------------------------

    This is the default operation. In this case the `masterinbox` parameter has 
    to provide a path to the folder with the incoming packets 
    (`<subjectsfolder>/inbox/MR` by default). The subject/session id is 
    identified by the use of the `pattern` parameter, and optionally the 
    `logfile` parameter. The packages processed can be optionally further 
    filtered by the `sessions` parameter, so that only the packages that match
    both with the pattern and sessions list are processed.

    The command first looks into provided master inbox folder (masterinbox; by 
    default `<subjectsfolder>/inbox/MR`) and finds any packets that match the 
    specified regex pattern (pattern). The pattern has to be prepared so that 
    it returns as the first group found the session id. Once all the packets 
    have been found, if the sessions parameter is specified, it will select to
    process only those that match the patterns specified in the sessions 
    parameter list. It then lists all the sessions to process along with the 
    extracted subject ids and session names. If the check parameter is set to 
    'yes', the command will ask whether to process the listed packets, if it is 
    set to 'no', it will just start processing them, if it is set to `any`, it 
    will start processing them but return an explicit error if no packets are 
    found. 

    For each packet found, the command will generate a new session folder. 
    Importantly, if the session is one of multiple sessions per subject, then 
    the extracted name should have the form `<subject id>_<session name>`. In 
    this case the `ID` and `session id` parameters in the `subject.txt` file 
    will be set correctly. If the extracted name has no underscore `_` 
    character, then the function assumes there is just one session per subject 
    and the extracted name is the subject id.

    Alternatively, a path to a log file can be provided with the information on
    which columns provide the following information:

    * packetname   ... the extracted name of the packet
    * subjectid    ... subject id of the packet
    * sessionname  ... session id of the packet

    At least `packetname` and `subjectid` have to be provided. If `sessionname` 
    is omitted the function assumes there's only one session per subject. 

    The command It will then copy, unzip or untar all the files in the packet 
    into an inbox folder created within the session folder. Once all the files 
    are extracted or copied, depending on the archive parameter, the packet is 
    then either moved or copied to the `study/subjects/archive/MR` folder, left
    as is, or deleted. If the archive folder does not yet exist, it is created.

    If a subject folder already exists, then the related packet will not be 
    processed so that existing data is not changed. Either remove or rename the 
    exisiting folder(s) and rerun the command to process those packet(s) as 
    well. 

    If `sessions` parameter is set, then only those packet names that match the 
    list in `sessions` will be processed. The entries in the list can be regex 
    patterns, in which case all the packet names that match any of the patterns 
    will be processed.

    
    Processing data from a session folder
    -------------------------------------

    If the `masterinbox` parameter is set to "none", then the command assumes 
    that the incoming data has already been saved to each session folder within 
    the `subjectsfolder`. In this case, the command will look into all folders 
    that match the list provided in the `sessions` parameter and process the 
    data in that folder. Each entry in the list can be a glob pattern matching 
    with multitiple session folders.

    The folders are expected to be named using the formula:
    `<subject id>_<session name>`. If no underscore is found then the command 
    assumes only one session exists for this subject and the session id equals
    subject id.

    The folders found are expected to have the data stored in the inbox folder
    either as individual files or as a compressed package. If the latter is the
    case, the files will be extracted to the inbox folder. If any results—e.g.
    files in `dicom` or `nii` folders—already exists, the processing of the 
    folder will be skipped.
    

    Futher processing
    -----------------

    After the files have been copied or extracted to the inbox folder, a
    `sortDicom` command is run on that folder and all the DICOM or PAR/REC files
    are sorted and moved to the dicom folder. After that is done, a conversion
    command is run to convert the DICOM images or PAR/REC files to the NIfTI
    format and move them to the nii folder. The specific tool to do the 
    conversion can be specified explicitly using the `tool` parameter or left 
    for the command to decide if set to 'auto' or let to default. The DICOM or 
    PAR/REC files are preserved and gzipped to save space. To speed up the 
    conversion, the cores parameter is passed to the `dicom2niix` command. 
    `subject.txt` and `DICOM-Report.txt` files are created as well. Please, 
    check the help for `sortDicom` and `dicom2niix` commands for the specifics.


    PARAMETERS
    ==========

    --subjectsfolder  The base study subjects folder (e.g. WM44/subjects) where
                      the inbox and individual subject folders are. If not 
                      specified, the current working folder will be taken as 
                      the location of the subjectsfolder. [.]
    
    --sessions        A comma delimited string that lists the sessions to 
                      process. If master inbox folder is used, the parameter 
                      is optional and it can include regex patterns. In this 
                      case only those sessions identified by the pattern that
                      also match with any of the patterns in the sessions list
                      will be processed. If `masterinbox` is set to none, the 
                      list specifies the session folders to process, and it can 
                      include glob patterns. [""]
    
<<<<<<< HEAD
    --masterinbox     The master inbox folder with packages to process. By 
                      default masterinbox is in base study folder: 
                      <subjectsfolder>/inbox/MR. If the packages are elsewhere 
                      the location can be specified here. If set to "none", the 
                      data is assumed to already exist in the individual 
                      sessions folders. [<subjectsfolder>/inbox/MR]
=======
    --inbox           The inbox folder with packages to process. By default 
                      `inbox` is in base study folder: `<study>/subjects/inbox/MR.` 
                      If the packages are elsewhere the location can be 
                      specified here. If set to "none", the data is assumed to 
                      already exist in the individual sessions folders. 
                      [<subjectsfolder>/inbox/MR]
>>>>>>> 773b2273
    
    --check           The type of check to perform when packages or session  
                      folders are identified. The possible values are:

                      * yes  ... ask for interactive confirmation to proceed
                      * no   ... report and continue w/o additional checks
                      * any  ... continue if any packages are ready to process
                                 report error otherwise
                      [yes]

    --pattern         The regex pattern to use to extract packet name.
                      ["(.*?)(?:\.zip$|\.tar$|\.tar\..*$|$)"]

    --tool            What tool to use for the conversion [auto]. It can be one 
                      of:

                      * auto     ... determine best tool based on heuristics
                      * dcm2niix
                      * dcm2nii
                      * dicm2nii

    --cores           The number of parallel processes to use when running 
                      converting DICOM images to NIfTI files. If specified as 
                      'all', all the avaliable cores will be utilized. [1]               

    --logfile         A string specifying the location of the log file and the 
                      columns in which packetname, subject id and session name
                      information are stored. The string should specify:
                      "path:<path to the log file>|packetname:<name of the 
                      packet extracted by the pattern>|subjectid:<the column 
                      with subjectid information>[|sessionid:<the column with 
                      sesion id information>]". [""]

    --archive         What to do with a processed package ['move']. Options are:

                      * move:   move the package to the default archive folder
                      * copy:   copy the package to the default archive folder
                      * leave:  keep the package in the inbox folder
                      * delete: delete the package after it has been processed
                      
                      In case of processing data from a sessions folder, the
                      `archive` parameter is only valid for compressed packages.
    
    --options         A pipe separated string that lists additional options as a 
                      "<key1>:<value1>|<key2>:<value2>" pairs to be used when 
                      processing dicom or PAR/REC files. Currently it supports:
                      - addImageType  ... Adds image type information to the 
                                         sequence name (Siemens scanners). The 
                                         value should specify how many of the 
                                         last image type labels to add. [0]

    --unzip           Whether to unzip individual DICOM files that are gzipped.
                      Valid options are 'yes', 'no', and 'ask'. ['yes']

    --gzip            Whether to gzip individual DICOM files after they were
                      processed. Valid options are 'yes', 'no', 'ask'. ['yes']

    --verbose         Whether to provide detailed report also of packets that 
                      could not be identified and/or are not matched with log 
                      file. ['yes']

    ----------------
    Written by Grega Repovš

    Changelog
    2017-02-08 Grega Repovš
             - Updated documentation
    2017-12-25 Grega Repovš
             - Added the option for arbitrary inbox folder
    2018-03-18 Grega Repovš
             - Added more detailed informaton on existing subject folders in
               documentation
    2018-07-03 Grega Repovš
             - Changed to work with readDICOMInfo and readPARInfo, and to
               support PAR/REC files.
    2018-10-06 Grega Repovš
             - Added tool parameter to specify the tool for nifti conversion.
    2018-10-18 Grega Repovš
             - Added options to parameters
    2018-11-15 Grega Repovš
             - Added the ability to process tar packages.
    2019-04-20 Grega Repovs
             - Extended for use with existing session folders
    2019-04-25 Grega Repovs
<<<<<<< HEAD
             - Changed inbox to masterinbox
             - Added no package/session reporting
             - Changed the default pattern
=======
             - Report when no packets were processed
>>>>>>> 773b2273
    '''

    print "Running processInbox\n===================="

    # check settings

    if tool not in ['auto', 'dcm2niix', 'dcm2nii', 'dicm2nii']:
        raise ge.CommandError('processInbox', "Incorrect tool specified", "The tool specified for conversion to nifti (%s) is not valid!" % (tool), "Please use one of dcm2niix, dcm2nii, dicm2nii or auto!")

    verbose = verbose.lower() == 'yes'

    # overwrite = overwrite.lower() == 'yes'

    if subjectsfolder is None:
        subjectsfolder = "."

    if masterinbox is None:
        masterinbox = os.path.join(subjectsfolder, 'inbox', 'MR')

    if masterinbox.lower() == 'none':
        masterinbox = None
        if sessions is None or sessions == "":
            raise ge.CommandError('processInbox', "Sessions parameter not specified", "If `masterinbox` is set to 'none' the `sessions` has to list sessions to process!", "Please check your command!")

    if pattern is None:
        pattern = r"(.*?)(?:\.zip$|\.tar$|\.tar\..*$|$)"

    igz = re.compile(r'.*\.gz')

    if sessions:
        sessions = re.split(', *', sessions)

    # ---- check acquisition log if present:

    sessionsInfo = None

    if logfile is not None and logfile != "":
        log = dict([[f.strip() for f in e.split(':')] for e in logfile.split('|')])

        if not all([e in log for e in ['path', 'subjectid', 'packetname']]):
            raise ge.CommandFailed("processInbox", "Missing information in logfile", "Please provide all information in the logfile specification! [%s]" % (logfile))

        try:
            for key in [e for e in log.keys() if e in ['packetname', 'subjectid', 'sessionname']]:
                log[key] = int(log[key]) - 1
        except:
            raise ge.CommandFailed("processInbox", "Invalid logfile specification", "Please create a valid logfile specification! [%s]" % (logfile))

        sessionname = 'sessionname' in log

        if not os.path.exists(log['path']):
            raise ge.CommandFailed("processInbox", "Logfile does not exist", "The specified logfile does not exist:", log['path'], "Please check your paths!")

        print "---> Reading acquisition log [%s]." % (log['path'])
        sessionsInfo = {}
        with open(log['path']) as f:
            if log['path'].split('.')[-1] == 'csv':
                reader = csv.reader(f, delimiter=',')
            else:
                reader = csv.reader(f, delimiter='\t', quoting=csv.QUOTE_NONE)
            for line in reader:
                try:
                    if sessionname:
                        sessionsInfo[line[log['packetname']]] = {'subjectid': line[log['subjectid']], 'sessionname': line[log['sessionname']], 'sessionid': "%s_%s" % (line[log['subjectid']], line[log['sessionname']]), 'packetname': line[log['packetname']]}
                    else:
                        sessionsInfo[line[log['packetname']]] = {'subjectid': line[log['subjectid']], 'sessionname': None, 'sessionid': line[log['subjectid']], 'packetname': line[log['packetname']]}
                except:
                    pass

    # ---- set up lists

    packets = {'ok': [], 'nolog': [], 'bad': [], 'exist': [], 'skip': [], 'invalid': []}
    emptysession = {'subjectid': None, 'sessionname': None, 'sessionid': None, 'packetname': None}

    # ---- get list of files / folders in masterinbox

    if masterinbox:

        reportSet = [('ok', '---> Found the following packets to process:'),
                     ('nolog', "---> These packets do not match with the log and they won't be processed"),
                     ('bad', "---> For these packets a packet name could not be identified and they won't be processed:"),
                     ('invalid', "---> For these packets the packet name could not parsed and they won't be processed:"),
                     ('exist', "---> The folder for these packages already exist:"),
                     ('skip', "---> These packages do not match list of sessions and will be skipped:")]

        print "---> Checking for packets in %s ... using pattern '%s'" % (os.path.abspath(masterinbox), pattern)

        files = glob.glob(os.path.join(masterinbox, '*'))
        getop = re.compile(pattern)

        for file in files:
            m = getop.search(os.path.basename(file))
            if m:
                if m.groups():
                    pname = m.group(1)
                    session = dict(emptysession)
                    session['packetname'] = pname
                    
                    if sessionsInfo:                        
                        if pname in sessionsInfo:
                            session = dict(sessionsInfo[pname])
                        else:
                            packets['nolog'].append((file, dict(session)))
                            continue
                    else:
                        session = dict(emptysession)
                        session['packetname'] = pname
                        sid = pname.split('_')

                        if len(sid) > 2:                            
                            packets['invalid'].append((file, session))
                            continue

                        if len(sid) > 1:
                            session.update({'subjectid': sid[0], 'sessionname': sid[1], 'sessionid': pname})                            
                        else:
                            session.update({'subjectid': sid[0], 'sessionname': None, 'sessionid': pname})

                    sfolder = os.path.join(subjectsfolder, session['sessionid'])

                    if sessions:
                        if not any([matchAll(e, session['sessionid']) for e in sessions]):
                            packets['skip'].append((file, session))
                            continue

                    if os.path.exists(sfolder):
                        packets['exist'].append((file, session))
                        continue

                    packets['ok'].append((file, session))

                else:
                    packets['bad'].append(file, dict(emptysession))


    # ---- get list of session folders to process

    else:

        reportSet = [('ok', '---> Found the following folders to process:'),
                     ('invalid', "---> For these folders the folder name could not parsed and they won't be processed:"),
                     ('exist', "---> These folders have existing results:")]

        print "---> Checking for folders to process in '%s'" % (os.path.abspath(subjectsfolder))

        sfolders = []
        for sessionid in sessions:
            sfolders += glob.glob(os.path.join(subjectsfolder, sessionid))
        sfolders = list(set(sfolders))

        for sfolder in sfolders:
            session = dict(emptysession)
            pname = os.path.basename(sfolder)
            session['packetname'] = pname
            sid = pname.split('_')

            archives = []
            for tarchive in ['*.zip', '*.tar', '*.tar.*']:
                archives += glob.glob(os.path.join(sfolder, 'inbox', tarchive))
            session['archives'] = list(archives)

            if len(sid) > 2:
                packets['invalid'].append((sfolder, session))
                continue

            if len(sid) > 1:
                session.update({'subjectid': sid[0], 'sessionname': sid[1], 'sessionid': pname})                            
            else:
                session.update({'subjectid': sid[0], 'sessionname': None, 'sessionid': pname})

            if glob.glob(os.path.join(sfolder, 'dicom')) or glob.glob(os.path.join(sfolder, 'nii')):
                packets['exist'].append((sfolder, session)) 
                continue                   

            packets['ok'].append((sfolder, session))



    # ---> Report

    for tag, message in reportSet:
        if packets[tag]:
            print "\n", message
            for file, session in packets[tag]:
                if session['sessionid']:
                    print "     %s <= %s <- %s" % (session['sessionid'], session['packetname'], os.path.basename(file))
                elif session['packetname']:
                    print "     %s <= %s <- %s" % ("????", session['packetname'], os.path.basename(file))
                else:
                    print "     %s <= %s <- %s" % ("????", "????", os.path.basename(file))

            if tag == 'exist':
                #if overwrite:
                #    print "     ... The folders will be cleaned and replaced with new data"
                #else:
                #    print "     ... To process them, remove or rename the exisiting subject folders or set `overwrite` to 'yes'"
                print "     ... To process them, remove or rename the exisiting session folders"

    nToProcess = len(packets['ok'])
    # if overwrite:
    #     nToProcess += len(packets['exist'])

    if nToProcess:
        if check.lower() == 'yes':
            s = raw_input("\n===> Should I proceeed with processing the listed packages [y/n]: ")
            if s != "y":
                print "---> Aborting operation!\n"
                return
    else:        
        if check.lower() == 'any':
            if inbox:
                raise ge.CommandFailed("processInbox", "No packets found to process", "No packets were found to be processed in the inbox [%s]!" % (os.path.abspath(inbox)), "Please check your data!")                
            else:
                raise ge.CommandFailed("processInbox", "No sessions found to process", "No sessions were found to be processed in subject folder [%s]!" % (os.path.abspath(subjectsfolder)), "Please check your data!")                
        else:
            if inbox:
                raise ge.CommandNull("processInbox", "No packets found to process", "No packets were found to be processed in the inbox [%s]!" % (os.path.abspath(inbox)))
            else:
                raise ge.CommandNull("processInbox", "No sessions found to process", "No sessions were found to be processed in subject folder [%s]!" % (os.path.abspath(subjectsfolder))) 
                

    # ---- Ok, now loop through the packets

    afolder = os.path.join(subjectsfolder, "archive", "MR")
    if not os.path.exists(afolder):
        os.makedirs(afolder)
        print "---> Created Archive folder for processed packages."

    report = {'failed': [], 'ok': []}

    # ---> clean existing data if needed

    #if overwrite:
    #    if packets['exist']:
    #        print "---> Cleaning exisiting data in folders:"
    #        for file, session in packets['exist']:                
    #            sfolder = os.path.join(subjectsfolder, session['sessionid'])
    #            print "     ... %s" % (sfolder)
    #            if inbox:
    #                shutil.rmtree(sfolder)
    #            else:
    #                nfolder = os.path.join(sfolder, 'nii')
    #                dfolder = os.path.join(sfolder, 'dicom')
    #                for rmfolder in [nfolder, dfolder]:
    #                    if os.path.exists(rmfolder):
    #                        shutil.rmtree(rmfolder)
    #
    #    packets['ok'] += packets['exist']

    # ---> process packets

    print "---> Starting to process %d packets ..." % (len(packets['ok']))

    for file, session in packets['ok']:
        note = []
        try:

            sfolder = os.path.join(subjectsfolder, session['sessionid'])
            ifolder = os.path.join(sfolder, 'inbox')
            dfolder = os.path.join(sfolder, 'dicom')

            # --- Big info

            print "\n\n---=== PROCESSING %s ===---\n" % (session['sessionid'])

            if masterinbox:
                os.makedirs(sfolder)
                os.makedirs(ifolder)
                files = [file]

            else:
                if session['archives']:
                    files = session['archives']
                else:
                    files = [ifolder]

            for p in files:

            # --- unzip or copy the package

                if p.endswith('zip'):

                    ptype = "zip"

                    print "...  unzipping %s" % (os.path.basename(p))
                    dnum = 0
                    fnum = 0

                    z = zipfile.ZipFile(p, 'r')
                    ilist = z.infolist()
                    for sf in ilist:
                        if sf.file_size > 0:

                            if fnum % 1000 == 0:
                                dnum += 1
                                if not os.path.exists(os.path.join(ifolder, str(dnum))):
                                    os.makedirs(os.path.join(ifolder, str(dnum)))
                            fnum += 1

                            print "...  extracting:", sf.filename, sf.file_size

                            fdata = z.read(sf)

                            # --- do we have par / rec / log

                            if sf.filename.split('.')[-1].lower() in ['par', 'rec', 'log']:
                                tfile = os.path.basename(sf.filename)
                                for ext in ['rec', 'par']:
                                    if tfile.split('.')[-1] == ext:
                                        tfile = tfile[:-3] + ext.upper()
                            else:
                                if igz.match(sf.filename):
                                    gzname = os.path.join(ifolder, str(dnum), str(fnum) + ".gz")
                                    fout = open(gzname, 'wb')
                                    fout.write(fdata)
                                    fout.close()
                                    fin = gzip.open(gzname, 'rb')
                                    fdata = fin.read()
                                    fin.close()
                                    os.remove(gzname)
                                tfile = str(fnum)
                            fout = open(os.path.join(ifolder, str(dnum), tfile), 'wb')
                            fout.write(fdata)
                            fout.close()

                    z.close()
                    print "     -> done!"

                elif re.search("\.tar$|\.tar.gz$|\.tar.bz2$|\.tarz$|\.tar.bzip2$", p):

                    ptype = "tar"

                    print "...  untarring %s" % (os.path.basename(p))
                    dnum = 0
                    fnum = 0

                    tar = tarfile.open(p, 'r')
                    for tarinfo in tar:
                        if tarinfo.isfile():
                            if fnum % 1000 == 0:
                                dnum += 1
                                os.makedirs(os.path.join(ifolder, str(dnum)))
                            fnum += 1

                            print "...  extracting:", tarinfo.name, tarinfo.size

                            fdata = tar.extractfile(tarinfo)

                            # --- do we have par / rec / log

                            if tarinfo.name.split('.')[-1].lower() in ['par', 'rec', 'log']:
                                tfile = os.path.basename(tarinfo.name)
                                for ext in ['rec', 'par']:
                                    if tfile.split('.')[-1] == ext:
                                        tfile = tfile[:-3] + ext.upper()
                            else:
                                if igz.match(tarinfo.name):
                                    gzname = os.path.join(ifolder, str(dnum), str(fnum) + ".gz")
                                    fout = open(gzname, 'wb')
                                    fout.write(fdata)
                                    fout.close()
                                    fin = gzip.open(gzname, 'rb')
                                    fdata = fin.read()
                                    fin.close()
                                    os.remove(gzname)
                                tfile = str(fnum)

                            fout = open(os.path.join(ifolder, str(dnum), tfile), 'wb')
                            fout.write(fdata.read())
                            fout.close()

                    tar.close()
                    print "     -> done!"

                else:
                    ptype = "folder"
                    if inbox:
                        print "...  copying %s dicom files" % (os.path.basename(p))
                        shutil.copytree(p, ifolder)

            # ===> run sort dicom

            print
            sortDicom(folder=sfolder)

            # ===> run dicom to nii

            print
            dicom2niix(folder=sfolder, clean='no', unzip=unzip, gzip=gzip, sessionid=session['sessionid'], tool=tool, cores=cores, options=options, verbose=True)

            # ===> archive

            if archive != 'leave':
                s = "Processing packages: " + archive
                print
                print s
                print "".join(['=' for e in range(len(s))])

            for p in files:
                if masterinbox or re.search("\.zip$|\.tar$|\.tar.gz$|\.tar.bz2$|\.tarz$|\.tar.bzip2$", p):
                    archivetarget = os.path.join(afolder, os.path.basename(p))

                    # --- move package to archive
                    if archive == 'move':
                        if os.path.exists(archivetarget):
                            print "...  WARNING: %s already exists in archive and it will not be moved!" % (os.path.basename(p))
                            note.append("WARNING: %s already exists in archive and it was not moved!" % (os.path.basename(p)))
                        else:
                            print "...  moving %s to archive" % (os.path.basename(p))
                            shutil.move(p, archivetarget)
                            print "     -> done!"

                    # --- copy package to archive
                    elif archive == 'copy':
                        if os.path.exists(archivetarget):
                            print "...  WARNING: %s already exists in archive and it will not be copied!" % (os.path.basename(p))
                            note.append("WARNING: %s already exists in archive and it was not copied!" % (os.path.basename(p)))
                        else:
                            print "...  copying %s to archive" % (os.path.basename(p))
                            if ptype == 'folder':
                                shutil.copytree(p, archivetarget)
                            else:
                                shutil.copy2(p, afolder)
                            print "     -> done!"

                    # --- delete original package
                    elif archive == 'delete':
                        print "...  deleting packet [%s]" % (os.path.basename(p))
                        if ptype == 'folder':
                            shutil.rmtree(p)
                        else:
                            os.remove(p)

            report['ok'].append((file, dict(session), note))

        except ge.CommandFailed as e: 
            report['failed'].append((file, dict(session), ["%s: %s" % (e.function, e.error)]))

    print "\nFinal report\n============"

    if report["ok"]:
        print "\nSuccessfully processed:"
        for file, session, notes in report["ok"]:
            print "... %s [%s]" % (session['sessionid'], file)
            for note in notes:
                print "    %s" % (note)

    if report["failed"]:
        print "\nFailed to process:"
        for file, session, notes in report["failed"]:
            print "... %s [%s]" % (session['sessionid'], file)
            for note in notes:
                print "    %s" % (note)
        raise ge.CommandFailed("processInbox", "Some packages failed to process", "Please check report!")

    return


def getDICOMInfo(dicomfile=None, scanner='siemens'):
    '''
    getDICOMInfo dicomfile=<dicom_file> [scanner=siemens]

    USE
    ===

    The command inspects the specified DICOM file (dicomfile) for information
    that is relevant for HCP preprocessing and prints out the report.
    Specifically it looks for and reports the following information:

    * Institution
    * Scanner
    * Sequence
    * Subject ID
    * Sample spacing
    * Bandwidth
    * Acquisition Matrix
    * Dwell Time
    * Slice Acquisition Order

    If the information can not be found or computed it is listed as 'undefined'.

    Currently only DICOM files generated by Siemens and Philips scanners are
    supported.

    PARAMETERS
    ==========

    --dicomfile:  The path to the DICOM file to be inspected.
    --scanner:    The scanner on which the data was acquired, currently only
                  "siemens" and "philips" are supported. [siemens]

    EXAMPLE USE
    ===========

    $ mnap getDICOMInfo dicomfile=ap308e727bxehd2.372.2342.42566.dcm

    ----------------
    Written by Grega Repovš

    Changelog
    2017-02-08 Grega Repovš
             - Updated documentation
    2018-01-01 Grega Repovš
             - Changed dfile to dicomfile
    2018-05-05 Grega Repovš
             - Added support for Philips in getDICOMInfo
               NOTE: computation of dwelltime needs to be verified!
    '''

    if dicomfile is None:
        raise ge.CommandError("getDICOMInfo", "No path to the dicom file was provided")

    if not os.path.exists(dicomfile):
        raise ge.CommandFailed("getDICOMInfo", "DICOM file does not exist", "Please check path! [%s]" % (dicomfile))

    if scanner not in ['siemens', 'philips']:
        raise ge.CommandError("getDICOMInfo", "Scanner not supported", "The specified scanner is not yet supported! [%s]" % (scanner))

    d = readDICOMBase(dicomfile)
    ok = True

    print "\nHCP relevant information\n(dicom %s)\n" % (dicomfile)

    try:
        print "            Institution:", d[0x0008, 0x0080].value
    except:
        print "            Institution: undefined"

    try:
        print "                Scanner:", d[0x0008, 0x0070].value, d[0x0008, 0x1090].value
    except:
        print "                Scanner: undefined"

    try:
        print "Magnetic field strength:", d[0x0018, 0x0087].value
        tesla = float(d[0x0018, 0x0087].value)
    except:
        print "Magnetic field strength: unknown"
        tesla = None

    try:
        print "               Sequence:", d[0x0008, 0x103e].value
    except:
        print "               Sequence: undefined"

    try:
        print "             Subject ID:", d[0x0010, 0x0020].value
    except:
        print "             Subject ID: undefined"

    if scanner == 'siemens':
        try:
            print "         Sample spacing:", d[0x0019, 0x1018].value
        except:
            print "         Sample spacing: undefined"

        try:
            bw = d[0x0019, 0x1028].value
            print "               Bandwith:", bw
        except:
            print "               Bandwith: undefined"
            ok = False

        try:
            am = d[0x0051, 0x100b].value
            print "     Acquisition Matrix:", am
            am = float(am.split('*')[0].replace('p', ''))
        except:
            print "     Acquisition Matrix: undefined"
            ok = False

        if ok:
            dt = 1 / (bw * am)
            print "             Dwell Time:", dt
        else:
            print "             Dwell Time: Could not compute, data missing!"

        try:
            sinfo = d[0x0029, 0x1020].value
            sinfo = sinfo.split('\n')
            for l in sinfo:
                if 'sSliceArray.ucMode' in l:
                    for k, v in [('0x1', 'Sequential Ascending'), ('0x2', 'Sequential Ascending'), ('0x4', 'Interleaved')]:
                        if k in l:
                            print "Slice Acquisition Order: %s" % (v)
        except:
            print "Slice Acquisition Order: Unknown"

    # --- Philips data

    if scanner == 'philips':
        try:
            print "        Repetition Time: %.2f" % (float(d[0x0018, 0x0080].value))
        except:
            try:
                print "        Repetition Time:", d[0x2005, 0x1030].value[0]
            except:
                print "        Repetition Time: undefined"

        try:
            print "             Flip Angle:", d[0x2001, 0x1023].value
        except:
            print "             Flip Angle: undefined"

        try:
            print "       Number of Echoes:", d[0x2001, 0x1014].value
        except:
            print "       Number of Echoes: undefined"

        try:
            print "   Phase Encoding Steps:", d[0x0018, 0x0089].value
        except:
            print "   Phase Encoding Steps: undefined"

        try:
            print "      Echo Train Length:", d[0x0018, 0x0091].value
            etl = float(d[0x0018, 0x0091].value)
        except:
            print "      Echo Train Length: undefined"
            etl = None

        try:
            print "             EPI Factor:", d[0x2001, 0x1013].value
        except:
            print "             EPI Factor: undefined"

        try:
            print "        Water Fat Shift:", d[0x2001, 0x1022].value
            wfs = float(d[0x2001, 0x1022].value)
        except:
            print "        Water Fat Shift: undefined"
            wfs = None

        try:
            print "        Pixel Bandwidth:", d[0x0018, 0x0095].value
        except:
            print "        Pixel Bandwidth: undefined"

        try:
            print "   Acquisition Duration:", d[0x0018, 0x9073].value
        except:
            print "   Acquisition Duration: undefined"

        try:
            print "   Parallel Acquisition:", d[0x0018, 0x9077].value
            if d[0x0018, 0x9077].value == 'YES':
                try:
                    print "%23s: in plane: %.2f out of plane %.2f" % (d[0x0018, 0x9078].value, d[0x0018, 0x9168].value, d[0x0018, 0x9155].value)
                except:
                    print "                 Factor: undefined"
        except:
            print "   Parallel Acquisition: undefined"

        try:
            print "                 Matrix: [%d, %d, %d]" % (d[0x0028, 0x0010].value, d[0x0028, 0x0011].value, d[0x2001, 0x1018].value)
        except:
            print "                 Matrix: undefined"

        try:
            print "          Field of View: [%d, %d, %d]" % (d[0x2005, 0x1074].value, d[0x2005, 0x1076].value, d[0x2005, 0x1075].value)
        except:
            print "          Field of View: undefined"

        try:
            if tesla == 3:
                wfdiff    = 3.35
                resfreq   = 42.576
                dwelltime = 1 / ( tesla * wfdiff * resfreq / wfs * etl)
                print "   Parallel Acquisition: undefined"
                print "    Estimated dwelltime: %.8f" % (dwelltime)
        except:
            print "    Estimated dwelltime: unknown"

    # --- look for slice ordering info

    print<|MERGE_RESOLUTION|>--- conflicted
+++ resolved
@@ -1804,21 +1804,12 @@
                       list specifies the session folders to process, and it can 
                       include glob patterns. [""]
     
-<<<<<<< HEAD
     --masterinbox     The master inbox folder with packages to process. By 
                       default masterinbox is in base study folder: 
                       <subjectsfolder>/inbox/MR. If the packages are elsewhere 
                       the location can be specified here. If set to "none", the 
                       data is assumed to already exist in the individual 
                       sessions folders. [<subjectsfolder>/inbox/MR]
-=======
-    --inbox           The inbox folder with packages to process. By default 
-                      `inbox` is in base study folder: `<study>/subjects/inbox/MR.` 
-                      If the packages are elsewhere the location can be 
-                      specified here. If set to "none", the data is assumed to 
-                      already exist in the individual sessions folders. 
-                      [<subjectsfolder>/inbox/MR]
->>>>>>> 773b2273
     
     --check           The type of check to perform when packages or session  
                       folders are identified. The possible values are:
@@ -1903,13 +1894,10 @@
     2019-04-20 Grega Repovs
              - Extended for use with existing session folders
     2019-04-25 Grega Repovs
-<<<<<<< HEAD
+             - Report when no packets were processed
              - Changed inbox to masterinbox
              - Added no package/session reporting
              - Changed the default pattern
-=======
-             - Report when no packets were processed
->>>>>>> 773b2273
     '''
 
     print "Running processInbox\n===================="
