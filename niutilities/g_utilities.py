--- conflicted
+++ resolved
@@ -76,11 +76,11 @@
     PARAMETERS
     ==========
 
-    --studyfolder  : the location of the study folder
-    --action       : whether to create a new study folder (create) or check
-                     an existing study folder (check)
-    --folders      : Path to the file which defines the study folder structure.
-                     [$TOOLS/niutilities/templates/study_folders_default.txt]
+    --studyfolder  the location of the study folder
+    --action       whether to create a new study folder (create) or check an
+                   existing study folder (check)
+    --folders      Path to the file which defines the study folder structure.
+                   [$TOOLS/niutilities/templates/study_folders_default.txt]
     """
 
     # template folder
@@ -241,7 +241,7 @@
     PARAMETERS
     ==========
 
-    --folders ... Path to the file which defines the study folder structure.
+    --folders     Path to the file which defines the study folder structure.
                   [$TOOLS/niutilities/templates/study_folders_default.txt]
     """
 
@@ -747,23 +747,15 @@
                          
     --check              Whether to check for existence of files to be included
                          in the list and what to do if they don't exist:
-<<<<<<< HEAD
-                         - yes  ... check for presence and abort if the file to 
-                                    be listed is not found
-                         - no   ... do not check whether files are present or not
-                         - warn ... check for presence and warn if the file to be 
-                                    listed is not found, but do not abort
-                         - present ... check for presence, warn if the file to be
-                                    listed is not found, but do not include 
-                                    missing files in the list
-=======
->>>>>>> 036056df
 
                          - yes (check for presence and abort if the file to 
                            be listed is not found)
                          - no (do not check whether files are present or not)
                          - warn (check for presence and warn if the file to be 
                            listed is not found, but do not abort)
+                         - present (check for presence, warn if the file to be
+                           listed is not found, but do not include missing files
+                           in the list)
 
     USE
     ===
@@ -871,17 +863,11 @@
     The behavior is specified using the `check` parameter that can take the
     following values:
 
-<<<<<<< HEAD
-    - yes  ... check for presence and abort if the file to be listed is not found
-    - no   ... do not check whether files are present or not
-    - warn ... check for presence and warn if the file to be listed is not found
-    - present ... check for presence, warn if the file to be listed is not found,
-                  but do not include the file in the list
-=======
     - yes  (check for presence and abort if the file to be listed is not found)
     - no   (do not check whether files are present or not)
     - warn (check for presence and warn if the file to be listed is not found)
->>>>>>> 036056df
+    - present (check for presence, warn if the file to be listed is not found,
+      but do not include the file in the list)
 
     EXAMPLE USE
     ===========
@@ -941,13 +927,9 @@
     2019-05-30 Grega Repovš
                Fixed a None checkup bug
     2020-01-14 Grega Repovš
-<<<<<<< HEAD
-             - Expanded documentation with explicit parameter specification
+               Expanded documentation with explicit parameter specification
     2020-07-30 Andraz Matkovic
                Added option to exclude missing files from the list.
-=======
-               Expanded documentation with explicit parameter specification
->>>>>>> 036056df
     """
 
     print "Running createList\n=================="
