#!/usr/bin/env python2.7
# encoding: utf-8
"""
This file holds code for running HCP preprocessing and image mapping. It
consists of functions:

* hcpPreFS              ... runs HCP PreFS preprocessing
* hcpFS                 ... runs HCP FS preprocessing
* hcpPostFS             ... runs HCP PostFS preprocessing
* hcpDiffusion          ... runs HCP Diffusion weighted image preprocessing
* hcpfMRIVolume         ... runs HCP BOLD Volume preprocessing
* hcpfMRISurface        ... runs HCP BOLD Surface preprocessing
* hcpICAFix             ... runs HCP ICAFix
* hcpPostFix            ... runs HCP PostFix
* hcpReApplyFix         ... runs HCP ReApplyFix
* hcpMSMAll             ... runs HCP MSMAll
* hcpDeDriftAndResample ... runs HCP DeDriftAndResample
* hcpDTIFit             ... runs DTI Fit
* hcpBedpostx           ... runs Bedpost X
* mapHCPData            ... maps results of HCP preprocessing into `images`
                            folder

All the functions are part of the processing suite. They should be called
from the command line using `qunex` command. Help is available through:

`qunex ?<command>` for command specific help
`qunex -o` for a list of relevant arguments and options

There are additional support functions that are not to be used
directly.

Created by Grega Repovs on 2016-12-17.
Code split from dofcMRIp_core gCodeP/preprocess codebase.
Copyright (c) Grega Repovs. All rights reserved.
"""

from gp_core import *
from g_img import *
from g_core import checkFiles
import niutilities.g_exceptions as ge
import os
import re
import os.path
import shutil
import glob
import sys
import traceback
from datetime import datetime
import time

from concurrent.futures import ProcessPoolExecutor
from functools import partial


# ---- some definitions


unwarp = {None: "Unknown", 'i': 'x', 'j': 'y', 'k': 'z', 'i-': 'x-', 'j-': 'y-', 'k-': 'z-'}
PEDir  = {None: "Unknown", "LR": 1, "RL": 1, "AP": 2, "PA": 2}
PEDirMap  = {'AP': 'j-', 'j-': 'AP', 'PA': 'j', 'j': 'PA'}
SEDirMap  = {'AP': 'y', 'PA': 'y', 'LR': 'x', 'RL': 'x'}


# -------------------------------------------------------------------
#
#                       HCP Pipeline Scripts
#

def getHCPPaths(sinfo, options):
    """
    getHCPPaths - documentation not yet available.
    """
    d = {}

    # ---- HCP Pipeline folders

    base                    = options['hcp_Pipeline']

    d['hcp_base']           = base

    d['hcp_Templates']      = os.path.join(base, 'global', 'templates')
    d['hcp_Bin']            = os.path.join(base, 'global', 'binaries')
    d['hcp_Config']         = os.path.join(base, 'global', 'config')

    d['hcp_PreFS']          = os.path.join(base, 'PreFreeSurfer', 'scripts')
    d['hcp_FS']             = os.path.join(base, 'FreeSurfer', 'scripts')
    d['hcp_PostFS']         = os.path.join(base, 'PostFreeSurfer', 'scripts')
    d['hcp_fMRISurf']       = os.path.join(base, 'fMRISurface', 'scripts')
    d['hcp_fMRIVol']        = os.path.join(base, 'fMRIVolume', 'scripts')
    d['hcp_tfMRI']          = os.path.join(base, 'tfMRI', 'scripts')
    d['hcp_dMRI']           = os.path.join(base, 'DiffusionPreprocessing', 'scripts')
    d['hcp_Global']         = os.path.join(base, 'global', 'scripts')
    d['hcp_tfMRIANalysis']  = os.path.join(base, 'TaskfMRIAnalysis', 'scripts')

    d['hcp_caret7dir']      = os.path.join(base, 'global', 'binaries', 'caret7', 'bin_rh_linux64')

    # ---- Key folder in the hcp folder structure

    hcpbase                 = os.path.join(sinfo['hcp'], sinfo['id'] + options['hcp_suffix'])

    d['base']               = hcpbase
    if options['hcp_folderstructure'] == 'initial':
        d['source'] = d['base']
    else:
        d['source'] = os.path.join(d['base'], 'unprocessed')

    d['hcp_nonlin']         = os.path.join(hcpbase, 'MNINonLinear')
    d['T1w_source']         = os.path.join(d['source'], 'T1w')
    d['DWI_source']         = os.path.join(d['source'], 'Diffusion')

    d['T1w_folder']         = os.path.join(hcpbase, 'T1w')
    d['DWI_folder']         = os.path.join(hcpbase, 'Diffusion')
    d['FS_folder']          = os.path.join(hcpbase, 'T1w', sinfo['id'] + options['hcp_suffix'])
    
    # T1w file
    try:
        T1w = [v for (k, v) in sinfo.iteritems() if k.isdigit() and v['name'] == 'T1w'][0]      
        filename = T1w.get('filename', None)
        if filename and options['hcp_filename'] == "original":
            d['T1w'] = "@".join(glob.glob(os.path.join(d['source'], 'T1w', sinfo['id'] + '*' + filename + '*.nii.gz')))
        else:
            d['T1w'] = "@".join(glob.glob(os.path.join(d['source'], 'T1w', sinfo['id'] + '*T1w_MPR*.nii.gz')))
    except:
        d['T1w'] = 'NONE'

    # --- longitudinal FS related paths

    if options['hcp_fs_longitudinal']:
        d['FS_long_template'] = os.path.join(hcpbase, 'T1w', options['hcp_fs_longitudinal'])
        d['FS_long_results']  = os.path.join(hcpbase, 'T1w', "%s.long.%s" % (sinfo['id'] + options['hcp_suffix'], options['hcp_fs_longitudinal']))
        d['FS_long_subject_template'] = os.path.join(options['subjectsfolder'], 'FSTemplates', sinfo['subject'], options['hcp_fs_longitudinal'])
        d['hcp_long_nonlin']          = os.path.join(hcpbase, 'MNINonLinear_' + options['hcp_fs_longitudinal'])
    else:
        d['FS_long_template']         = ""
        d['FS_long_results']          = ""
        d['FS_long_subject_template'] = ""
        d['hcp_long_nonlin']          = ""


    # --- T2w related paths

    if options['hcp_t2'] == 'NONE':
        d['T2w'] = 'NONE'
    else:
        try:
            T2w = [v for (k, v) in sinfo.iteritems() if k.isdigit() and v['name'] == 'T2w'][0]
            filename = T2w.get('filename', None)
            if filename and options['hcp_filename'] == "original":
                d['T2w'] = "@".join(glob.glob(os.path.join(d['source'], 'T2w', sinfo['id'] + '*' + filename + '*.nii.gz')))
            else:
                d['T2w'] = "@".join(glob.glob(os.path.join(d['source'], 'T2w', sinfo['id'] + '_T2w_SPC*.nii.gz')))
        except:
            d['T2w'] = 'NONE'

    # --- Fieldmap related paths

    d['fmapmag']   = ''
    d['fmapphase'] = ''
    d['fmapge']    = ''
    if options['hcp_avgrdcmethod'] == 'SiemensFieldMap' or options['hcp_bold_dcmethod'] == 'SiemensFieldMap':
        fmapmag = glob.glob(os.path.join(d['source'], 'FieldMap' + options['fmtail'], sinfo['id'] + options['fmtail'] + '*_FieldMap_Magnitude.nii.gz'))
        if fmapmag:
            d['fmapmag'] = fmapmag[0]

        fmapphase = glob.glob(os.path.join(d['source'], 'FieldMap' + options['fmtail'], sinfo['id'] + options['fmtail'] + '*_FieldMap_Phase.nii.gz'))
        if fmapphase:
            d['fmapphase'] = fmapphase[0]
        
        d['fmapge']    = ""
    elif options['hcp_avgrdcmethod'] == 'GeneralElectricFieldMap' or options['hcp_bold_dcmethod'] == 'GeneralElectricFieldMap':
        d['fmapmag']   = ""
        d['fmapphase'] = ""

        fmapge = glob.glob(os.path.join(d['source'], 'FieldMap' + options['fmtail'], sinfo['id'] + options['fmtail'] + '*_FieldMap_GE.nii.gz'))
        if fmapge:
            d['fmapge'] = fmapge[0]

    # --- default check files

    for pipe, default in [('hcp_prefs_check',     'check_PreFreeSurfer.txt'),
                          ('hcp_fs_check',        'check_FreeSurfer.txt'),
                          ('hcp_fslong_check',    'check_FreeSurferLongitudinal.txt'),
                          ('hcp_postfs_check',    'check_PostFreeSurfer.txt'),
                          ('hcp_bold_vol_check',  'check_fMRIVolume.txt'),
                          ('hcp_bold_surf_check', 'check_fMRISurface.txt'),
                          ('hcp_dwi_check',       'check_Diffusion.txt')]:
        if options[pipe] == 'all':
            d[pipe] = os.path.join(options['subjectsfolder'], 'specs', default)
        elif options[pipe] == 'last':
            d[pipe] = False
        else:
            d[pipe] = options[pipe]

    return d


def doHCPOptionsCheck(options, sinfo, command):
    if options['hcp_folderstructure'] not in ['initial', 'hcpls']:
        raise ge.CommandFailed(command, "Unknown HCP folder structure version", "The specified HCP folder structure version is unknown: %s" % (options['hcp_folderstructure']), "Please check the 'hcp_folderstructure' parameter!")

    if options['hcp_folderstructure'] == 'initial':
        options['fctail'] = '_fncb'
        options['fmtail'] = '_strc'
    else:
        options['fctail'] = ""
        options['fmtail'] = ""


def action(action, run):
    """
    action - documentation not yet available.
    """
    if run == "test":
        if action.istitle():
            return "Test " + action.lower()
        else:
            return "test " + action
    else:
        return action



def checkGDCoeffFile(gdcstring, hcp, sinfo, r="", run=True):
    '''
    Function that extract the information on the correct gdc file to be used and tests for its presence;
    '''

    if gdcstring not in ['', 'NONE']:

        if any([e in gdcstring for e in ['|', 'default']]):
            try:
                try:
                    device = {}
                    dmanufacturer, dmodel, dserial = [e.strip() for e in sinfo.get('device', 'NA|NA|NA').split('|')]
                    device['manufacturer'] = dmanufacturer
                    device['model'] = dmodel
                    device['serial'] = dserial
                except:
                    r += "\n---> WARNING: device information for this session is malformed: %s" % (sinfo.get('device', '---'))
                    raise

                gdcoptions = [[ee.strip() for ee in e.strip().split(':')] for e in gdcstring.split('|')]
                gdcfile = [e[1] for e in gdcoptions if e[0] == 'default'][0]
                gdcfileused = 'default'

                for ginfo, gwhat, gfile in [e for e in gdcoptions if e[0] != 'default']:
                    if ginfo in device:
                        if device[ginfo] == gwhat:
                            gdcfile = gfile
                            gdcfileused = '%s: %s' % (ginfo, gwhat)
                            break
                    if ginfo in sinfo:
                        if sinfo[ginfo] == gwhat:
                            gdcfile = gfile
                            gdcfileused = '%s: %s' % (ginfo, gwhat)
                            break
            except:
                r += "\n---> ERROR: malformed specification of gdcoeffs: %s!" % (gdcstring)
                run = False
                raise
            
            if gdcfile in ['', 'NONE']:
                r += "\n---> WARNING: Specific gradient distorsion coefficients file could not be identified! None will be used."
                gdcfile = "NONE"
            else:
                r += "\n---> Specific gradient distorsion coefficients file identified (%s):\n     %s" % (gdcfileused, gdcfile)

        else: 
            gdcfile = gdcstring

        if gdcfile not in ['', 'NONE']:
            if not os.path.exists(gdcfile):
                gdcoeffs = os.path.join(hcp['hcp_Config'], gdcfile)
                if not os.path.exists(gdcoeffs):
                    r += "\n---> ERROR: Could not find gradient distorsion coefficients file: %s." % (gdcfile)
                    run = False
                else:
                    r += "\n---> Gradient distorsion coefficients file present."
            else:
                r += "\n---> Gradient distorsion coefficients file present."
    else:
        gdcfile = "NONE"

    return gdcfile, r, run




def hcpPreFS(sinfo, options, overwrite=False, thread=0):
    '''
    hcp_PreFS [... processing options]
    hcp1 [... processing options]

    USE
    ===

    Runs the pre-FS step of the HCP Pipeline. It looks for T1w and T2w images in
    sessions's T1w and T2w folder, averages them (if multiple present) and
    linearly and nonlinearly aligns them to the MNI atlas. It uses the adjusted
    version of the HCP that enables the preprocessing to run with of without T2w
    image(s). A short name 'hcp1' can be used for this command.

    REQUIREMENTS
    ============

    The code expects the input images to be named and present in the specific
    folder structure. Specifically it will look within the folder:

    <session id>/hcp/<session id>

    for folders and files:

    T1w/*T1w_MPR[N]*
    T2w/*T2w_MPR[N]*

    There has to be at least one T1w image present. If there are more than one
    T1w or T2w images, they will all be used and averaged together.

    Depending on the type of distortion correction method specified by the
    --hcp_avgrdcmethod argument (see below), it will also expect the presence
    of the following files:

    __TOPUP__

    SpinEchoFieldMap[N]*/*_<hcp_sephasepos>_*
    SpinEchoFieldMap[N]*/*_<hcp_sephaseneg>_*

    If there are more than one pair of spin echo files, the first pair found
    will be used.

    __SiemensFieldMap__

    FieldMap/<session id>_FieldMap_Magnitude.nii.gz
    FieldMap/<session id>_FieldMap_Phase.nii.gz

    __GeneralElectricFieldMap__

    FieldMap/<session id>_FieldMap_GE.nii.gz

    RESULTS
    =======

    The results of this step will be present in the above mentioned T1w and T2w
    folders as well as MNINonLinear folder generated and populated in the same
    sessions's root hcp folder.

    RELEVANT PARAMETERS
    ===================

    general parameters
    ------------------

    When running the command, the following *general* processing parameters are
    taken into account:

    --sessions              ... The batch.txt file with all the sessions information
                                [batch.txt].
    --subjectsfolder        ... The path to the study/subjects folder, where the
                                imaging  data is supposed to go [.].
    --cores                 ... How many cores to utilize [1].
    --overwrite             ... Whether to overwrite existing data (yes) or not (no)
                                [no].
    --logfolder             ... The path to the folder where runlogs and comlogs
                                are to be stored, if other than default []
    --log                   ... Whether to keep ('keep') or remove ('remove') the
                                temporary logs once jobs are completed ['keep'].
                                When a comma separated list is given, the log will
                                be created at the first provided location and then 
                                linked or copied to other locations. The valid 
                                locations are: 
                                * 'study'   for the default: 
                                            `<study>/processing/logs/comlogs`
                                            location,
                                * 'session' for `<sessionid>/logs/comlogs
                                * 'hcp'     for `<hcp_folder>/logs/comlogs
                                * '<path>'  for an arbitrary directory
    --hcp_processing_mode   ... Controls whether the HCP acquisition and processing 
                                guidelines should be treated as requirements 
                                (HCPStyleData) or if additional processing 
                                functionality is allowed (LegacyStyleData). In this
                                case running processing w/o a T2w image.
    --hcp_folderstructure   ... Specifies the version of the folder structure to
                                use, 'initial' and 'hcpls' are supported ['hcpls']
    --hcp_filename          ... Specifies whether the standard ('standard') filenames
                                or the specified original names ('original') are to
                                be used ['standard']

    specific parameters
    -------------------

    In addition the following *specific* parameters will be used to guide the
    processing in this step:
    
    --hcp_suffix            ... Specifies a suffix to the session id if multiple
                                variants are run, empty otherwise [].
    --hcp_t2                ... NONE if no T2w image is available and the
                                preprocessing should be run without them,
                                anything else otherwise [t2]. NONE is only valid
                                if 'LegacyStyleData' processing mode was specified.
    --hcp_brainsize         ... Specifies the size of the brain in mm. 170 is FSL
                                default and seems to be a good choice, HCP uses
                                150, which can lead to problems with larger heads
                                [150].
    --hcp_t1samplespacing   ... T1 image sample spacing, NONE if not used [NONE].
    --hcp_t2samplespacing   ... T2 image sample spacing, NONE if not used [NONE].
    --hcp_gdcoeffs          ... Path to a file containing gradient distortion
                                coefficients, alternatively a string describing
                                multiple options (see below), or "NONE", if not 
                                used [NONE].
    --hcp_bfsigma           ... Bias Field Smoothing Sigma (optional) [].
    --hcp_avgrdcmethod      ... Averaging and readout distortion correction
                                method. Can take the following values:
                                NONE
                                ... average any repeats with no readout correction
                                FIELDMAP
                                ... average any repeats and use Siemens field
                                    map for readout correction
                                SiemensFieldMap
                                ... average any repeats and use Siemens field
                                    map for readout correction.
                                GeneralElectricFieldMap
                                ... average any repeats and use GE field map for
                                    readout correction
                                TOPUP
                                ... average any repeats and use spin echo field
                                    map for readout correction.
                                [NONE]
    --hcp_unwarpdir         ... Readout direction of the T1w and T2w images (x,
                                y, z or NONE); used with either a regular field
                                map or a spin echo field map [NONE].
    --hcp_echodiff          ... Difference in TE times if a fieldmap image is
                                used, set to NONE if not used [NONE].
    --hcp_seechospacing     ... Echo Spacing or Dwelltime of Spin Echo Field Map
                                or "NONE" if not used [NONE].
    --hcp_sephasepos        ... Label for the positive image of the Spin Echo 
                                Field Map pair [""]
    --hcp_sephaseneg        ... Label for the negative image of the Spin Echo 
                                Field Map pair [""]
    --hcp_seunwarpdir       ... Phase encoding direction of the Spin Echo Field
                                Map (x, y or NONE) [NONE].
    --hcp_topupconfig       ... Path to a configuration file for TOPUP method
                                or "NONE" if not used [NONE].
    --hcp_prefs_check       ... Whether to check the results of PreFreeSurfer 
                                pipeline by presence of last file generated 
                                ('last'), the default list of all files ('all') 
                                or using a specific check file ('<path to file>')
                                ['last']
    --hcp_prefs_custombrain ... Whether to only run the final registration using
                                either a custom prepared brain mask (MASK) or 
                                custom prepared brain images (CUSTOM), or to 
                                run the full set of processing steps (NONE). [NONE]
                                If a mask is to be used (MASK) then a "
                                custom_acpc_dc_restore_mask.nii.gz" image needs
                                to be placed in the <session>/T1w folder.
                                If a custom brain is to be used (BRAIN), then the
                                following images in <session>/T1w folder need to 
                                be adjusted:
                                - T1w_acpc_dc_restore_brain.nii.gz
                                - T1w_acpc_dc_restore.nii.gz
                                - T2w_acpc_dc_restore_brain.nii.gz
                                - T2w_acpc_dc_restore.nii.gz
    --hcp_prefs_template_res .. The resolution (in mm) of the structural images 
                                templates to use in the prefs step. Note: it should
                                match the resolution of the acquired structural 
                                images.

   
    Gradient Coefficient File Specification:
    ----------------------------------------

    `--hcp_gdcoeffs` parameter can be set to either 'NONE', a path to a specific
    file to use, or a string that describes, which file to use in which case. 
    Each option of the string has to be dividied by a pipe '|' character and it
    has to specify, which information to look up, a possible value, and a file 
    to use in that case, separated by a colon ':' character. The information 
    too look up needs to be present in the description of that session. 
    Standard options are e.g.:

    institution: Yale
    device: Siemens|Prisma|123456

    Where device is formated as <manufacturer>|<model>|<serial number>.

    If specifying a string it also has to include a `default` option, which 
    will be used in the information was not found. An example could be:

    "default:/data/gc1.conf|model:Prisma:/data/gc/Prisma.conf|model:Trio:/data/gc/Trio.conf"

    With the information present above, the file `/data/gc/Prisma.conf` would
    be used.
    

    Full file checking
    ------------------

    If `--hcp_prefs_check` parameter is set to `all` or a specific file, after
    the completion of processing, the command will check whether processing was
    completed successfully by checking against a given file list. If 'all' is 
    specified, `check_PreFreeSurfer.txt` file will be used, which has to be 
    present in the `<subjectsfolder>/subjects/specs` directory. If another 
    strings is given, the command will first check for a presence of a file with 
    such name in the spec folder (see before), and then check if it is a 
    valid path to a file. If a file is found, each line in a file should 
    represent a file or folder that has to be present in the 
    `<session id>/hcp/<session id>` directory. Folders should be separated by
    lines. Where a session id should be used, `{sessionid}` should be placed. It
    will be replaced with an actual session id at the time of checking. 

    A line that starts with a '#' is considered a comment and will be ignored. 
    If two alternatives are possible and either one of them satisfies the check,
    they should be placed on the same line, separated by a '|' character.

    Example content:
    
    ```
    T1w
    T1w T1w_acpc_dc.nii.gz
    T1w T2w_acpc_dc.nii.gz
    T1w T1w_acpc_brain_mask.nii.gz | T1w T1w_acpc_mask.nii.gz
    ```

    If full file checking is used:

    1/ the success of the run will be judged by the presence of all the files 
       as they are specified in the check file.
    2/ logs will be named:
       done        - the final file is present as well as all the required files
       incomplete  - the final file is present but not all the required files
       error       - the final file is missing
    3/ missing files will be printed to the stdout and a full report will be 
       appended to the log file.


    EXAMPLE USE
    ===========
    
    ```
    qunex hcp_PreFS sessions=fcMRI/subjects_hcp.txt subjectsfolder=subjects \\
          overwrite=no cores=10 hcp_brainsize=170
    ```

    ```
    qunex hcp1 sessions=fcMRI/subjects.hcp.txt subjectsfolder=subjects \\
          overwrite=no cores=10 hcp_t2=NONE
    ```

    ----------------
    Written by Grega Repovš

    Changelog
    2017-01-08 Grega Repovš
             - Updated documentation.
    2017-08-17 Grega Repovš
             - Added checking for field map images.
    2018-12-14 Grega Repovš
             - Cleaned up 
    2019-01-16 Grega Repovš
             - HCP Pipelines compatible
    2019-04-25 Grega Repovš
             - Changed subjects to sessions
    2019-05-22 Grega Repovš
             - Added reading individual image parameters and matching SE images
    2019-05-24 Grega Repovš
             - Added support for v2 folder structure
    2019-05-26 Grega Repovš
             - Updated and simplified
             - Added full file checking
    2019-05-31 Grega Repovš
             - Updated target check image
    2019-06-06 Grega Repovš
             - Enabled multiple log file locations
    2019-10-20 Grega Repovš
             - Adjusted parameters, help and processing to use integrated HCPpipelines
    2020-01-05 Grega Repovš
             - Updated documentation
    2020-01-16 Grega Repovš
             - Updated documentation on SE label specification
    '''

    r = "\n---------------------------------------------------------"
    r += "\nSession id: %s \n[started on %s]" % (sinfo['id'], datetime.now().strftime("%A, %d. %B %Y %H:%M:%S"))
    r += "\n%s HCP PreFreeSurfer Pipeline [%s] ...\n" % (action("Running", options['run']), options['hcp_processing_mode'])

    run    = True
    report = "Error"

    try:

        doOptionsCheck(options, sinfo, 'hcp_PreFS')
        doHCPOptionsCheck(options, sinfo, 'hcp_PreFS')
        hcp = getHCPPaths(sinfo, options)

        # --- checks

        if 'hcp' not in sinfo:
            r += "\n---> ERROR: There is no hcp info for session %s in batch.txt" % (sinfo['id'])
            run = False

        # --- check for T1w and T2w images

        for tfile in hcp['T1w'].split("@"):
            if os.path.exists(tfile):
                r += "\n---> T1w image file present."
                T1w = [v for (k, v) in sinfo.iteritems() if k.isdigit() and v['name'] == 'T1w'][0]
                if 'DwellTime' in T1w:
                    options['hcp_t1samplespacing'] = T1w['DwellTime']
                    r += "\n---> T1w image specific EchoSpacing: %s s" % (options['hcp_t1samplespacing'])
                elif 'EchoSpacing' in T1w:
                    options['hcp_t1samplespacing'] = T1w['EchoSpacing']
                    r += "\n---> T1w image specific EchoSpacing: %s s" % (options['hcp_t1samplespacing'])
                if 'UnwarpDir' in T1w:
                    options['hcp_unwarpdir'] = T1w['UnwarpDir']
                    r += "\n---> T1w image specific unwarp direction: %s" % (options['hcp_unwarpdir'])
            else:
                r += "\n---> ERROR: Could not find T1w image file. [%s]" % (tfile)
                run = False

        if hcp['T2w'] in ['', 'NONE']:
            if options['hcp_processing_mode'] == 'HCPStyleData':
                r += "\n---> ERROR: The requested HCP processing mode is 'HCPStyleData', however, no T2w image was specified!\n            Consider using LegacyStyleData processing mode."
                run = False
            else:
                r += "\n---> Not using T2w image."
        else:
            for tfile in hcp['T2w'].split("@"):
                if os.path.exists(tfile):
                    r += "\n---> T2w image file present."
                    T2w = [v for (k, v) in sinfo.iteritems() if k.isdigit() and v['name'] == 'T2w'][0]
                    if 'DwellTime' in T2w:
                        options['hcp_t2samplespacing'] = T2w['DwellTime']
                        r += "\n---> T2w image specific EchoSpacing: %s s" % (options['hcp_t2samplespacing'])
                    elif 'EchoSpacing' in T2w:
                        options['hcp_t2samplespacing'] = T2w['EchoSpacing']
                        r += "\n---> T2w image specific EchoSpacing: %s s" % (options['hcp_t2samplespacing'])
                else:
                    r += "\n---> ERROR: Could not find T2w image file. [%s]" % (tfile)
                    run = False

        # --- do we need spinecho images

        sepos       = ''
        seneg       = ''
        topupconfig = ''
        senum       = None
        tufolder    = None

        if options['hcp_avgrdcmethod'] == 'TOPUP':

            sesettings = True
            for p in ['hcp_sephaseneg', 'hcp_sephasepos', 'hcp_seunwarpdir']:
                if not options[p]:
                    r += '\n---> ERROR: %s parameter is not set! Please review parameter file!' % (p)
                    run = False
                    sesettings = False

            try:
                T1w = [v for (k, v) in sinfo.iteritems() if k.isdigit() and v['name'] == 'T1w'][0]
                senum = T1w.get('se', None)
                if senum:
                    try:
                        senum = int(senum)
                        if senum > 0:
                            tufolder = os.path.join(hcp['source'], 'SpinEchoFieldMap%d%s' % (senum, options['fctail']))
                            r += "\n---> TOPUP Correction, Spin-Echo pair %d specified" % (senum)
                        else:
                            r += "\n---> ERROR: No Spin-Echo image pair specfied for T1w image! [%d]" % (senum)
                            run = False
                    except:                        
                        r += "\n---> ERROR: Could not process the specified Spin-Echo information [%s]! " % (str(senum))
                        run = False

            except:
                pass

            if senum is None:
                try:
                    tufolder = glob.glob(os.path.join(hcp['source'], 'SpinEchoFieldMap*'))[0]
                    senum = int(os.path.basename(tufolder).replace('SpinEchoFieldMap', '').replace('_fncb', ''))
                    r += "\n---> TOPUP Correction, no Spin-Echo pair explicitly specified, using pair %d" % (senum)
                except:
                    r += "\n---> ERROR: Could not find folder with files for TOPUP processing of session %s." % (sinfo['id'])
                    run = False
                    raise
            
            if tufolder and sesettings:
                try:
                    sepos = glob.glob(os.path.join(tufolder, "*_" + options['hcp_sephasepos'] + "*"))[0]
                    seneg = glob.glob(os.path.join(tufolder, "*_" + options['hcp_sephaseneg'] + "*"))[0]

                    if all([sepos, seneg]):
                        r += "\n---> Spin-Echo pair of images present. [%s]" % (os.path.basename(tufolder))
                    else:
                        r += "\n---> ERROR: Could not find the relevant Spin-Echo files! [%s]" % (tufolder)
                        run = False


                    # get SE info from sesssion info
                    try:
                        seInfo = [v for (k, v) in sinfo.iteritems() if k.isdigit() and 'SE-FM' in v['name'] and 'se' in v and v['se'] == str(senum)][0]
                    except:
                        seInfo = None

                    if seInfo and 'EchoSpacing' in seInfo:
                        options['hcp_seechospacing'] = seInfo['EchoSpacing']
                        r += "\n---> Spin-Echo images specific EchoSpacing: %s s" % (options['hcp_seechospacing'])
                    if seInfo and 'phenc' in seInfo:
                        options['hcp_seunwarpdir'] = SEDirMap[seInfo['phenc']]
                        r += "\n---> Spin-Echo unwarp direction: %s" % (options['hcp_seunwarpdir'])

                    if options['hcp_topupconfig'] != 'NONE' and options['hcp_topupconfig']:
                        topupconfig = options['hcp_topupconfig']
                        if not os.path.exists(options['hcp_topupconfig']):
                            topupconfig = os.path.join(hcp['hcp_Config'], options['hcp_topupconfig'])
                            if not os.path.exists(topupconfig):
                                r += "\n---> ERROR: Could not find TOPUP configuration file: %s." % (options['hcp_topupconfig'])
                                run = False
                            else:
                                r += "\n---> TOPUP configuration file present."
                        else:
                            r += "\n---> TOPUP configuration file present."
                except:
                    r += "\n---> ERROR: Could not find files for TOPUP processing of session %s." % (sinfo['id'])
                    run = False    
                    raise

        elif options['hcp_avgrdcmethod'] == 'GeneralElectricFieldMap':
            if os.path.exists(hcp['fmapge']):
                r += "\n---> Gradient Echo Field Map file present."
            else:
                r += "\n---> ERROR: Could not find Gradient Echo Field Map file for session %s.\n            Expected location: %s" % (sinfo['id'], hcp['fmapge'])
                run = False

        elif options['hcp_avgrdcmethod'] in ['FIELDMAP', 'SiemensFieldMap']:
            if os.path.exists(hcp['fmapmag']):
                r += "\n---> Magnitude Field Map file present."
            else:
                r += "\n---> ERROR: Could not find Magnitude Field Map file for session %s.\n            Expected location: %s" % (sinfo['id'], hcp['fmapmag'])
                run = False
            if os.path.exists(hcp['fmapphase']):
                r += "\n---> Phase Field Map file present."
            else:
                r += "\n---> ERROR: Could not find Phase Field Map file for session %s.\n            Expected location: %s" % (sinfo['id'], hcp['fmapphase'])
                run = False

        else:
            r += "\n---> WARNING: No distortion correction method specified."

        # --- lookup gdcoeffs file if needed

        gdcfile, r, run = checkGDCoeffFile(options['hcp_gdcoeffs'], hcp=hcp, sinfo=sinfo, r=r, run=run)

        # --- see if we have set up to use custom mask

        if options['hcp_prefs_custombrain'] == 'MASK':
            tfile = os.path.join(hcp['T1w_folder'], 'T1w_acpc_dc_restore_brain.nii.gz')
            mfile = os.path.join(hcp['T1w_folder'], 'custom_acpc_dc_restore_mask.nii.gz')
            r += "\n---> Set to run only final atlas registration with a custom mask."

            if os.path.exists(tfile):
                r += "\n     ... Previous results present."
                if os.path.exists(mfile):
                    r += "\n     ... Custom mask present."
                else:
                    r += "\n     ... ERROR: Custom mask missing! [%s]!." % (mfile)
                    run = False
            else:
                run = False
                r += "\n     ... ERROR: No previous results found! Please run PreFS without hcp_prefs_custombrain set to MASK first!"
                if os.path.exists(mfile):
                    r += "\n     ... Custom mask present."
                else:
                    r += "\n     ... ERROR: Custom mask missing as well! [%s]!." % (mfile)

        # --- check if we are using a custom brain

        if options['hcp_prefs_custombrain'] == 'CUSTOM':
            t1files = ['T1w_acpc_dc_restore_brain.nii.gz', 'T1w_acpc_dc_restore.nii.gz']
            t2files = ['T2w_acpc_dc_restore_brain.nii.gz', 'T2w_acpc_dc_restore.nii.gz']
            if hcp['T2w'] in ['', 'NONE']:
                tfiles = t1files
            else:
                tfiles = t1files + t2files

            r += "\n---> Set to run only final atlas registration with custom brain images."

            missingfiles = [] 
            for tfile in tfiles:
                if not os.path.exists(os.path.join(hcp['T1w_folder'], tfile)):
                    missingfiles.append(tfile)

            if missingfiles:
                run = False
                r += "\n     ... ERROR: The following brain files are missing in %s:" % (hcp['T1w_folder'])
                for tfile in missingfiles:
                    r += "\n                %s" % tfile


        # --- Set up the command

        comm = os.path.join(hcp['hcp_base'], 'PreFreeSurfer', 'PreFreeSurferPipeline.sh') + " "

        elements = [("path", sinfo['hcp']), 
                    ('subject', sinfo['id'] + options['hcp_suffix']),
                    ('t1', hcp['T1w']),
                    ('t2', hcp['T2w']),
                    ('t1template', os.path.join(hcp['hcp_Templates'], 'MNI152_T1_%smm.nii.gz' % (options['hcp_prefs_template_res']))),
                    ('t1templatebrain', os.path.join(hcp['hcp_Templates'], 'MNI152_T1_%smm_brain.nii.gz' % (options['hcp_prefs_template_res']))),
                    ('t1template2mm', os.path.join(hcp['hcp_Templates'], 'MNI152_T1_2mm.nii.gz')),
                    ('t2template', os.path.join(hcp['hcp_Templates'], 'MNI152_T2_%smm.nii.gz' % (options['hcp_prefs_template_res']))),
                    ('t2templatebrain', os.path.join(hcp['hcp_Templates'], 'MNI152_T2_%smm_brain.nii.gz' % (options['hcp_prefs_template_res']))),
                    ('t2template2mm', os.path.join(hcp['hcp_Templates'], 'MNI152_T2_2mm.nii.gz')),
                    ('templatemask', os.path.join(hcp['hcp_Templates'], 'MNI152_T1_%smm_brain_mask.nii.gz' % (options['hcp_prefs_template_res']))),
                    ('template2mmmask', os.path.join(hcp['hcp_Templates'], 'MNI152_T1_2mm_brain_mask_dil.nii.gz')),
                    ('brainsize', options['hcp_brainsize']),
                    ('fnirtconfig', os.path.join(hcp['hcp_Config'], 'T1_2_MNI152_2mm.cnf')),
                    ('fmapmag', hcp['fmapmag']),
                    ('fmapphase', hcp['fmapphase']),
                    ('fmapgeneralelectric', hcp['fmapge']),
                    ('echodiff', options['hcp_echodiff']),
                    ('SEPhaseNeg', seneg),
                    ('SEPhasePos', sepos),
                    ('seechospacing', options['hcp_seechospacing']),
                    ('seunwarpdir', options['hcp_seunwarpdir']),
                    ('t1samplespacing', options['hcp_t1samplespacing']),
                    ('t2samplespacing', options['hcp_t2samplespacing']),
                    ('unwarpdir', options['hcp_unwarpdir']),
                    ('gdcoeffs', gdcfile),
                    ('avgrdcmethod', options['hcp_avgrdcmethod']),
                    ('topupconfig', topupconfig),
                    ('bfsigma', options['hcp_bfsigma']),
                    ('printcom', options['hcp_printcom']),
                    ('custombrain', options['hcp_prefs_custombrain']),
                    ('processing-mode', options['hcp_processing_mode'])]

        comm += " ".join(['--%s="%s"' % (k, v) for k, v in elements if v])

        # -- Test files

        tfile = os.path.join(hcp['hcp_nonlin'], 'T1w_restore_brain.nii.gz')
        if hcp['hcp_prefs_check']:
            fullTest = {'tfolder': hcp['base'], 'tfile': hcp['hcp_prefs_check'], 'fields': [('sessionid', sinfo['id'])], 'specfolder': options['specfolder']}
        else:
            fullTest = None

        # -- Run

        if run:
            if options['run'] == "run":
                if overwrite and os.path.exists(tfile):
                    os.remove(tfile)

                r, endlog, report, failed = runExternalForFile(tfile, comm, 'Running HCP PreFS', overwrite=overwrite, thread=sinfo['id'], remove=options['log'] == 'remove', task=options['command_ran'], logfolder=options['comlogs'], logtags=options['logtag'], fullTest=fullTest, shell=True, r=r)

            # -- just checking
            else:
                passed, report, r, failed = checkRun(tfile, fullTest, 'HCP PreFS', r)
                if passed is None:
                    r += "\n---> HCP PreFS can be run"
                    report = "HCP Pre FS can be run"
                    failed = 0
                r += "\n-----------------------------------------------------\nCommand to run:\n %s\n-----------------------------------------------------\n" % (comm.replace("--", "\n    --"))
        else:
            r += "\n---> Due to missing files session can not be processed."
            report = "Files missing, PreFS can not be run"
            failed = 1

    except ge.CommandFailed as e:
        r +=  "\n\nERROR in completing %s at %s:\n     %s\n" % ('PreFreeSurfer', e.function, "\n     ".join(e.report))
        report = "PreFS failed"
        failed = 1
    except (ExternalFailed, NoSourceFolder), errormessage:
        r = str(errormessage)
        report = "PreFS failed"
        failed = 1
    except:
        r += "\nERROR: Unknown error occured: \n...................................\n%s...................................\n" % (traceback.format_exc())
        report = "PreFS failed"
        failed = 1

    r += "\nHCP PreFS %s on %s\n---------------------------------------------------------" % (action("completed", options['run']), datetime.now().strftime("%A, %d. %B %Y %H:%M:%S"))

    # print r
    return (r, (sinfo['id'], report, failed))


def hcpFS(sinfo, options, overwrite=False, thread=0):
    '''
    hcp_FS [... processing options]
    hcp2 [... processing options]

    USE
    ===

    Runs the FS step of the HCP Pipeline. It takes the T1w and T2w images
    processed in the previous (hcp_PreFS) step, segments T1w image by brain
    matter and CSF, reconstructs the cortical surface of the brain and assigns
    structure labels for both subcortical and cortical structures. It completes
    the listed in multiple steps of increased precision and (if present) uses
    T2w image to refine the surface reconstruction. It uses the adjusted
    version of the HCP code that enables the preprocessing to run also if no T2w
    image is present. A short name 'hcp2' can be used for this command.

    REQUIREMENTS
    ============

    The code expects the previous step (hcp_PreFS) to have run successfully and
    checks for presence of a few key files and folders. Due to the number of
    inputs that it requires, it does not make a full check for all of them!

    RESULTS
    =======

    The results of this step will be present in the above mentioned T1w folder
    as well as MNINonLinear folder in the sessions's root hcp folder.

    RELEVANT PARAMETERS
    ===================

    general parameters
    ------------------

    When running the command, the following *general* processing parameters are
    taken into account:

    --sessions              ... The batch.txt file with all the sessions information
                                [batch.txt].
    --subjectsfolder        ... The path to the study/subjects folder, where the
                                imaging  data is supposed to go [.].
    --cores                 ... How many cores to utilize [1].
    --overwrite             ... Whether to overwrite existing data (yes) or not (no)
                                [no].
    --logfolder             ... The path to the folder where runlogs and comlogs
                                are to be stored, if other than default []
    --log                   ... Whether to keep ('keep') or remove ('remove') the
                                temporary logs once jobs are completed ['keep'].
                                When a comma separated list is given, the log will
                                be created at the first provided location and then 
                                linked or copied to other locations. The valid 
                                locations are: 
                                * 'study'   for the default: 
                                            `<study>/processing/logs/comlogs`
                                            location,
                                * 'session' for `<sessionid>/logs/comlogs
                                * 'hcp'     for `<hcp_folder>/logs/comlogs
                                * '<path>'  for an arbitrary directory
    --hcp_processing_mode   ... Controls whether the HCP acquisition and processing 
                                guidelines should be treated as requirements 
                                (HCPStyleData) or if additional processing 
                                functionality is allowed (LegacyStyleData). In this
                                case running processing w/o a T2w image.
    --hcp_folderstructure   ... Specifies the version of the folder structure to
                                use, 'initial' and 'hcpls' are supported ['hcpls']
    --hcp_filename          ... Specifies whether the standard ('standard') filenames
                                or the specified original names ('original') are to
                                be used ['standard']
    
    specific parameters
    -------------------

    In addition the following *specific* parameters will be used to guide the
    processing in this step:

    --hcp_fs_check    ... Whether to check the results of FreeSurfer  pipeline 
                          by presence of last file generated  ('last'), the 
                          default list of all files ('all') or using a specific
                          check file ('<path to file>'). ['last']


    HCP Pipelines specific parameters
    ---------------------------------

    These are optional parameters. Please note that they will only be used
    when HCP Pipelines are used. They are not implemented in hcpmodified!
    
    --hcp_fs_seed             ... Recon-all seed value. If not specified, none
                                  will be used. []
    --hcp_fs_existing_subject ... Indicates that the command is to be run on
                                  top of an already existing analysis/subject.
                                  This excludes the `-i` flag from the 
                                  invocation of recon-all. If set, the
                                  user needs to specify which recon-all stages
                                  to run using the --hcp_fs_extra_reconall
                                  parameter. Accepted values are TRUE and 
                                  FALSE [FALSE]
    --hcp_fs_extra_reconall   ... A string with extra parameters to pass to 
                                  FreeSurfer recon-all. The extra parameters are
                                  to be listed in a pipe ('|') separated string. 
                                  Parameters and their values need to be listed
                                  separately. E.g. to pass `-norm3diters 3` to 
                                  reconall, the string has to be: 
                                  "-norm3diters|3" []
    --hcp_fs_flair            ... If set to TRUE indicates that recon-all is to be
                                  run with the -FLAIR/-FLAIRpial options
                                  (rather than the -T2/-T2pial options).
                                  The FLAIR input image itself should be provided 
                                  as a regular T2w image.

    HCP LegacyStyleData processing mode parameters:
    -----------------------------------------------

    Please note, that these settings will only be used when LegacyStyleData 
    processing mode is specified!


    --hcp_suffix            ... Specifies a suffix to the session id if multiple
                                variants are run, empty otherwise [].
    --hcp_t2                ... NONE if no T2w image is available and the
                                preprocessing should be run without them,
                                anything else otherwise [t2]. NONE is only valid
                                if 'LegacyStyleData' processing mode was specified.
    --hcp_expert_file       ... Path to the read-in expert options file for
                                FreeSurfer if one is prepared and should be used
                                empty otherwise [].
    *--hcp_control_points   ... Specify YES to use manual control points or
                                empty otherwise [].
    *--hcp_wm_edits         ... Specify YES to use manually edited WM mask or
                                empty otherwise [].
    *--hcp_fs_brainmask     ... Specify 'original' to keep the masked original 
                                brain image; 'manual' to use the manually edited
                                brainmask file; default 'fs' uses the brainmask 
                                generated by mri_watershed [fs].
    *--hcp_autotopofix_off  ... Specify YES to turn off the automatic topologic 
                                fix step in FS and compute WM surface 
                                deterministically from manual WM mask, or empty 
                                otherwise [].                             
    --hcp_freesurfer_home   ... Path for FreeSurfer home folder can be manually
                                specified to override default environment 
                                variable to ensure backwards compatiblity and 
                                hcp2 customization.

    * these options are currently not available

    Full file checking
    ------------------

    If `--hcp_prefs_check` parameter is set to `all` or a specific file, after
    the completion of processing, the command will check whether processing was
    completed successfully by checking against a given file list. If 'all' is 
    specified, `check_PreFreeSurfer.txt` file will be used, which has to be 
    present in the `<subjectsfolder>/subjects/specs` directory. If another 
    strings is given, the command will first check for a presence of a file with 
    such name in the spec folder (see before), and then check if it is a 
    valid path to a file. If a file is found, each line in a file should 
    represent a file or folder that has to be present in the 
    `<session id>/hcp/<session id>` directory. Folders should be separated by
    lines. Where a session id should be used, `{sessionid}` should be placed. It
    will be replaced with an actual session id at the time of checking. 

    A line that starts with a '#' is considered a comment and will be ignored. 
    If two alternatives are possible and either one of them satisfies the check,
    they should be placed on the same line, separated by a '|' character.

    Example content:
    
    ```
    T1w
    T1w T1w_acpc_dc.nii.gz
    T1w T2w_acpc_dc.nii.gz
    T1w T1w_acpc_brain_mask.nii.gz | T1w T1w_acpc_mask.nii.gz
    ```

    If full file checking is used:

    1/ the success of the run will be judged by the presence of all the files 
       as they are specified in the check file.
    2/ logs will be named:
       done        - the final file is present as well as all the required files
       incomplete  - the final file is present but not all the required files
       error       - the final file is missing
    3/ missing files will be printed to the stdout and a full report will be 
       appended to the log file.



    EXAMPLE USE
    ===========
    

    ```
    qunex hcp_FS sessions=fcMRI/subjects.hcp.txt subjectsfolder=subjects \\
          overwrite=no cores=10
    ```

    ```
    qunex hcp_FS sessions=fcMRI/subjects.hcp.txt subjectsfolder=subjects \\
          overwrite=no cores=10 hcp_fs_longitudinal=TemplateA
    ```

    ```
    qunex hcp2 sessions=fcMRI/subjects.hcp.txt subjectsfolder=subjects \\
          overwrite=no cores=10 hcp_t2=NONE
    ```

    ```
    qunex hcp2 sessions=fcMRI/subjects.hcp.txt subjectsfolder=subjects \\
          overwrite=no cores=10 hcp_t2=NONE \\
          hcp_freesurfer_home=<absolute_path_to_freesurfer_binary> \\
    ```

    ----------------
    Written by Grega Repovš

    Changelog
    2017-01-08 Grega Repovš
             - Updated documentation.
    2017-03-19 Alan Anticevic
             - Updated documentation.
    2017-03-20 Alan Anticevic
             - Updated documentation.
    2018-05-05 Grega Repovš
             - Optimized version checking.
    2018-12-09 Grega Repovš
             - Integrated changes from Lisa Ji
             - Optimized folder construction
             - Adapted removal of preexisting data for longitudinal run
    2018-12-14 Grega Repovš
             - Cleaned up, updated documentation
    2019-01-12 Grega Repovš
             - Cleaned up furher, added updates by Lisa Ji
    2019-01-16 Grega Repovš
             - Added HCP Pipelines options
    2019-04-25 Grega Repovš
             - Changed subjects to sessions
    2019-05-26 Grega Repovš
             - Updated and simplified
             - Made compatible with latest HCP code
             - Added full file checking
    2019-06-06 Grega Repovš
             - Enabled multiple log file locations
    2019-10-20 Grega Repovš
             - Adjusted parameters, help and processing to use integrated HCPpipelines
    2019-10-24 Grega Repovš
             - Added flair option and documentation
    2020-01-05 Grega Repovš
             - Updated documentation

    ----------------
    2019-10-20 ToDo
             - Adjust code to enable running with FreeSurfer 5.3-HCP
             - Enable longitudinal mode
             - Enable using additional parameters
                -> hcp_control_points
                -> hcp_wm_edits
                -> hcp_fs_brainmask
                -> hcp_autotopofix_off
    '''

    r = "\n---------------------------------------------------------"
    r += "\nSession id: %s \n[started on %s]" % (sinfo['id'], datetime.now().strftime("%A, %d. %B %Y %H:%M:%S"))
    r += "\n\n%s HCP FreeSurfer Pipeline [%s] ...\n" % (action("Running", options['run']), options['hcp_processing_mode'])

    run    = True
    status = True
    report = "Error"

    try:
        doOptionsCheck(options, sinfo, 'hcp_FS')
        doHCPOptionsCheck(options, sinfo, 'hcp_FS')
        hcp = getHCPPaths(sinfo, options)

        # --- run checks

        if 'hcp' not in sinfo:
            r += "\n---> ERROR: There is no hcp info for session %s in batch.txt" % (sinfo['id'])
            run = False
      
        # -> Pre FS results

        if os.path.exists(os.path.join(hcp['T1w_folder'], 'T1w_acpc_dc_restore_brain.nii.gz')):
            r += "\n---> PreFS results present."
        else:
            r += "\n---> ERROR: Could not find PreFS processing results."
            run = False

        # -> T2w image

        if hcp['T2w'] in ['', 'NONE']:
            t2w = 'NONE'
        else:
            t2w = os.path.join(hcp['T1w_folder'], 'T2w_acpc_dc_restore.nii.gz')

        if t2w == 'NONE' and options['hcp_processing_mode'] == 'HCPStyleData':
            r += "\n---> ERROR: The requested HCP processing mode is 'HCPStyleData', however, not T2w image was specified!\n            Consider using LegacyStyleData processing mode."
            run = False

        # -> check version of FS against previous version of FS

        # ------------------------------------------------------------------
        # - Alan added integrated code for FreeSurfer 6.0 completion check
        # -----------------------------------------------------------------

        freesurferhome = options['hcp_freesurfer_home']

        # - Set FREESURFER_HOME based on --hcp_freesurfer_home flag to ensure backward compatibility
        if freesurferhome:
            sys.path.append(freesurferhome)
            os.environ['FREESURFER_HOME'] = str(freesurferhome)
            r +=  "\n---> FREESURFER_HOME set to: " + str(freesurferhome)
            versionfile = os.path.join(os.environ['FREESURFER_HOME'], 'build-stamp.txt')
        else:
            fshome = os.environ["FREESURFER_HOME"]
            r += "\n---> FREESURFER_HOME set to: " + str(fshome)
            versionfile = os.path.join(os.environ['FREESURFER_HOME'], 'build-stamp.txt')

        fsbuildstamp = open(versionfile).read()

        for fstest, fsversion in [('stable-pub-v6.0.0', '6.0'), ('stable-pub-v5.3.0-HCP', '5.3-HCP'), ('unknown', 'unknown')]:
            if fstest in fsbuildstamp:
                break

        # - Check if recon-all.log exists to set the FS version
        reconallfile = os.path.join(hcp['T1w_folder'], sinfo['id'] + options['hcp_suffix'], 'scripts', 'recon-all.log')

        if os.path.exists(reconallfile):
            r +=  "\n---> Existing FreeSurfer recon-all.log was found!"

            reconallfiletxt = open(reconallfile).read()
            for fstest, efsversion in [('stable-pub-v6.0.0', '6.0'), ('stable-pub-v5.3.0-HCP', '5.3-HCP'), ('unknown', 'unknown')]:
                if fstest in reconallfiletxt:
                    break

            if overwrite and options['run'] == "run":
                r += "\n     ... removing previous files"
            else:
                if fsversion == efsversion:
                    r += "\n     ... current FREESURFER_HOME settings match previous version of recon-all.log [%s]." % (fsversion)
                    r += "\n         Proceeding ..."
                else:
                    r += "\n     ... ERROR: current FREESURFER_HOME settings [%s] do not match previous version of recon-all.log [%s]!" % (fsversion, efsversion)
                    r += "\n         Please check your FS version or set overwrite to yes"
                    run = False

        # --- set target file

        # --- Deprecated versions of tfile variable based on prior FS runs ---------------------------------------------
        # tfile = os.path.join(hcp['T1w_folder'], sinfo['id'] + options['hcp_suffix'], 'mri', 'aparc+aseg.mgz')
        # tfile = os.path.join(hcp['T1w_folder'], '_FS.done')
        # tfile = os.path.join(hcp['T1w_folder'], sinfo['id'] + options['hcp_suffix'], 'label', 'BA_exvivo.thresh.ctab')
        # --------------------------------------------------------------------------------------------------------------

        tfiles = {'6.0':     os.path.join(hcp['FS_folder'], 'label', 'BA_exvivo.thresh.ctab'),
                  '5.3-HCP': os.path.join(hcp['FS_folder'], 'label', 'rh.entorhinal_exvivo.label')}
        tfile = tfiles[fsversion]

        
        # --> longitudinal run currently not supported
        #
        # identify template if longitudinal run
        #
        # fslongitudinal = ""
        #
        # if options['hcp_fs_longitudinal']:
        #     if 'subject' not in sinfo:
        #         r += "\n     ... 'subject' field not defined in batch file, can not run longitudinal FS"
        #         run = False
        #     elif sinfo['subject'] == sinfo['id']:
        #         r += "\n     ... 'subject' field is equal to session 'id' field, can not run longitudinal FS"
        #         run = False
        #     else:
        #         lresults = os.path.join(hcp['FS_long_template'], 'label', 'rh.entorhinal_exvivo.label')                
        #         if not os.path.exists(lresults):
        #             r += "\n     ... ERROR: Longitudinal template not present! [%s]" % (lresults)
        #             r += "\n                Please chesk the results of longitudinalFS command!"
        #             r += "\n                Please check your data and settings!" % (lresults)
        #             run = False   
        #         else:
        #             r += "\n     ... longitudinal template present"
        #             fslongitudinal = "run"
        #             tfiles = {'6.0':     os.path.join(hcp['FS_long_results'], 'label', 'BA_exvivo.thresh.ctab'),
        #                       '5.3-HCP': os.path.join(hcp['FS_long_results'], 'label', 'rh.entorhinal_exvivo.label')}
        #             tfile = tfiles[fsversion]
        
        # --> Building the command string
 
        comm = os.path.join(hcp['hcp_base'], 'FreeSurfer', 'FreeSurferPipeline.sh') + " "

        # -> Key elements

        elements = [("subjectDIR",       hcp['T1w_folder']), 
                    ('subject',          sinfo['id'] + options['hcp_suffix']),
                    ('seed',             options['hcp_fs_seed']),
                    ('no-conf2hires',    options['hcp_fs_no_conf2hires']),
                    ('processing-mode',  options['hcp_processing_mode'])]

        # -> add t1, t1brain and t2 only if options['hcp_fs_existing_subject'] is FALSE
        if (not options['hcp_fs_existing_subject']):
            elements.append(('t1', os.path.join(hcp['T1w_folder'], 'T1w_acpc_dc_restore.nii.gz')))
            elements.append(('t1brain', os.path.join(hcp['T1w_folder'], 'T1w_acpc_dc_restore_brain.nii.gz')))
            elements.append(('t2', t2w))

        # -> Additional, reconall parameters

        if options['hcp_fs_extra_reconall']:
            for f in options['hcp_fs_extra_reconall'].split('|'):
                elements.append(('extra-reconall-arg', f))

        # -> additional Qu|Nex passed parameters

        if options['hcp_expert_file']:
            elements.append(('extra-reconall-arg', '-expert'))
            elements.append(('extra-reconall-arg', options['hcp_expert_file']))
            
        # --> Pull all together

        comm += " ".join(['--%s="%s"' % (k, v) for k, v in elements if v])
        # --> Add flags

        for optionName, flag in [('hcp_fs_flair', '--flair'), ('hcp_fs_existing_subject', '--existing-subject')]:
            if options[optionName]:
                comm += " %s" % (flag)

        # -- Test files

        if hcp['hcp_fs_check']:
            fullTest = {'tfolder': hcp['base'], 'tfile': hcp['hcp_fs_check'], 'fields': [('sessionid', sinfo['id'])], 'specfolder': options['specfolder']}
        else:
            fullTest = None

        # -- Run

        if run:
            if options['run'] == "run":

                # --> clean up test file if overwrite and hcp_fs_existing_subject not set to True
                if (overwrite and os.path.lexists(tfile)and not options['hcp_fs_existing_subject']):
                    os.remove(tfile)

                # --> clean up only if hcp_fs_existing_subject is not set to True
                if (overwrite or not os.path.exists(tfile)) and not options['hcp_fs_existing_subject']:
                    # -> longitudinal mode currently not supported
                    # if options['hcp_fs_longitudinal']:
                    #     if os.path.lexists(hcp['FS_long_results']):
                    #         r += "\n --> removing preexisting folder with longitudinal results [%s]" % (hcp['FS_long_results'])
                    #         shutil.rmtree(hcp['FS_long_results'])
                    # else:
                        if os.path.lexists(hcp['FS_folder']):
                            r += "\n ---> removing preexisting FS folder [%s]" % (hcp['FS_folder'])
                            shutil.rmtree(hcp['FS_folder'])
                        for toremove in ['fsaverage', 'lh.EC_average', 'rh.EC_average', os.path.join('xfms','OrigT1w2T1w.nii.gz')]:
                            rmtarget = os.path.join(hcp['T1w_folder'], toremove)
                            try:
                                if os.path.islink(rmtarget) or os.path.isfile(rmtarget):
                                    os.remove(rmtarget)
                                elif os.path.isdir(rmtarget):
                                    shutil.rmtree(rmtarget)
                            except:
                                r += "\n---> WARNING: Could not remove preexisting file/folder: %s! Please check your data!" % (rmtarget)
                                status = False
                if status:
                    r, endlog, report, failed = runExternalForFile(tfile, comm, 'Running HCP FS', overwrite=overwrite, thread=sinfo['id'], remove=options['log'] == 'remove', task=options['command_ran'], logfolder=options['comlogs'], logtags=options['logtag'], fullTest=fullTest, shell=True, r=r)

            # -- just checking
            else:
                passed, report, r, failed = checkRun(tfile, fullTest, 'HCP FS', r)
                if passed is None:
                    r += "\n---> HCP FS can be run"
                    report = "HCP FS can be run"
                    failed = 0
                r += "\n-----------------------------------------------------\nCommand to run:\n %s\n-----------------------------------------------------\n" % (comm.replace("--", "\n    --"))
        else:
            r += "\n---> Subject can not be processed."
            report = "FS can not be run"
            failed = 1
    
    except ge.CommandFailed as e:
        r +=  "\n\nERROR in completing %s at %s:\n     %s\n" % ('FreeSurfer', e.function, "\n     ".join(e.report))
        report = "FS failed"
        failed = 1
    except (ExternalFailed, NoSourceFolder), errormessage:
        r = str(errormessage)
        failed = 1
    except:
        r += "\nERROR: Unknown error occured: \n...................................\n%s...................................\n" % (traceback.format_exc())
        failed = 1

    r += "\n\nHCP FS %s on %s\n---------------------------------------------------------" % (action("completed", options['run']), datetime.now().strftime("%A, %d. %B %Y %H:%M:%S"))

    # print r
    return (r, (sinfo['id'], report, failed))



def longitudinalFS(sinfo, options, overwrite=False, thread=0):
    '''
    longitudinalFS [... processing options]
    lfs [... processing options]

    USE
    ===

    Runs longitudinal FreeSurfer processing in cases when multiple sessions with
    structural data exist for a single subjects

    REQUIREMENTS
    ============

    The code expects the FreeSurfer Pipeline (hcp_PreFS) to have run 
    successfully on all subject's session. In the batch file, there need to be 
    clear separation between session id (`id` parameter) and and subject id 
    (`subject` parameter). So that the command can identify which sessions 
    belong to which subject

    RESULTS
    =======

    The result is a longitudinal FreeSurfer template that is created in 
    `FSTemplates` folder for each subject in a subfolder with the template name, 
    but is also copied to each session's hcp folder in the T1w folder as
    sessionid.long.TemplateA. An example is shown below:

    study
    └─ subjects
       ├─ subject1_session1
       │  └─ hcp
       │     └─ subject1_session1
       │       └─ T1w
       │          ├─ subject1_session1 (FS folder - original)
       │          └─ subject1_session1.long.TemplateA (FS folder - longitudinal)
       ├─ subject1_session2
       ├─ ...
       └─ FSTemplates
          ├─ subject1
          │  └─ TemplateA
          └─ ...


    RELEVANT PARAMETERS
    ===================

    general parameters
    ------------------

    When running the command, the following *general* processing parameters are
    taken into account:

    --sessions        ... The batch.txt file with all the sessions information
                          [batch.txt].
    --subjectsfolder  ... The path to the study/subjects folder, where the
                          imaging data is supposed to go [.].
    --cores           ... How many cores to utilize [1].
    --overwrite       ... Whether to overwrite existing data (yes) or not (no)
                          [no].
    --logfolder       ... The path to the folder where runlogs and comlogs
                          are to be stored, if other than default []
    --log             ... Whether to keep ('keep') or remove ('remove') the
                          temporary logs once jobs are completed ['keep'].
                          When a comma separated list is given, the log will
                          be created at the first provided location and then 
                          linked or copied to other locations. The valid 
                          locations are: 
                          * 'study'   for the default: 
                                      `<study>/processing/logs/comlogs`
                                      location,
                          * 'session' for `<sessionid>/logs/comlogs
                          * 'hcp'     for `<hcp_folder>/logs/comlogs
                          * '<path>'  for an arbitrary directory

    --hcp_folderstructure   ... Specifies the version of the folder structure to
                                use, 'initial' and 'hcpls' are supported ['hcpls']
    --hcp_filename          ... Specifies whether the standard ('standard') filenames
                                or the specified original names ('original') are to
                                be used ['standard']

    specific parameters
    -------------------

    In addition the following *specific* parameters will be used to guide the
    processing in this step:

    --hcp_suffix            ... Specifies a suffix to the session id if multiple
                                variants are run, empty otherwise [].
    --hcp_t2                ... NONE if no T2w image is available and the
                                preprocessing should be run without them,
                                anything else otherwise [t2].
    --hcp_expert_file       ... Path to the read-in expert options file for
                                FreeSurfer if one is prepared and should be used
                                empty otherwise [].
    --hcp_control_points    ... Specify YES to use manual control points or
                                empty otherwise [].
    --hcp_wm_edits          ... Specify YES to use manually edited WM mask or
                                empty otherwise [].
    --hcp_fs_brainmask      ... Specify 'original' to keep the masked original 
                                brain image; 'manual' to use the manually edited
                                brainmask file; default 'fs' uses the brainmask 
                                generated by mri_watershed [fs].
    --hcp_autotopofix_off   ... Specify YES to turn off the automatic topologic 
                                fix step in FS and compute WM surface 
                                deterministically from manual WM mask, or empty 
                                otherwise [].                             
    --hcp_freesurfer_home   ... Path for FreeSurfer home folder can be manually
                                specified to override default environment 
                                variable to ensure backwards compatiblity and 
                                hcp2 customization.
    --hcp_freesurfer_module ... Whether to load FreeSurfer as a module on the 
                                cluster. You can specify using YES or empty 
                                otherwise []. To ensure backwards compatiblity 
                                and hcp2 customization.
    --hcp_fs_longitudinal   ... The name of the FS longitudinal template to
                                be used for the template resulting from this 
                                command call.
    --hcp_fslong_check      ... Whether to check the results of FSLongitudinal 
                                pipeline by presence of last file generated 
                                ('last'), the default list of all files ('all') 
                                or using a specific check file ('<path to file>')
                                ['last']
    
    Full file checking
    ------------------

    If `--hcp_prefs_check` parameter is set to `all` or a specific file, after
    the completion of processing, the command will check whether processing was
    completed successfully by checking against a given file list. If 'all' is 
    specified, `check_PreFreeSurfer.txt` file will be used, which has to be 
    present in the `<subjectsfolder>/subjects/specs` directory. If another 
    strings is given, the command will first check for a presence of a file with 
    such name in the spec folder (see before), and then check if it is a 
    valid path to a file. If a file is found, each line in a file should 
    represent a file or folder that has to be present in the 
    `<session id>/hcp/<session id>` directory. Folders should be separated by
    lines. Where a session id should be used, `{sessionid}` should be placed. It
    will be replaced with an actual session id at the time of checking. 

    A line that starts with a '#' is considered a comment and will be ignored. 
    If two alternatives are possible and either one of them satisfies the check,
    they should be placed on the same line, separated by a '|' character.

    Example content:
    
    ```
    T1w
    T1w T1w_acpc_dc.nii.gz
    T1w T2w_acpc_dc.nii.gz
    T1w T1w_acpc_brain_mask.nii.gz | T1w T1w_acpc_mask.nii.gz
    ```

    If full file checking is used:

    1/ the success of the run will be judged by the presence of all the files 
       as they are specified in the check file.
    2/ logs will be named:
       done        - the final file is present as well as all the required files
       incomplete  - the final file is present but not all the required files
       error       - the final file is missing
    3/ missing files will be printed to the stdout and a full report will be 
       appended to the log file.


    EXAMPLE USE
    ===========
    
    ```
    qunex longitudinalFS sessions=fcMRI/subjects.hcp.txt subjectsfolder=subjects \\
          overwrite=no cores=10
    ```

    ```
    qunex lfs sessions=fcMRI/subjects.hcp.txt subjectsfolder=subjects \\
          overwrite=no cores=10 hcp_t2=NONE
    ```

    ```
    qunex lsf sessions=fcMRI/subjects.hcp.txt subjectsfolder=subjects \\
          overwrite=no cores=10 hcp_t2=NONE \\
          hcp_freesurfer_home=<absolute_path_to_freesurfer_binary> \\
          hcp_freesurfer_module=YES
    ```

    ----------------
    Written by Grega Repovš

    Changelog
    2018-09-14 Grega Repovš
             - Initial test version
    2018-12-09 Grega Repovš
             - Adjusted paths creation
    2018-12-14 Grega Repovš
             - Updated documentation
    2019-04-25 Grega Repovš
             - Changed subjects to sessions
    2019-05-26 Grega Repovš
             - Updated and simplified
             - Added full file checking
    2019-06-06 Grega Repovš
             - Enabled multiple log file locations
    '''

    r = "\n---------------------------------------------------------"
    r += "\nSubject id: %s \n[started on %s]" % (sinfo['id'], datetime.now().strftime("%A, %d. %B %Y %H:%M:%S"))
    r += "\n\n%s Longitudinal FreeSurfer Pipeline [%s] ...\n" % (action("Running", options['run']), options['hcp_processing_mode'])

    run           = True
    report        = "Error"
    sessionsid    = []
    sessionspaths = []
    resultspaths  = []

    try:

        # --- check that we have data for all sessions

        r += "\n---> Checking sessions for subject %s" % (sinfo['id'])

        for session in sinfo['sessions']:
            r += "\n     => session %s" % (session['id'])
            sessionsid.append(session['id'] + options['hcp_suffix'])
            sessionStatus = True

            try:
                doOptionsCheck(options, sinfo, 'longitudinalFS')
                doHCPOptionsCheck(options, sinfo, 'longitudinalFS')
                hcp = getHCPPaths(session, options)
                sessionspaths.append(hcp['FS_folder'])
                resultspaths.append(hcp['FS_long_results'])
                # --- run checks

                if 'hcp' not in session:
                    r += "\n       -> ERROR: There is no hcp info for session %s in batch file" % (session['id'])
                    sessionStatus = False

                # --- check for T1w and T2w images

                for tfile in hcp['T1w'].split("@"):
                    if os.path.exists(tfile):
                        r += "\n       -> T1w image file present."
                    else:
                        r += "\n       -> ERROR: Could not find T1w image file."
                        sessionStatus = False

                if hcp['T2w'] == 'NONE':
                    r += "\n       -> Not using T2w image."
                else:
                    for tfile in hcp['T2w'].split("@"):
                        if os.path.exists(tfile):
                            r += "\n       -> T2w image file present."
                        else:
                            r += "\n       -> ERROR: Could not find T2w image file."
                            sessionStatus = False

                # -> Pre FS results

                if os.path.exists(os.path.join(hcp['T1w_folder'], 'T1w_acpc_dc_restore_brain.nii.gz')):
                    r += "\n       -> PreFS results present."
                else:
                    r += "\n       -> ERROR: Could not find PreFS processing results."
                    sessionStatus = False

                # -> FS results

                if os.path.exists(os.path.join(hcp['FS_folder'], 'mri', 'aparc+aseg.mgz')):
                    r += "\n       -> FS results present."
                else:
                    r += "\n       -> ERROR: Could not find Freesurfer processing results."
                    sessionStatus = False

                if sessionStatus:
                    r += "\n     => data check for session completed successfully!\n"
                else:
                    r += "\n     => data check for session failed!\n"
                    run = False
            except:
                r += "\n     => data check for session failed!\n"

        if run:
            r += "\n===> OK: Sessions check completed with success!"
        else:
            r += "\n===> ERROR: Sessions check failed. Please check your data before proceeding!"

        if hcp['T2w'] == 'NONE':
            t2w = 'NONE'
        else:
            t2w = 'T2w_acpc_dc_restore.nii.gz'
       
        # --- set up command

        comm = '%(script)s \
            --subject="%(subject)s" \
            --subjectDIR="%(subjectDIR)s" \
            --expertfile="%(expertfile)s" \
            --controlpoints="%(controlpoints)s" \
            --wmedits="%(wmedits)s" \
            --autotopofixoff="%(autotopofixoff)s" \
            --fsbrainmask="%(fsbrainmask)s" \
            --freesurferhome="%(freesurferhome)s" \
            --fsloadhpcmodule="%(fsloadhpcmodule)s" \
            --t1="%(t1)s" \
            --t1brain="%(t1brain)s" \
            --t2="%(t2)s" \
            --timepoints="%(timepoints)s" \
            --longitudinal="template"' % {
                'script'            : os.path.join(hcp['hcp_base'], 'FreeSurfer', 'FreeSurferPipeline.sh'),
                'subject'           : options['hcp_fs_longitudinal'],
                'subjectDIR'        : os.path.join(options['subjectsfolder'], 'FSTemplates', sinfo['id']),
                'freesurferhome'    : options['hcp_freesurfer_home'],      # -- Alan added option for --hcp_freesurfer_home flag passing
                'fsloadhpcmodule'   : options['hcp_freesurfer_module'],   # -- Alan added option for --hcp_freesurfer_module flag passing
                'expertfile'        : options['hcp_expert_file'],
                'controlpoints'     : options['hcp_control_points'],
                'wmedits'           : options['hcp_wm_edits'],
                'autotopofixoff'    : options['hcp_autotopofix_off'],
                'fsbrainmask'       : options['hcp_fs_brainmask'],
                't1'                : "",
                't1brain'           : "",
                't2'                : "",
                'timepoints'        : ",".join(sessionspaths)}

       # -- Test files

        if hcp['hcp_fslong_check']:
            fullTest = {'tfolder': hcp['base'], 'tfile': hcp['hcp_fslong_check'], 'fields': [('sessionid', sinfo['id'])], 'specfolder': options['specfolder']}
        else:
            fullTest = None

        # -- Run 

        if run:
            if options['run'] == "run":
                lttemplate = hcp['FS_long_subject_template']
                tfile      = os.path.join(hcp['FS_long_results'], 'label', 'rh.entorhinal_exvivo.label')
                
                if overwrite or not os.path.exists(tfile):
                    try:
                        if os.path.exists(lttemplate):
                            rmfolder = lttemplate
                            shutil.rmtree(lttemplate)
                        for rmfolder in resultspaths:                            
                            if os.path.exists(rmfolder):
                                shutil.rmtree(rmfolder)
                    except:
                        r += "\n---> WARNING: Could not remove preexisting folder: %s! Please check your data!" % (rmfolder)
                        status = False

                    r, endlog, report, failed = runExternalForFile(tfile, comm, 'Running HCP FS Longitudinal', overwrite=overwrite, thread=sinfo['id'], remove=options['log'] == 'remove', task=options['command_ran'], logfolder=options['comlogs'], logtags=options['logtag'], fullTest=fullTest, shell=True, r=r)

            # -- just checking
            else:
                r += "\n---> The command was tested for sessions: %s" % (", ".join(sessionsid))
                r += "\n---> If run, the following command would be executed:\n"
                rcomm = re.sub(r" +", r" ", comm)
                rcomm = re.sub(r"--", r"\n  --", rcomm)
                r += "\n%s\n\n" % rcomm
                report = "Command can be run"
                failed = 0
                
        else:
            r += "\n---> The command could not be run on sessions: %s" % (", ".join(sessionsid))
            r += "\n---> If run, the following command would be executed:\n"
            rcomm = re.sub(r" +", r" ", comm)
            rcomm = re.sub(r"--", r"\n  --", rcomm)
            r += "\n%s\n\n" % rcomm
            report = "Command can not be run"
            failed = 1

    except ge.CommandFailed as e:
        r +=  "\n\nERROR in completing %s at %s:\n     %s\n" % ('FreeSurferLongitudinal', e.function, "\n     ".join(e.report))
        report = "FSLong failed"
        failed = 1
    except (ExternalFailed, NoSourceFolder), errormessage:
        r = str(errormessage)
        failed = 1
    except:
        r += "\nERROR: Unknown error occured: \n...................................\n%s...................................\n" % (traceback.format_exc())
        failed = 1

    r += "\n\nLongitudinal FreeSurfer %s on %s\n---------------------------------------------------------" % (action("completed", options['run']), datetime.now().strftime("%A, %d. %B %Y %H:%M:%S"))

    # print r
    return (r, (sinfo['id'], report, failed))



def hcpPostFS(sinfo, options, overwrite=False, thread=0):
    '''
    hcp_PostFS [... processing options]
    hcp3 [... processing options]

    USE
    ===

    Runs the PostFS step of the HCP Pipeline. It creates Workbench compatible
    files based on the Freesurfer segmentation and surface registration. It uses
    the adjusted version of the HCP code that enables the preprocessing to run
    also if no T2w image is present. A short name 'hcp3' can be used for this
    command.

    REQUIREMENTS
    ============

    The code expects the previous step (hcp_FS) to have run successfully and
    checks for presence of the last file that should have been generated. Due
    to the number of files that it requires, it does not make a full check for
    all of them!

    RESULTS
    =======

    The results of this step will be present in the MNINonLinear folder in the
    sessions's root hcp folder.

    RELEVANT PARAMETERS
    ===================

    general parameters
    ------------------

    When running the command, the following *general* processing parameters are
    taken into account:

    --sessions              ... The batch.txt file with all the sessions information
                                [batch.txt].
    --subjectsfolder        ... The path to the study/subjects folder, where the
                                imaging  data is supposed to go [.].
    --cores                 ... How many cores to utilize [1].
    --overwrite             ... Whether to overwrite existing data (yes) or not (no)
                                [no].
    --logfolder             ... The path to the folder where runlogs and comlogs
                                are to be stored, if other than default []
    --log                   ... Whether to keep ('keep') or remove ('remove') the
                                temporary logs once jobs are completed ['keep'].
                                When a comma separated list is given, the log will
                                be created at the first provided location and then 
                                linked or copied to other locations. The valid 
                                locations are: 
                                * 'study'   for the default: 
                                            `<study>/processing/logs/comlogs`
                                            location,
                                * 'session' for `<sessionid>/logs/comlogs
                                * 'hcp'     for `<hcp_folder>/logs/comlogs
                                * '<path>'  for an arbitrary directory
    --hcp_processing_mode   ... Controls whether the HCP acquisition and processing 
                                guidelines should be treated as requirements 
                                (HCPStyleData) or if additional processing 
                                functionality is allowed (LegacyStyleData). In this
                                case running processing w/o a T2w image.
    --hcp_folderstructure   ... Specifies the version of the folder structure to
                                use, 'initial' and 'hcpls' are supported ['hcpls']
    --hcp_filename          ... Specifies whether the standard ('standard') filenames
                                or the specified original names ('original') are to
                                be used ['standard']

    specific parameters
    -------------------

    In addition the following *specific* parameters will be used to guide the
    processing in this step:

    --hcp_suffix            ... Specifies a suffix to the session id if multiple
                                variants are run, empty otherwise [].
    --hcp_t2                ... NONE if no T2w image is available and the
                                preprocessing should be run without them,
                                anything else otherwise [t2]. NONE is only valid
                                if 'LegacyStyleData' processing mode was specified.
    --hcp_grayordinatesres  ... The resolution of the volume part of the
                                graordinate representation in mm [2].
    --hcp_hiresmesh         ... The number of vertices for the high resolution
                                mesh of each hemisphere (in thousands) [164].
    --hcp_lowresmesh        ... The number of vertices for the low resolution
                                mesh of each hemisphere (in thousands) [32].
    --hcp_regname           ... The registration used, FS or MSMSulc [MSMSulc].
    --hcp_mcsigma           ... Correction sigma used for metric smooting [sqrt(200)].
    --hcp_inflatescale      ... Inflate extra scale parameter [1].
    * --hcp_fs_longitudinal ... The name of the FS longitudinal template if one
                                was created and is to be used in this step.
    --hcp_postfs_check      ... Whether to check the results of PreFreeSurfer 
                                pipeline by presence of last file generated 
                                ('last'), the default list of all files ('all') 
                                or using a specific check file ('<path to file>')
                                ['last']

    * this option is currently not available

    Full file checking
    ------------------

    If `--hcp_prefs_check` parameter is set to `all` or a specific file, after
    the completion of processing, the command will check whether processing was
    completed successfully by checking against a given file list. If 'all' is 
    specified, `check_PreFreeSurfer.txt` file will be used, which has to be 
    present in the `<subjectsfolder>/subjects/specs` directory. If another 
    strings is given, the command will first check for a presence of a file with 
    such name in the spec folder (see before), and then check if it is a 
    valid path to a file. If a file is found, each line in a file should 
    represent a file or folder that has to be present in the 
    `<session id>/hcp/<session id>` directory. Folders should be separated by
    lines. Where a session id should be used, `{sessionid}` should be placed. It
    will be replaced with an actual session id at the time of checking. 

    A line that starts with a '#' is considered a comment and will be ignored. 
    If two alternatives are possible and either one of them satisfies the check,
    they should be placed on the same line, separated by a '|' character.

    Example content:
    
    ```
    T1w
    T1w T1w_acpc_dc.nii.gz
    T1w T2w_acpc_dc.nii.gz
    T1w T1w_acpc_brain_mask.nii.gz | T1w T1w_acpc_mask.nii.gz
    ```

    If full file checking is used:

    1/ the success of the run will be judged by the presence of all the files 
       as they are specified in the check file.
    2/ logs will be named:
       done        - the final file is present as well as all the required files
       incomplete  - the final file is present but not all the required files
       error       - the final file is missing
    3/ missing files will be printed to the stdout and a full report will be 
       appended to the log file.


    EXAMPLE USE
    ===========
    
    ```
    qunex hcp_PostFS sessions=fcMRI/subjects.hcp.txt subjectsfolder=subjects \\
          overwrite=no cores=10
    ```

    ```
    qunex hcp3 sessions=fcMRI/subjects.hcp.txt subjectsfolder=subjects \\
          overwrite=no cores=10 hcp_t2=NONE
    ```

    ----------------
    Written by Grega Repovš

    Changelog
    2017-01-08 Grega Repovš
             - Updated documentation.
    2018-04-23 Grega Repovš
             - Added new options and updated documentation.
    2018-12-13 Grega Repovš
             - Updated test files and documentation
    2019-01-12 Grega Repovš
             - Cleaned up, added updates by Lisa Ji
    2019-04-25 Grega Repovš
             - Changed subjects to sessions
    2019-05-26 Grega Repovš
             - Updated and simplified
             - Added full file checking
             - Made congruent with latest HCP pipeline
    2019-06-06 Grega Repovš
             - Enabled multiple log file locations
    2019-10-20 Grega Repovš
             - Adjusted parameters, help and processing to use integrated HCPpipelines
    2020-01-05 Grega Repovš
             - Updated documentation
    '''

    r = "\n---------------------------------------------------------"
    r += "\nSession id: %s \n[started on %s]" % (sinfo['id'], datetime.now().strftime("%A, %d. %B %Y %H:%M:%S"))
    r += "\n%s HCP PostFreeSurfer Pipeline [%s] ...\n" % (action("Running", options['run']), options['hcp_processing_mode'])

    run    = True
    report = "Error"

    try:
        doOptionsCheck(options, sinfo, 'hcp_PostFS')
        doHCPOptionsCheck(options, sinfo, 'hcp_PostFS')
        hcp = getHCPPaths(sinfo, options)

        # --- run checks

        if 'hcp' not in sinfo:
            r += "\n---> ERROR: There is no hcp info for session %s in batch.txt" % (sinfo['id'])
            run = False

        # -> FS results

        if os.path.exists(os.path.join(hcp['FS_folder'], 'mri', 'aparc+aseg.mgz')):
            r += "\n---> FS results present."
        else:
            r += "\n---> ERROR: Could not find Freesurfer processing results."
            run = False

        # -> T2w image

        if hcp['T2w'] in ['', 'NONE'] and options['hcp_processing_mode'] == 'HCPStyleData':
            r += "\n---> ERROR: The requested HCP processing mode is 'HCPStyleData', however, no T2w image was specified!"
            run = False

        ## -> longitudinal processing is currently not supported
        #
        # identify template if longitudinal run
        #
        # lttemplate     = ""
        # fslongitudinal = ""
        #
        # if options['hcp_fs_longitudinal']:
        #     if 'subject' not in sinfo:
        #         r += "\n     ... 'subject' field not defined in batch file, can not run longitudinal FS"
        #         run = False
        #     elif sinfo['subject'] == sinfo['id']:
        #         r += "\n     ... 'subject' field is equal to session 'id' field, can not run longitudinal FS"
        #         run = False
        #     else:
        #         lttemplate = hcp['FS_long_subject_template']
        #         lresults = os.path.join(hcp['FS_long_results'], 'label', 'rh.entorhinal_exvivo.label')
        #         if not os.path.exists(lresults):
        #             r += "\n     ... ERROR: Results of the longitudinal run not present [%s]" % (lresults)
        #             r += "\n                Please check your data and settings!" % (lresults)
        #             run = False   
        #         else:
        #             r += "\n     ... longitudinal template present"
        #             fslongitudinal = "run"


        comm = os.path.join(hcp['hcp_base'], 'PostFreeSurfer', 'PostFreeSurferPipeline.sh') + " "
        elements = [("path", sinfo['hcp']), 
                    ('subject', sinfo['id'] + options['hcp_suffix']),
                    ('surfatlasdir', os.path.join(hcp['hcp_Templates'], 'standard_mesh_atlases')),
                    ('grayordinatesdir', os.path.join(hcp['hcp_Templates'], '91282_Greyordinates')),
                    ('grayordinatesres', options['hcp_grayordinatesres']),
                    ('hiresmesh', options['hcp_hiresmesh']),
                    ('lowresmesh', options['hcp_lowresmesh']),
                    ('subcortgraylabels', os.path.join(hcp['hcp_Config'], 'FreeSurferSubcorticalLabelTableLut.txt')),
                    ('freesurferlabels', os.path.join(hcp['hcp_Config'], 'FreeSurferAllLut.txt')),
                    ('refmyelinmaps', os.path.join(hcp['hcp_Templates'], 'standard_mesh_atlases', 'Conte69.MyelinMap_BC.164k_fs_LR.dscalar.nii')),
                    ('mcsigma', options['hcp_mcsigma']),
                    ('regname', options['hcp_regname']),
                    ('inflatescale', options['hcp_inflatescale']),
                    ('processing-mode', options['hcp_processing_mode'])]

        comm += " ".join(['--%s="%s"' % (k, v) for k, v in elements if v])


        # -- Test files

        if False: #  fslongitudinal not supported:
            tfolder = hcp['hcp_long_nonlin']
            tfile = os.path.join(tfolder, sinfo['id'] + '.long.' + options['hcp_fs_longitudinal'] + '.corrThickness.164k_fs_LR.dscalar.nii')
        else:
            tfolder = hcp['hcp_nonlin']
            tfile = os.path.join(tfolder, sinfo['id'] + '.corrThickness.164k_fs_LR.dscalar.nii')

        if hcp['hcp_postfs_check']:
            fullTest = {'tfolder': hcp['base'], 'tfile': hcp['hcp_postfs_check'], 'fields': [('sessionid', sinfo['id'])], 'specfolder': options['specfolder']}
        else:
            fullTest = None

        # -- run

        if run:
            if options['run'] == "run":
                if overwrite and os.path.exists(tfile):
                    os.remove(tfile)

                r, endlog, report, failed = runExternalForFile(tfile, comm, 'Running HCP PostFS', overwrite=overwrite, thread=sinfo['id'], remove=options['log'] == 'remove', task=options['command_ran'], logfolder=options['comlogs'], logtags=options['logtag'], fullTest=fullTest, shell=True, r=r)

            # -- just checking
            else:
                passed, report, r, failed = checkRun(tfile, fullTest, 'HCP PostFS', r)
                if passed is None:
                    r += "\n---> HCP PostFS can be run"
                    report = "HCP PostFS can be run"
                    failed = 0
                r += "\n-----------------------------------------------------\nCommand to run:\n %s\n-----------------------------------------------------\n" % (comm.replace("--", "\n    --"))
        else:
            r += "\n---> Session can not be processed."
            report = "HCP PostFS can not be run"
            failed = 1

    except ge.CommandFailed as e:
        r +=  "\n\nERROR in completing %s at %s:\n     %s\n" % ('PostFreeSurfer', e.function, "\n     ".join(e.report))
        report = "PostFS failed"
        failed = 1
    except (ExternalFailed, NoSourceFolder), errormessage:
        r = str(errormessage)
        failed = 1
    except:
        r += "\nERROR: Unknown error occured: \n...................................\n%s...................................\n" % (traceback.format_exc())
        failed = 1

    r += "\n\nHCP PostFS %s on %s\n---------------------------------------------------------" % (action("completed", options['run']), datetime.now().strftime("%A, %d. %B %Y %H:%M:%S"))

    # print r
    return (r, (sinfo['id'], report, failed))


def hcpDiffusion(sinfo, options, overwrite=False, thread=0):
    """
    hcp_Diffusion [... processing options]
    hcpd [... processing options]

    USE
    ===

    Runs the Diffusion step of HCP Pipeline. It preprocesses diffusion weighted
    images (DWI). Specifically, after b0 intensity normalization, the b0 images
    of both phase encoding directions are used to calculate the susceptibility-induced
    B0 field deviations.The full timeseries from both phase encoding directions is
    used in the “eddy” tool for modeling of eddy current distortions and subject motion.
    Gradient distortion is corrected and the b0 image is registered to the T1w image
    using BBR. The diffusion data output from eddy are then resampled into 1.25mm
    native structural space and masked.Diffusion directions and the gradient deviation
    estimates are also appropriately rotated and registered into structural space.
    The function enables the use of a number of parameters to customize the specific
    preprocessing steps. A short name 'hcpd' can be used for this command.

    REQUIREMENTS
    ============

    The code expects the first HCP preprocessing step (hcp_PreFS) to have been run
    and finished successfully. It expects the DWI data to have been acquired in
    phase encoding reversed pairs, which should be present in the Diffusion folder
    in the sessions's root hcp folder.

    RESULTS
    =======

    The results of this step will be present in the Diffusion folder in the
    sessions's root hcp folder.

    RELEVANT PARAMETERS
    ===================

    general parameters
    ------------------

    When running the command, the following *general* processing parameters are
    taken into account:

    --sessions        ... The batch.txt file with all the sessions information
                          [batch.txt].
    --subjectsfolder  ... The path to the study/subjects folder, where the
                          imaging data is supposed to go [.].
    --cores           ... How many cores to utilize [1].
    --overwrite       ... Whether to overwrite existing data (yes) or not (no)
                          [no].
    --logfolder       ... The path to the folder where runlogs and comlogs
                          are to be stored, if other than default []
    --log             ... Whether to keep ('keep') or remove ('remove') the
                          temporary logs once jobs are completed ['keep'].
                          When a comma separated list is given, the log will
                          be created at the first provided location and then 
                          linked or copied to other locations. The valid 
                          locations are: 
                          * 'study'   for the default: 
                                      `<study>/processing/logs/comlogs`
                                      location,
                          * 'session' for `<sessionid>/logs/comlogs
                          * 'hcp'     for `<hcp_folder>/logs/comlogs
                          * '<path>'  for an arbitrary directory

    In addition a number of *specific* parameters can be used to guide the
    processing in this step:

    image acquisition details
    -------------------------

    --hcp_dwi_echospacing    ... Echo Spacing or Dwelltime of DWI images.
                                 [0.00035]

    distortion correction details
    -----------------------------

    --hcp_dwi_PEdir          ... The direction of unwarping. Use 1 for LR/RL
                                 Use 2 for AP/PA. Default is [2]
    --hcp_dwi_gdcoeffs       ... A path to a file containing gradient distortion
                                 coefficients, alternatively a string describing
                                 multiple options (see below), or "NONE", if not 
                                 used [NONE].

    Eddy post processing parameters
    -------------------------------

    --hcp_dwi_dof           ... Degrees of Freedom for post eddy registration to 
                                structural images. [6]
    --hcp_dwi_b0maxbval     ... Volumes with a bvalue smaller than this value 
                                will be considered as b0s. [50]
    --hcp_dwi_combinedata   ... Specified value is passed as the CombineDataFlag 
                                value for the eddy_postproc.sh script. If JAC 
                                resampling has been used in eddy, this value 
                                determines what to do with the output file.
                                2 - include in the output all volumes uncombined
                                    (i.e. output file of eddy)
                                1 - include in the output and combine only 
                                    volumes where both LR/RL (or AP/PA) pairs 
                                    have been acquired
                                0 - As 1, but also include uncombined single 
                                    volumes
                                [1]
    --hcp_dwi_extraeddyarg  ... A string specifying additional arguments to pass
                                to the DiffPreprocPipeline_Eddy.sh script and 
                                subsequently to the run_eddy.sh script and 
                                finally to the command that actually invokes the 
                                eddy binary. The string is to be writen as a 
                                contiguous set of tokens to be added. It will be
                                split by whitespace to be passed to the HCP 
                                DiffPreprocPipeline as a set of --extra-eddy-arg
                                arguments. ['']

    Additional parameters
    ---------------------

    --hcp_dwi_check         ... Whether to check the results of the Diffusion 
                                pipeline by presence of last file generated 
                                ('last'), the default list of all files ('all') 
                                or using a specific check file ('<path to file>')
                                ['last']


    Gradient Coefficient File Specification:
    ----------------------------------------

    `--hcp_dwi_gdcoeffs` parameter can be set to either 'NONE', a path to a specific
    file to use, or a string that describes, which file to use in which case. 
    Each option of the string has to be dividied by a pipe '|' character and it
    has to specify, which information to look up, a possible value, and a file 
    to use in that case, separated by a colon ':' character. The information 
    too look up needs to be present in the description of that session. 
    Standard options are e.g.:

    institution: Yale
    device: Siemens|Prisma|123456

    Where device is formated as <manufacturer>|<model>|<serial number>.

    If specifying a string it also has to include a `default` option, which 
    will be used in the information was not found. An example could be:

    "default:/data/gc1.conf|model:Prisma:/data/gc/Prisma.conf|model:Trio:/data/gc/Trio.conf"

    With the information present above, the file `/data/gc/Prisma.conf` would
    be used.
    
    Full file checking
    ------------------

    If `--hcp_prefs_check` parameter is set to `all` or a specific file, after
    the completion of processing, the command will check whether processing was
    completed successfully by checking against a given file list. If 'all' is 
    specified, `check_PreFreeSurfer.txt` file will be used, which has to be 
    present in the `<subjectsfolder>/subjects/specs` directory. If another 
    strings is given, the command will first check for a presence of a file with 
    such name in the spec folder (see before), and then check if it is a 
    valid path to a file. If a file is found, each line in a file should 
    represent a file or folder that has to be present in the 
    `<session id>/hcp/<session id>` directory. Folders should be separated by
    lines. Where a session id should be used, `{sessionid}` should be placed. It
    will be replaced with an actual session id at the time of checking. 

    A line that starts with a '#' is considered a comment and will be ignored. 
    If two alternatives are possible and either one of them satisfies the check,
    they should be placed on the same line, separated by a '|' character.

    Example content:
    
    ```
    T1w
    T1w T1w_acpc_dc.nii.gz
    T1w T2w_acpc_dc.nii.gz
    T1w T1w_acpc_brain_mask.nii.gz | T1w T1w_acpc_mask.nii.gz
    ```

    If full file checking is used:

    1/ the success of the run will be judged by the presence of all the files 
       as they are specified in the check file.
    2/ logs will be named:
       done        - the final file is present as well as all the required files
       incomplete  - the final file is present but not all the required files
       error       - the final file is missing
    3/ missing files will be printed to the stdout and a full report will be 
       appended to the log file.

    EXAMPLE USE
    ===========

    Example run from the base study folder with test flag
    --------------------------------------
    
    ```
    qunex hcp_Diffusion \
      --sessions="processing/batch.hcp.txt" \\
      --subjectsfolder="subjects" \\
      --cores="10" \\
      --overwrite="no" \\
      --test
    ```

    run using absolute paths with scheduler
    ---------------------------------------

    ```
    qunex hcpd \
      --sessions="<path_to_study_folder>/processing/batch.hcp.txt" \\
      --subjectsfolder="<path_to_study_folder>/subjects" \\
      --cores="4" \\
      --overwrite="yes" \\
      --scheduler="SLURM,time=24:00:00,ntasks=10,cpus-per-task=2,mem-per-cpu=2500,partition=YourPartition"
    ```

    ----------------
    Written by Grega Repovš

    Changelog
    2018-01-14 Alan Anticevic wrote inline documentation
    2019-04-25 Grega Repovs
             - Changed subjects to sessions
    2019-05-25 Grega Repovs
             - Updated with additional HCP parameters
             - Simplified calling and testing
             - Added gdcoeffs processing
             - Added full file checking
    2019-06-06 Grega Repovš
             - Enabled multiple log file locations
    2020-01-05 Grega Repovš
             - Updated documentation
    """

    r = "\n---------------------------------------------------------"
    r += "\nSession id: %s \n[started on %s]" % (sinfo['id'], datetime.now().strftime("%A, %d. %B %Y %H:%M:%S"))
    r += "\n%s HCP DiffusionPreprocessing Pipeline [%s] ..." % (action("Running", options['run']), options['hcp_processing_mode'])

    run    = True
    report = "Error"

    try:
        doOptionsCheck(options, sinfo, 'hcp_Diffusion')
        doHCPOptionsCheck(options, sinfo, 'hcp_Diffusion')
        hcp = getHCPPaths(sinfo, options)

        if 'hcp' not in sinfo:
            r += "---> ERROR: There is no hcp info for session %s in batch.txt" % (sinfo['id'])
            run = False

        # --- set up data

        if options['hcp_dwi_PEdir'] == "1":
            direction = [('pos', 'RL'), ('neg', 'LR')]
        else:
            direction = [('pos', 'AP'), ('neg', 'PA')]

        dwiData = dict()
        for ddir, dext in direction:
            dwiData[ddir] = "@".join(glob.glob(os.path.join(hcp['DWI_source'], "*_%s.nii.gz" % (dext))))

        for ddir in ['pos', 'neg']:
            dfiles = dwiData[ddir].split("@")
            if dfiles:
                r += "\n---> The following %s direction files were found:" % (ddir)
                for dfile in dfiles:
                    r += "\n     %s" % (os.path.basename(dfile))
            else:
                r += "\n---> ERROR: No %s direction files were found!"
                run = False

        # --- lookup gdcoeffs file if needed

        gdcfile, r, run = checkGDCoeffFile(options['hcp_dwi_gdcoeffs'], hcp=hcp, sinfo=sinfo, r=r, run=run)

        # -- set echospacing

        dwiinfo = [v for (k, v) in sinfo.iteritems() if k.isdigit() and v['name'] == 'DWI'][0]

        if 'EchoSpacing' in dwiinfo:
            echospacing = dwiinfo['EchoSpacing']
            r += "\n---> Using image specific EchoSpacing: %s ms" % (echospacing)                
        else:
            echospacing = options['hcp_dwi_echospacing']
            r += "\n---> Using study general EchoSpacing: %s ms" % (echospacing)


        # --- build the command

        comm = '%(script)s \
            --path="%(path)s" \
            --subject="%(subject)s" \
            --PEdir=%(PEdir)s \
            --posData="%(posData)s" \
            --negData="%(negData)s" \
            --echospacing="%(echospacing)s" \
            --gdcoeffs="%(gdcoeffs)s" \
            --dof="%(dof)s" \
            --b0maxbval="%(b0maxbval)s" \
            --combine-data-flag="%(combinedataflag)s" \
            --printcom="%(printcom)s"' % {
                'script'            : os.path.join(hcp['hcp_base'], 'DiffusionPreprocessing', 'DiffPreprocPipeline.sh'),
                'posData'           : dwiData['pos'],
                'negData'           : dwiData['neg'],
                'path'              : sinfo['hcp'],
                'subject'           : sinfo['id'] + options['hcp_suffix'],
                'echospacing'       : echospacing,
                'PEdir'             : options['hcp_dwi_PEdir'],
                'gdcoeffs'          : gdcfile,
                'dof'               : options['hcp_dwi_dof'],
                'b0maxbval'         : options['hcp_dwi_b0maxbval'],
                'combinedataflag'   : options['hcp_dwi_combinedata'],
                'printcom'          : options['hcp_printcom']}

        if options['hcp_dwi_extraeddyarg']:
            eddyoptions = options['hcp_dwi_extraeddyarg'].split()
            for eddyoption in eddyoptions:
                comm += " --extra-eddy-arg=" + eddyoption

        # -- Test files
        tfile = os.path.join(hcp['T1w_folder'], 'Diffusion', 'data.nii.gz')

        if hcp['hcp_dwi_check']:
            fullTest = {'tfolder': hcp['base'], 'tfile': hcp['hcp_dwi_check'], 'fields': [('sessionid', sinfo['id'])], 'specfolder': options['specfolder']}
        else:
            fullTest = None

        # -- Run

        if run:
            if options['run'] == "run":
                if overwrite and os.path.exists(tfile):
                    os.remove(tfile)

                r, endlog, report, failed  = runExternalForFile(tfile, comm, 'Running HCP Diffusion Preprocessing', overwrite=overwrite, thread=sinfo['id'], remove=options['log'] == 'remove', task=options['command_ran'], logfolder=options['comlogs'], logtags=options['logtag'], fullTest=fullTest, shell=True, r=r)

            # -- just checking
            else:
                passed, report, r, failed = checkRun(tfile, fullTest, 'HCP Diffusion', r)
                if passed is None:
                    r += "\n---> HCP Diffusion can be run"
                    report = "HCP Diffusion can be run"
                    failed = 0
                r += "\n-----------------------------------------------------\nCommand to run:\n %s\n-----------------------------------------------------\n" % (comm.replace("--", "\n    --"))
        else:
            r += "---> Session can not be processed."
            report = "HCP Diffusion can not be run"
            failed = 1

    except (ExternalFailed, NoSourceFolder), errormessage:
        r = str(errormessage)
        failed = 1
    except:
        r += "\nERROR: Unknown error occured: \n...................................\n%s...................................\n" % (traceback.format_exc())
        failed = 1

    r += "\n\nHCP Diffusion Preprocessing %s on %s\n---------------------------------------------------------" % (action("completed", options['run']), datetime.now().strftime("%A, %d. %B %Y %H:%M:%S"))

    # print r
    return (r, (sinfo['id'], report, failed))



def hcpfMRIVolume(sinfo, options, overwrite=False, thread=0):
    '''
    hcp_fMRIVolume [... processing options]
    hcp4 [... processing options]

    USE
    ===

    Runs the fMRI Volume step of HCP Pipeline. It preprocesses BOLD images and
    linearly and nonlinearly registers them to the MNI atlas. It makes use of
    the PreFS and FS steps of the pipeline. It enables the use of a number of
    parameters to customize the specific preprocessing steps. A short name
    'hcp4' can be used for this command.

    REQUIREMENTS
    ============

    The code expects the first two HCP preprocessing steps (hcp_PreFS and
    hcp_FS) to have been run and finished successfully. It also tests for the
    presence of fieldmap or spin-echo images if they were specified. It does
    not make a thorough check for PreFS and FS steps due to the large number
    of files. If `hcp_fs_longitudinal` is specified, it also checks for 
    presence of the specifed longitudinal data.

    RESULTS
    =======

    The results of this step will be present in the MNINonLinear folder in the
    sessions's root hcp folder. In case a longitudinal FS template is used, the
    results will be stored in a `MNINonlinear_<FS longitudinal template name>`
    folder:

    study
    └─ subjects
       └─ subject1_session1
          └─ hcp
             └─ subject1_session1
               ├─ MNINonlinear
               │  └─ Results
               │     └─ BOLD_1
               └─ MNINonlinear_TemplateA
                  └─ Results
                     └─ BOLD_1

    RELEVANT PARAMETERS
    ===================

    general parameters
    ------------------

    When running the command, the following *general* processing parameters are
    taken into account:

    --sessions              ... The batch.txt file with all the sessions information
                                [batch.txt].
    --subjectsfolder        ... The path to the study/subjects folder, where the
                                imaging  data is supposed to go [.].
    --cores                 ... How many cores to utilize. This Parameter 
                                determines the parallelization on the subject
                                level [1].
    --threads               ... How many threads to utilize This Parameter
                                determines the parallelization on the bolds 
                                level [1].
    --bolds                 ... Which bold images (as they are specified in the
                                batch.txt file) to process. It can be a single
                                type (e.g. 'task'), a pipe separated list (e.g.
                                'WM|Control|rest') or 'all' to process all [all].
    --overwrite             ... Whether to overwrite existing data (yes) or not (no)
                                [no].
    --logfolder             ... The path to the folder where runlogs and comlogs
                                are to be stored, if other than default []
    --log                   ... Whether to keep ('keep') or remove ('remove') the
                                temporary logs once jobs are completed ['keep'].
                                When a comma separated list is given, the log will
                                be created at the first provided location and then 
                                linked or copied to other locations. The valid 
                                locations are: 
                                * 'study'   for the default: 
                                            `<study>/processing/logs/comlogs`
                                            location,
                                * 'session' for `<sessionid>/logs/comlogs
                                * 'hcp'     for `<hcp_folder>/logs/comlogs
                                * '<path>'  for an arbitrary directory
    --hcp_processing_mode   ... Controls whether the HCP acquisition and processing 
                                guidelines should be treated as requirements 
                                (HCPStyleData) or if additional processing 
                                functionality is allowed (LegacyStyleData). In this
                                case running processing with slice timing correction,
                                external BOLD reference, or without a distortion 
                                correction method.
    --hcp_folderstructure   ... Specifies the version of the folder structure to
                                use, 'initial' and 'hcpls' are supported ['hcpls']
    --hcp_filename          ... Specifies whether the standard ('standard') filenames
                                or the specified original names ('original') are to
                                be used ['standard']


    In addition a number of *specific* parameters can be used to guide the
    processing in this step:

    HCP Pipelines specific parameters
    ---------------------------------

    --hcp_bold_biascorrection   ... Whether to perform bias correction for BOLD 
                                    images. NONE or Legacy. [NONE]
    --hcp_bold_usejacobian      ... Whether to apply the jacobian of the 
                                    distortion correction to fMRI data.

    use of FS longitudinal template
    -------------------------------

    (-) --hcp_fs_longitudinal... The name of the FS longitudinal template if one
                                  was created and is to be used in this step.
    
    (-) This parameter is currently not supported

    processing validation
    ---------------------

    --hcp_bold_vol_check     ... Whether to check the results of the fMRIVolume 
                                 pipeline by presence of last file generated 
                                 ('last'), the default list of all files ('all') 
                                 or using a specific check file ('<path to file>')
                                 ['last']

    naming options
    --------------

    --hcp_suffix             ... Specifies a suffix to the session id if
                                 multiple variants of preprocessing are run,
                                 empty otherwise. []
    --hcp_bold_prefix        ... To be specified if multiple variants of BOLD
                                 preprocessing are run. The prefix is prepended
                                 to the bold name. [BOLD_]
    --hcp_filename           ... Specifies whether BOLD names are to be created
                                 using sequential numbers ('standard') using the 
                                 formula `<hcp_bold_prefix>_[N]` (e.g. BOLD_3) 
                                 or actual bold names ('original', e.g. 
                                 rfMRI_REST1_AP). ['standard']

    image acquisition details
    -------------------------

    --hcp_bold_echospacing      ... Echo Spacing or Dwelltime of BOLD images.
                                    [0.00035]
    --hcp_bold_sbref            ... Whether BOLD Reference images should be used
                                    - NONE or USE. [NONE]

    distortion correction details
    -----------------------------

    --hcp_bold_dcmethod      ... BOLD image deformation correction that should
                                 be used: TOPUP, FIELDMAP / SiemensFieldMap,
                                 GeneralElectricFieldMap or NONE. [TOPUP]
    --hcp_bold_echodiff      ... Delta TE for BOLD fieldmap images or NONE if
                                 not used. [NONE]
    --hcp_bold_sephasepos    ... Label for the positive image of the Spin Echo 
                                 Field Map pair [""]
    --hcp_bold_sephaseneg    ... Label for the negative image of the Spin Echo 
                                 Field Map pair [""]
    --hcp_bold_unwarpdir     ... The direction of unwarping. Can be specified
                                 separately for LR/RL : 'LR=x|RL=-x|x' or
                                 separately for PA/AP : 'PA=y|AP=y-|y-'. [y]
    --hcp_bold_res           ... Target image resolution. 2mm recommended. [2].
    --hcp_bold_gdcoeffs      ... Gradient distorsion correction coefficients
                                 or NONE. [NONE]

    slice timing correction (*)
    ---------------------------

    --hcp_bold_doslicetime      ... Whether to do slice timing correction TRUE or
                                    FALSE. []
    --hcp_bold_slicetimerparams ... A comma or pipe separated string of parameters 
                                    for FSL slicetimer.
    --hcp_bold_stcorrdir (!)    ... The direction of slice acquisition ('up' or
                                    'down'. [up]
    --hcp_bold_stcorrint (!)    ... Whether slices were acquired in an interleaved
                                    fashion (odd) or not (empty). [odd]

    (!) These parameters are deprecated. If specified, they will be added to 
    --hcp_bold_slicetimerparams.

    motion correction and atlas registration
    ----------------------------------------

    --hcp_bold_preregistertool ... What tool to use to preregister BOLDs before
                                   FSL BBR is run, epi_reg (default) or flirt.
                                   [epi_reg]
    --hcp_bold_movreg          ... Whether to use FLIRT (default and best for
                                   multiband images) or MCFLIRT for motion
                                   correction. [FLIRT]
    --hcp_bold_movref (*)      ... What reference to use for movement correction
                                   (independent, first). [independent]
    --hcp_bold_seimg (*)       ... What image to use for spin-echo distorsion
                                   correction (independent, first). [independent]
    --hcp_bold_refreg (*)      ... Whether to use only linaer (default) or also
                                   nonlinear registration of motion corrected bold
                                   to reference. [linear]
    --hcp_bold_mask (*)        ... Specifies what mask to use for the final bold:
                                   - T1_fMRI_FOV: combined T1w brain mask and fMRI 
                                     FOV masks (the default and HCPStyleData compliant), 
                                   - T1_DILATED_fMRI_FOV: a once dilated T1w brain 
                                     based mask combined with fMRI FOV
                                   - T1_DILATED2x_fMRI_FOV: a twice dilated T1w 
                                     brain based mask combined with fMRI FOV, 
                                   - fMRI_FOV: a fMRI FOV mask

    (*) These parameters are only valid when running HCPpipelines using the
    LegacyStyleData processing mode!

    These last parameters enable fine-tuning of preprocessing and deserve
    additional information. In general the defaults should be appropriate for
    multiband images, single-band can profit from specific adjustments.
      Whereas FLIRT is best used for motion registration of high-resolution BOLD
    images, lower resolution single-band images might be better motion aligned
    using MCFLIRT (--hcp_bold_movreg).
      As a movement correction target, either each BOLD can be independently
    registered to T1 image, or all BOLD images can be motion correction aligned
    to the first BOLD in the series and only that image is registered to the T1
    structural image (--hcp_bold_moveref). Do note that in this case also
    distortion correction will be computed for the first BOLD image in the
    series only and applied to all subsequent BOLD images after they were
    motion-correction aligned to the first BOLD.
      Similarly, for distortion correction, either the last preceeding spin-echo
    image pair can be used (independent) or only the first spin-echo pair is
    used for all BOLD images (first; --hcp_bold_seimg). Do note that this also
    affects the previous motion correction target setting. If independent
    spin-echo pairs are used, then the first BOLD image after a new spin-echo
    pair serves as a new starting motion-correction reference.
      If there is no spin-echo image pair and TOPUP correction was requested, an
    error will be reported and processing aborted. If there is no preceeding
    spin-echo pair, but there is at least one following the BOLD image in
    question, the first following spin-echo pair will be used and no error will
    be reported. The spin-echo pair used is reported in the log.
      When BOLD images are registered to the first BOLD in the series, due to
    larger movement between BOLD images it might be advantageous to use also
    nonlinear alignment to the first bold reference image (--hcp_bold_refreg).
      Lastly, for lower resolution BOLD images it might be better not to use
    subject specific T1 image based brain mask, but rather a mask generated on
    the BOLD image itself or based on the dilated standard MNI brain mask.
    
    Gradient Coefficient File Specification:
    ----------------------------------------

    `--hcp_bold_gdcoeffs` parameter can be set to either 'NONE', a path to a 
    specific file to use, or a string that describes, which file to use in which 
    case. Each option of the string has to be dividied by a pipe '|' character 
    and it has to specify, which information to look up, a possible value, and a 
    file to use in that case, separated by a colon ':' character. The information 
    too look up needs to be present in the description of that session. 
    Standard options are e.g.:

    institution: Yale
    device: Siemens|Prisma|123456

    Where device is formated as <manufacturer>|<model>|<serial number>.

    If specifying a string it also has to include a `default` option, which 
    will be used in the information was not found. An example could be:

    "default:/data/gc1.conf|model:Prisma:/data/gc/Prisma.conf|model:Trio:/data/gc/Trio.conf"

    With the information present above, the file `/data/gc/Prisma.conf` would
    be used.

    Full file checking
    ------------------

    If `--hcp_prefs_check` parameter is set to `all` or a specific file, after
    the completion of processing, the command will check whether processing was
    completed successfully by checking against a given file list. If 'all' is 
    specified, `check_PreFreeSurfer.txt` file will be used, which has to be 
    present in the `<subjectsfolder>/subjects/specs` directory. If another 
    strings is given, the command will first check for a presence of a file with 
    such name in the spec folder (see before), and then check if it is a 
    valid path to a file. If a file is found, each line in a file should 
    represent a file or folder that has to be present in the 
    `<session id>/hcp/<session id>` directory. Folders should be separated by
    lines. Where a session id should be used, `{sessionid}` should be placed. 
    Where the actual bold name should be used '{scan} should be placed. These
    will be replaced with the actual session id and bold names at the time of 
    checking. 

    A line that starts with a '#' is considered a comment and will be ignored. 
    If two alternatives are possible and either one of them satisfies the check,
    they should be placed on the same line, separated by a '|' character.

    Example content:
    
    ```
    {scan}
    {scan} {scan}_gdc_warp.nii.gz
    {scan} {scan}_gdc.nii.gz 
    {scan} {scan}_mc.nii.gz
    ```

    If full file checking is used:

    1/ the success of the run will be judged by the presence of all the files 
       as they are specified in the check file.
    2/ logs will be named:
       done        - the final file is present as well as all the required files
       incomplete  - the final file is present but not all the required files
       error       - the final file is missing
    3/ missing files will be printed to the stdout and a full report will be 
       appended to the log file.


    EXAMPLE USE
    ===========

    ```
    qunex hcp_fMRIVolume sessions=fcMRI/subjects.hcp.txt subjectsfolder=subjects \\
          overwrite=no cores=10
    ```

    ```
    qunex hcp4 sessions=fcMRI/subjects.hcp.txt subjectsfolder=subjects \\
          overwrite=no cores=10 hcp_bold_movref=first hcp_bold_seimg=first \\
          hcp_bold_refreg=nonlinear hcp_bold_mask=DILATED
    ```

    ----------------
    Written by Grega Repovš

    Changelog
    2017-02-06 Grega Repovš
             - Updated documentation.
    2017-09-02 Grega Repovs
             - Changed looking for relevant SE images
    2018-11-17 Jure Demsar
             - Parallel implementation.
    2018-11-20 Jure Demsar
             - Optimized parallelization that now covers all scenarios.
    2018-12-14 Grega Repovš
             - Added FS longitudinal option and documentation
    2019-01-12 Grega Repovš
             - Cleaned up, added updates by Lisa Ji
    2019-01-16 Grega Repovš
             - HCP Pipelines compatible.
    2019-04-25 Grega Repovš
             - Changed subjects to sessions
    2019-05-22 Grega Repovš
             - Added support for boldnamekey
             - Added reading of individual BOLD parameters
    2019-05-26 Grega Repovš
             - Updated, simplified calling and testing
             - Added full file checking
    2019-06-06 Grega Repovš
             - Enabled multiple log file locations
    2019-10-20 Grega Repovš
             - Initial adjustment of parameters, help and processing to use integrated HCPpipelines
    2020-01-05 Grega Repovš
             - Updated documentation
    2020-01-16 Grega Repovš
             - Introduced bold specific SE options and updated documentation
    2020-01-28 Grega Repovš
             - Made SE selection more rubust
    '''

    r = "\n---------------------------------------------------------"
    r += "\nSession id: %s \n[started on %s]" % (sinfo['id'], datetime.now().strftime("%A, %d. %B %Y %H:%M:%S"))
    r += "\n%s HCP fMRI Volume registration [%s] ... " % (action("Running", options['run']), options['hcp_processing_mode'])

    run    = True
    report = {'done': [], 'incomplete': [], 'failed': [], 'ready': [], 'not ready': [], 'skipped': []}

    try:
        # --- Base settings
        doOptionsCheck(options, sinfo, 'hcp_fMRIVolume')
        doHCPOptionsCheck(options, sinfo, 'hcp_fMRIVolume')
        hcp = getHCPPaths(sinfo, options)

        # --- bold filtering not yet supported!
        # btargets = options['bolds'].split("|")

        # --- run checks

        if 'hcp' not in sinfo:
            r += "\n---> ERROR: There is no hcp info for session %s in batch.txt" % (sinfo['id'])
            run = False

        # -> Pre FS results

        if os.path.exists(os.path.join(hcp['T1w_folder'], 'T1w_acpc_dc_restore_brain.nii.gz')):
            r += "\n---> PreFS results present."
        else:
            r += "\n---> ERROR: Could not find PreFS processing results."
            run = False

        # -> FS results

        if False:  # Longitudinal processing is currently unavailanle # options['hcp_fs_longitudinal']:
            tfolder = hcp['FS_long_results']
        else:
            tfolder = hcp['FS_folder']

        if os.path.exists(os.path.join(tfolder, 'mri', 'aparc+aseg.mgz')):
            r += "\n---> FS results present."
        else:
            r += "\n---> ERROR: Could not find Freesurfer processing results."
            # if options['hcp_fs_longitudinal']:
            #     r += "\n--->        Please check that you have run FS longitudinal as specified,"
            #     r += "\n--->        and that %s template was successfully generated." % (options['hcp_fs_longitudinal'])

            run = False

        # -> PostFS results

        if False:  # Longitudinal processing is currently unavailanle # options['hcp_fs_longitudinal']:
            tfile = os.path.join(hcp['hcp_long_nonlin'], 'fsaverage_LR32k', sinfo['id'] + '.long.' + options['hcp_fs_longitudinal'] + options['hcp_suffix'] + '.32k_fs_LR.wb.spec')
        else:
            tfile = os.path.join(hcp['hcp_nonlin'], 'fsaverage_LR32k', sinfo['id'] + options['hcp_suffix'] + '.32k_fs_LR.wb.spec')

        if os.path.exists(tfile):
            r += "\n---> PostFS results present."
        else:
            r += "\n---> ERROR: Could not find PostFS processing results."
            # if options['hcp_fs_longitudinal']:
            #     r += "\n--->        Please check that you have run PostFS on FS longitudinal as specified,"
            #     r += "\n--->        and that %s template was successfully used." % (options['hcp_fs_longitudinal'])
            run = False
        
        # --- lookup gdcoeffs file if needed

        gdcfile, r, run = checkGDCoeffFile(options['hcp_bold_gdcoeffs'], hcp=hcp, sinfo=sinfo, r=r, run=run)

        # -> Check for SE images

        sepresent = []
        sepairs = {}
        sesettings = False

        if options['hcp_bold_dcmethod'].lower() == 'topup':
                
            # -- spin echo settings

            sesettings = True
            for p in ['hcp_bold_sephaseneg', 'hcp_bold_sephasepos', 'hcp_bold_unwarpdir']:
                if not options[p]:
                    r += '\n---> ERROR: TOPUP requested but %s parameter is not set! Please review parameter file!' % (p)
                    boldok = False
                    sesettings = False
                    run = False

            if sesettings:
                r += "\n---> Looking for spin echo fieldmap set images [%s/%s]." % (options['hcp_bold_sephasepos'], options['hcp_bold_sephaseneg'])

                for bold in range(50):
                    spinok = False

                    # check if folder exists
                    sepath = glob.glob(os.path.join(hcp['source'], "SpinEchoFieldMap%d*" % (bold)))
                    if sepath:
                        sepath = sepath[0]
                        r += "\n     ... identified folder %s" % (os.path.basename(sepath))
                        # get all *.nii.gz files in that folder
                        images = glob.glob(os.path.join(sepath, "*.nii.gz"))

                        # variable for checking se status
                        spinok = True
                        spinPos, spinNeg = None, None
                        
                        # search in images
                        for i in images:
                            # look for phase positive 
                            if "_" + options['hcp_bold_sephasepos'] in os.path.basename(i):
                                spinPos = i
                                r, spinok = checkForFile2(r, spinPos, "\n     ... phase positive %s spin echo fieldmap image present" % (options['hcp_bold_sephasepos']), "\n         ERROR: %s spin echo fieldmap image missing!" % (options['hcp_bold_sephasepos']), status=spinok)
                            # look for phase negative
                            elif "_" + options['hcp_bold_sephaseneg'] in os.path.basename(i):
                                spinNeg = i
                                r, spinok = checkForFile2(r, spinNeg, "\n     ... phase negative %s spin echo fieldmap image present" % (options['hcp_bold_sephaseneg']), "\n         ERROR: %s spin echo fieldmap image missing!" % (options['hcp_bold_sephaseneg']), status=spinok)

                        if not all([spinPos, spinNeg]):
                            r += "\n---> ERROR: Either one of both pairs of SpinEcho images are missing in the %s folder! Please check your data or settings!" % (os.path.basename(sepath))
                            spinok = False

                    if spinok:
                        sepresent.append(bold)
                        sepairs[bold] = {'spinPos': spinPos, 'spinNeg': spinNeg}

                # --- Process unwarp direction

                unwarpdirs = [[f.strip() for f in e.strip().split("=")] for e in options['hcp_bold_unwarpdir'].split("|")]
                unwarpdirs = [['default', e[0]] if len(e) == 1 else e for e in unwarpdirs]
                unwarpdirs = dict(unwarpdirs)

        # --- Get sorted bold numbers

        bolds, bskip, report['boldskipped'], r = useOrSkipBOLD(sinfo, options, r)
        if report['boldskipped']:
            if options['hcp_filename'] == 'original':
                report['skipped'] = [bi.get('filename', str(bn)) for bn, bnm, bt, bi in bskip]
            else:
                report['skipped'] = [str(bn) for bn, bnm, bt, bi in bskip]

        # --- Preprocess

        spinP       = 0
        spinN       = 0
        spinNeg     = "NONE"  # AP or LR
        spinPos     = "NONE"  # PA or RL
        refimg      = "NONE"
        futureref   = "NONE"
        topupconfig = ""

        boldsData = []

        if bolds:
            firstSE = bolds[0][3].get('se', None)

        for bold, boldname, boldtask, boldinfo in bolds:

            if 'filename' in boldinfo and options['hcp_filename'] == 'original':
                printbold  = boldinfo['filename']
                boldsource = boldinfo['filename']
                boldtarget = boldinfo['filename']
            else:
                printbold  = str(bold)
                boldsource = 'BOLD_%d' % (bold)
                boldtarget = "%s%s" % (options['hcp_bold_prefix'], printbold)

            r += "\n\n---> %s BOLD %s" % (action("Preprocessing settings (unwarpdir, refimage, moveref, seimage) for", options['run']), printbold)
            boldok = True

            # --- set unwarpdir

            if "o" in boldinfo:
                orient    = "_" + boldinfo['o']
                unwarpdir = unwarpdirs.get(boldinfo['o'])
                if unwarpdir is None:
                    r += '\n     ... ERROR: No unwarpdir is defined for %s! Please check hcp_bold_unwarpdir parameter!' % (boldinfo['o'])
                    boldok = False
            elif 'phenc' in boldinfo:
                orient    = "_" + boldinfo['phenc']
                unwarpdir = unwarpdirs.get(boldinfo['phenc'])
                if unwarpdir is None:
                    r += '\n     ... ERROR: No unwarpdir is defined for %s! Please check hcp_bold_unwarpdir parameter!' % (boldinfo['phenc'])
                    boldok = False
            else:
                orient = ""
                unwarpdir = unwarpdirs.get('default')
                if unwarpdir is None:
                    r += '\n     ... ERROR: No default unwarpdir is set! Please check hcp_bold_unwarpdir parameter!'
                    boldok = False

            if orient:
                r += "\n     ... phase encoding direction: %s" % (orient[1:])
            else:
                r += "\n     ... phase encoding direction not specified"
                
            r += "\n     ... unwarp direction: %s" % (unwarpdir)

            # --- set reference
            #
            # Need to make sure the right reference is used in relation to LR/RL AP/PA bolds
            # - have to keep track of whether an old topup in the same direction exists
            #
            
            # --- check for bold image

            if 'filename' in boldinfo and options['hcp_filename'] == 'original':
                boldroot = boldinfo['filename']
            else:
                boldroot = boldsource + orient

            boldimg = os.path.join(hcp['source'], "%s%s" % (boldroot, options['fctail']), "%s_%s.nii.gz" % (sinfo['id'], boldroot))
            r, boldok = checkForFile2(r, boldimg, "\n     ... bold image present", "\n     ... ERROR: bold image missing [%s]!" % (boldimg), status=boldok)

            # --- check for ref image

            if options['hcp_bold_sbref'].lower() == 'use':
                refimg = os.path.join(hcp['source'], "%s_SBRef%s" % (boldroot, options['fctail']), "%s_%s_SBRef.nii.gz" % (sinfo['id'], boldroot))
                r, boldok = checkForFile2(r, refimg, '\n     ... reference image present', '\n     ... ERROR: bold reference image missing!', status=boldok)
            else:
                r += "\n     ... reference image not used"

            # --- check for spin-echo-fieldmap image

            echospacing = ""

            if options['hcp_bold_dcmethod'].lower() == 'topup' and sesettings:
                
                if not sepresent:
                    r += '\n     ... ERROR: No spin echo fieldmap set images present!'
                    boldok = False

                elif options['hcp_bold_seimg'] == 'first':
                    if firstSE is None:
                        spinN = sepresent[0]
                        r += "\n     ... using the first recorded spin echo fieldmap set %d" % (spinN)
                    else:
                        spinN = firstSE
                        r += "\n     ... using the spin echo fieldmap set for the first bold run, %d" % (spinN)
                    spinNeg = sepairs[spinN]['spinNeg']
                    spinPos = sepairs[spinN]['spinPos']

                else:
                    spinN = False
                    if 'se' in boldinfo:
                        spinN = int(boldinfo['se'])
                    else:
                        for sen in sepresent:
                            if sen <= bold:
                                spinN = sen
                            elif not spinN:
                                spinN = sen
                    spinNeg = sepairs[spinN]['spinNeg']
                    spinPos = sepairs[spinN]['spinPos']
                    r += "\n     ... using spin echo fieldmap set %d" % (spinN)
                    r += "\n         -> SE Positive image : %s" % (os.path.basename(spinPos))
                    r += "\n         -> SE Negative image : %s" % (os.path.basename(spinNeg))

                # -- are we using a new SE image?

                if spinN != spinP:
                    spinP = spinN
                    futureref = "NONE"

                # --> check for topupconfig

                if options['hcp_bold_topupconfig']:
                    topupconfig = options['hcp_bold_topupconfig']
                    if not os.path.exists(options['hcp_bold_topupconfig']):
                        topupconfig = os.path.join(hcp['hcp_Config'], options['hcp_bold_topupconfig'])
                        if not os.path.exists(topupconfig):
                            r += "\n---> ERROR: Could not find TOPUP configuration file: %s." % (options['hcp_bold_topupconfig'])
                            run = False
                        else:
                            r += "\n---> TOPUP configuration file present."
                    else:
                        r += "\n---> TOPUP configuration file present."

                # -- set echospacing

                if 'EchoSpacing' in boldinfo:
                    echospacing = boldinfo['EchoSpacing']
                    r += "\n     ... using image specific EchoSpacing: %s s" % (echospacing)                
                elif options['hcp_bold_echospacing']:
                    echospacing = options['hcp_bold_echospacing']
                    r += "\n     ... using study general EchoSpacing: %s s" % (echospacing)
                else:
                    echospacing = ""
                    r += "\n---> ERROR: EchoSpacing is not set! Please review parameter file."
                    boldok = False

            # --- check for Siemens double TE-fieldmap image

            elif options['hcp_bold_dcmethod'].lower() in ['fieldmap', 'siemensfieldmap']:
                fieldok = True
                r, fieldok = checkForFile2(r, hcp['fmapmag'], '\n     ... Siemens fieldmap magnitude image present ', '\n     ... ERROR: Siemens fieldmap magnitude image missing!', status=fieldok)
                r, fieldok = checkForFile2(r, hcp['fmapphase'], '\n     ... Siemens fieldmap phase image present ', '\n     ... ERROR: Siemens fieldmap phase image missing!', status=fieldok)
                if not is_number(options['hcp_bold_echospacing']):
                    fieldok = False
                    r += '\n     ... ERROR: hcp_bold_echospacing not defined correctly: "%s"!' % (options['hcp_bold_echospacing'])
                if not is_number(options['hcp_bold_echodiff']):
                    fieldok = False
                    r += '\n     ... ERROR: hcp_bold_echodiff not defined correctly: "%s"!' % (options['hcp_bold_echodiff'])
                boldok = boldok and fieldok

            # --- check for GE fieldmap image

            elif options['hcp_bold_dcmethod'].lower() in ['generalelectricfieldmap']:
                fieldok = True
                r, fieldok = checkForFile2(r, hcp['fmapge'], '\n     ... GeneralElectric fieldmap image present ', '\n     ... ERROR: GeneralElectric fieldmap image missing!', status=fieldok)
                boldok = boldok and fieldok

            # --- NO DC used

            elif options['hcp_bold_dcmethod'].lower() == 'none':
                r += '\n     ... No distortion correction used '
                if options['hcp_processing_mode'] == 'HCPStyleData':
                    r += "\n---> ERROR: The requested HCP processing mode is 'HCPStyleData', however, no distortion correction method was specified!\n            Consider using LegacyStyleData processing mode."
                    run = False

            # --- ERROR

            else:
                r += '\n     ... ERROR: Unknown distortion correction method: %s! Please check your settings!' % (options['hcp_bold_dcmethod'])
                boldok = False

            # ---> Check the mask used
            if options['hcp_bold_mask']:
                if options['hcp_bold_mask'] != 'T1_fMRI_FOV' and options['hcp_processing_mode'] == 'HCPStyleData':
                    r += "\n---> ERROR: The requested HCP processing mode is 'HCPStyleData', however, %s was specified as bold mask to use!\n            Consider either using 'T1_fMRI_FOV' for the bold mask or LegacyStyleData processing mode."
                    run = False
                else:
                    r += '\n     ... using %s as BOLD mask' % (options['hcp_bold_mask'])
            else:
                r += '\n     ... using the HCPpipelines default BOLD mask'

            # --- set movement reference image

            fmriref = futureref
            if options['hcp_bold_movref'] == 'first':
                if futureref == "NONE":
                    futureref = boldtarget

            # --- are we using previous reference

            if fmriref is not "NONE":
                r += '\n     ... using %s as movement correction reference' % (fmriref)
                refimg = 'NONE'
                if options['hcp_processing_mode'] == 'HCPStyleData' and options['hcp_bold_refreg'] == 'nonlinear':
                    r += "\n---> ERROR: The requested HCP processing mode is 'HCPStyleData', however, a nonlinear registration to an external BOLD was specified!\n            Consider using LegacyStyleData processing mode."
                    run = False

            # store required data
            b = {'boldsource':   boldsource,
                 'boldtarget':   boldtarget,
                 'printbold':    printbold,
                 'run':          run,
                 'boldok':       boldok,
                 'boldimg':      boldimg,
                 'refimg':       refimg,
                 'gdcfile':      gdcfile,
                 'unwarpdir':    unwarpdir,
                 'echospacing':  echospacing,
                 'spinNeg':      spinNeg,
                 'spinPos':      spinPos,
                 'topupconfig':  topupconfig,
                 'fmriref':      fmriref}
            boldsData.append(b)

        # --- Process
        r += "\n"

        threads = min(options['threads'], len(boldsData))
        r += "\n%s BOLD images on %d threads" % (action("Running", options['run']), threads)

        if (threads == 1): # serial execution
            # loop over bolds
            for b in boldsData:
                # process
                result = executeHCPfMRIVolume(sinfo, options, overwrite, hcp, b)

                # merge r
                r += result['r']

                # merge report
                tempReport            = result['report']
                report['done']       += tempReport['done']
                report['incomplete'] += tempReport['incomplete']
                report['failed']     += tempReport['failed']
                report['ready']      += tempReport['ready']
                report['not ready']  += tempReport['not ready']
                report['skipped']    += tempReport['skipped']

        else: # parallel execution
            # if moveref equals first and seimage equals independent (complex scenario)
            if (options['hcp_bold_movref'] == 'first') and (options['hcp_bold_seimg'] == 'independent'):
                # loop over bolds to prepare processing pools
                boldsPool = []
                for b in boldsData:
                    fmriref = b['fmriref']
                    if (fmriref == "NONE"): # if fmriref is "NONE" then process the previous pool followed by this one as single
                        r, report = executeMultipleHCPfMRIVolume(sinfo, options, overwrite, hcp, boldsPool, r, report)
                        boldsPool = []
                        r, report = executeSingleHCPfMRIVolume(sinfo, options, overwrite, hcp, b, r, report)
                    else: # else add to pool
                        boldsPool.append(b)

                # execute remaining pool
                r, report = executeMultipleHCPfMRIVolume(sinfo, options, overwrite, hcp, boldsPool, r, report)                      
            
            else:
                # if moveref equals first then process first one in serial
                if options['hcp_bold_movref'] == 'first':
                    # process first one
                    b = boldsData[0]
                    r, report = executeSingleHCPfMRIVolume(sinfo, options, overwrite, hcp, b, r, report)
                    
                    # remove first one from array then process others in parallel
                    boldsData.pop(0)

                # process the rest in parallel
                r, report = executeMultipleHCPfMRIVolume(sinfo, options, overwrite, hcp, boldsData, r, report)

        rep = []
        for k in ['done', 'incomplete', 'failed', 'ready', 'not ready', 'skipped']:
            if len(report[k]) > 0:
                rep.append("%s %s" % (", ".join(report[k]), k))
        
        report = (sinfo['id'], "HCP fMRI Volume: bolds " + "; ".join(rep), len(report['failed'] + report['incomplete'] + report['not ready']))

    except (ExternalFailed, NoSourceFolder), errormessage:
        r = str(errormessage)
        report = (sinfo['id'], 'HCP fMRI Volume failed', 1)
    except:
        r += "\nERROR: Unknown error occured: \n...................................\n%s...................................\n" % (traceback.format_exc())
        report = (sinfo['id'], 'HCP fMRI Volume failed', 1)

    r += "\n\nHCP fMRIVolume %s on %s\n---------------------------------------------------------" % (action("completed", options['run']), datetime.now().strftime("%A, %d. %B %Y %H:%M:%S"))

    # rint r
    return (r, report)

def executeSingleHCPfMRIVolume(sinfo, options, overwrite, hcp, b, r, report):
    # process
    result = executeHCPfMRIVolume(sinfo, options, overwrite, hcp, b)

    # merge r
    r += result['r']

    # merge report
    tempReport            = result['report']
    report['done']       += tempReport['done']
    report['incomplete'] += tempReport['incomplete']
    report['failed']     += tempReport['failed']
    report['ready']      += tempReport['ready']
    report['not ready']  += tempReport['not ready']
    report['skipped']    += tempReport['skipped']

    return r, report

def executeMultipleHCPfMRIVolume(sinfo, options, overwrite, hcp, boldsData, r, report):
    # threads
    threads = min(options['threads'], len(boldsData))

    # create a multiprocessing Pool
    processPoolExecutor = ProcessPoolExecutor(threads)

    # partial function
    f = partial(executeHCPfMRIVolume, sinfo, options, overwrite, hcp)
    results = processPoolExecutor.map(f, boldsData)

    # merge r and report
    for result in results:
        r += result['r']
        tempReport            = result['report']
        report['done']       += tempReport['done']
        report['incomplete'] += tempReport['incomplete']
        report['failed']     += tempReport['failed']
        report['ready']      += tempReport['ready']
        report['not ready']  += tempReport['not ready']
        report['skipped']    += tempReport['skipped']

    return r, report

def executeHCPfMRIVolume(sinfo, options, overwrite, hcp, b):
    # extract data
    boldsource  = b['boldsource']
    boldtarget  = b['boldtarget']
    printbold   = b['printbold']
    gdcfile     = b['gdcfile']
    run         = b['run']
    boldok      = b['boldok']
    boldimg     = b['boldimg']
    refimg      = b['refimg']
    unwarpdir   = b['unwarpdir']
    echospacing = b['echospacing']
    spinNeg     = b['spinNeg']
    spinPos     = b['spinPos']
    topupconfig = b['topupconfig']
    fmriref     = b['fmriref']

    # prepare return variables
    r = ""
    report = {'done': [], 'incomplete': [], 'failed': [], 'ready': [], 'not ready': [], 'skipped': []}

    try:

        # --- process additional parameters

        slicetimerparams = ""

        if options['hcp_bold_doslicetime'].lower() == 'true':

            slicetimerparams = re.split(' +|,|\|', options['hcp_bold_slicetimerparams'])

            stappendItems = []
            if options['hcp_bold_stcorrdir'] == 'down':
                stappendItems.append('--down')
            if options['hcp_bold_stcorrint'] == 'odd':
                stappendItems.append('--odd')
            
            for stappend in stappendItems:
                if stappend not in slicetimerparams:
                    slicetimerparams.append(stappend)

            slicetimerparams = [e for e in slicetimerparams if e]
            slicetimerparams = "@".join(slicetimerparams)

        # --- Set up the command

        if fmriref == 'NONE':
            fmrirefparam = ""
        else:
            fmrirefparam = fmriref

        comm = os.path.join(hcp['hcp_base'], 'fMRIVolume', 'GenericfMRIVolumeProcessingPipeline.sh') + " "

        elements = [("path",                sinfo['hcp']),
                    ("subject",             sinfo['id'] + options['hcp_suffix']),
                    ("fmriname",            boldtarget),
                    ("fmritcs",             boldimg),
                    ("fmriscout",           refimg),
                    ("SEPhaseNeg",          spinNeg),
                    ("SEPhasePos",          spinPos),
                    ("fmapmag",             hcp['fmapmag']),
                    ("fmapphase",           hcp['fmapphase']),
                    ("fmapgeneralelectric", hcp['fmapge']),
                    ("echospacing",         echospacing),
                    ("echodiff",            options['hcp_bold_echodiff']),
                    ("unwarpdir",           unwarpdir),
                    ("fmrires",             options['hcp_bold_res']),
                    ("dcmethod",            options['hcp_bold_dcmethod']),
                    ("biascorrection",      options['hcp_bold_biascorrection']),
                    ("gdcoeffs",            gdcfile),
                    ("topupconfig",         topupconfig),
                    ("dof",                 options['hcp_bold_dof']),
                    ("printcom",            options['hcp_printcom']),
                    ("usejacobian",         options['hcp_bold_usejacobian']),
                    ("mctype",              options['hcp_bold_movreg'].upper()),
                    ("preregistertool",     options['hcp_bold_preregistertool']),
                    ("processing-mode",     options['hcp_processing_mode']),
                    ("doslicetime",         options['hcp_bold_doslicetime'].upper()),
                    ("slicetimerparams",    slicetimerparams),
                    ("fmriref",             fmrirefparam),
                    ("fmrirefreg",          options['hcp_bold_refreg']),
                    ("boldmask",            options['hcp_bold_mask'])]

        comm += " ".join(['--%s="%s"' % (k, v) for k, v in elements if v])

        # -- Test files

        if False:   # Longitudinal option currently not supported options['hcp_fs_longitudinal']:
            tfile = os.path.join(hcp['hcp_long_nonlin'], 'Results', "%s_%s" % (boldtarget, options['hcp_fs_longitudinal']), "%s%d_%s.nii.gz" % (options['hcp_bold_prefix'], bold, options['hcp_fs_longitudinal']))
        else:
            tfile = os.path.join(hcp['hcp_nonlin'], 'Results', boldtarget, "%s.nii.gz" % (boldtarget))

        if hcp['hcp_bold_vol_check']:
            fullTest = {'tfolder': hcp['base'], 'tfile': hcp['hcp_bold_vol_check'], 'fields': [('sessionid', sinfo['id']), ('scan', boldtarget)], 'specfolder': options['specfolder']}
        else:
            fullTest = None

        # -- Run

        if run and boldok:            
            if options['run'] == "run":
                if overwrite or not os.path.exists(tfile):

                    # ---> Clean up existing data
                    # -> bold working folder
                    bold_folder = os.path.join(hcp['base'], boldtarget)
                    if os.path.exists(bold_folder):
                        r += "\n     ... removing preexisting working bold folder [%s]" % (bold_folder)
                        shutil.rmtree(bold_folder)

                    # -> bold MNINonLinear results folder
                    bold_folder = os.path.join(hcp['hcp_nonlin'], 'Results', boldtarget)
                    if os.path.exists(bold_folder):
                        r += "\n     ... removing preexisting MNINonLinar results bold folder [%s]" % (bold_folder)
                        shutil.rmtree(bold_folder)

                    # -> bold T1w results folder
                    bold_folder = os.path.join(hcp['T1w_folder'], 'Results', boldtarget)
                    if os.path.exists(bold_folder):
                        r += "\n     ... removing preexisting T1w results bold folder [%s]" % (bold_folder)
                        shutil.rmtree(bold_folder)

                    # -> xfms in T1w folder
                    xfms_file = os.path.join(hcp['T1w_folder'], 'xfms', "%s2str.nii.gz" % (boldtarget))
                    if os.path.exists(xfms_file):
                        r += "\n     ... removing preexisting xfms file [%s]" % (xfms_file)
                        os.remove(xfms_file)

                    # -> xfms in MNINonLinear folder
                    xfms_file = os.path.join(hcp['hcp_nonlin'], 'xfms', "%s2str.nii.gz" % (boldtarget))
                    if os.path.exists(xfms_file):
                        r += "\n     ... removing preexisting xfms file [%s]" % (xfms_file)
                        os.remove(xfms_file)

                    # -> xfms in MNINonLinear folder
                    xfms_file = os.path.join(hcp['hcp_nonlin'], 'xfms', "standard2%s.nii.gz" % (boldtarget))
                    if os.path.exists(xfms_file):
                        r += "\n     ... removing preexisting xfms file [%s]" % (xfms_file)
                        os.remove(xfms_file)

                r, endlog, _, failed = runExternalForFile(tfile, comm, 'Running HCP fMRIVolume', overwrite=overwrite, thread=sinfo['id'], remove=options['log'] == 'remove', task=options['command_ran'], logfolder=options['comlogs'], logtags=[options['logtag'], boldtarget], fullTest=fullTest, shell=True, r=r)

                if failed:
                    report['failed'].append(printbold)                    
                else:
                    report['done'].append(printbold)
            
            # -- just checking
            else:
                passed, _, r, failed = checkRun(tfile, fullTest, 'HCP fMRIVolume ' + boldtarget, r)
                if passed is None:
                    r += "\n     ... HCP fMRIVolume can be run"
                    r += "\n-----------------------------------------------------\nCommand to run:\n %s\n-----------------------------------------------------\n" % (comm.replace("--", "\n    --"))
                    report['ready'].append(printbold)
                else:
                    report['skipped'].append(printbold)

        elif run:
            report['not ready'].append(printbold)
            if options['run'] == "run":
                r += "\n     ... ERROR: images or data parameters missing, skipping this BOLD!"
            else:
                r += "\n     ... ERROR: images or data parameters missing, this BOLD would be skipped!"
        else:
            report['not ready'].append(printbold)
            if options['run'] == "run":
                r += "\n     ... ERROR: No hcp info for subject, skipping this BOLD!"
            else:
                r += "\n     ... ERROR: No hcp info for subject, this BOLD would be skipped!"

    except (ExternalFailed, NoSourceFolder), errormessage:
        r = "\n\n\n --- Failed during processing of bold %s with error:\n" % (printbold)
        r += str(errormessage)
        report['failed'].append(printbold)
    except:
        r += "\n --- Failed during processing of bold %s with error:\n %s\n" % (printbold, traceback.format_exc())
        report['failed'].append(printbold)

    # r += "\n     ... DONE!"

    return {'r': r, 'report': report}


def hcpfMRISurface(sinfo, options, overwrite=False, thread=0):
    '''
    hcp_fMRISurface [... processing options]
    hcp5 [... processing options]

    USE
    ===

    Runs the fMRI Surface step of HCP Pipeline. It uses the FreeSurfer
    segmentation and surface reconstruction to map BOLD timeseries to
    grayordinate representation and generates .dtseries.nii files.
    A short name 'hcp5' can be used for this command.

    REQUIREMENTS
    ============

    The code expects all the previous HCP preprocessing steps (hcp_PreFS,
    hcp_FS, hcp_PostFS, hcp_fMRIVolume) to have been run and finished
    successfully. The command will test for presence of key files but do note
    that it won't run a thorough check for all the required files.

    RESULTS
    =======

    The results of this step will be present in the MNINonLinear folder in the
    sessions's root hcp folder. In case a longitudinal FS template is used, the
    results will be stored in a `MNINonlinear_<FS longitudinal template name>`
    folder:

    study
    └─ subjects
       └─ subject1_session1
          └─ hcp
             └─ subject1_session1
               ├─ MNINonlinear
               │  └─ Results
               │     └─ BOLD_1
               └─ MNINonlinear_TemplateA
                  └─ Results
                     └─ BOLD_1

    RELEVANT PARAMETERS
    ===================

    general parameters
    ------------------

    When running the command, the following *general* processing parameters are
    taken into account:

    --sessions        ... The batch.txt file with all the sessions information
                          [batch.txt].
    --subjectsfolder  ... The path to the study/subjects folder, where the
                          imaging data is supposed to go [.].
    --cores           ... How many cores to utilize. This Parameter determines
                          the parallelization on the subject level [1].
    --threads         ... How many threads to utilize This Parameter determines 
                          the parallelization on the bolds level [1].
    --bolds           ... Which bold images (as they are specified in the
                          batch.txt file) to process. It can be a single
                          type (e.g. 'task'), a pipe separated list (e.g.
                          'WM|Control|rest') or 'all' to process all [all].
    --overwrite       ... Whether to overwrite existing data (yes) or not (no)
                          [no].
    --logfolder       ... The path to the folder where runlogs and comlogs
                          are to be stored, if other than default []
    --log             ... Whether to keep ('keep') or remove ('remove') the
                          temporary logs once jobs are completed ['keep'].
                          When a comma separated list is given, the log will
                          be created at the first provided location and then 
                          linked or copied to other locations. The valid 
                          locations are: 
                          * 'study'   for the default: 
                                      `<study>/processing/logs/comlogs`
                                      location,
                          * 'session' for `<sessionid>/logs/comlogs
                          * 'hcp'     for `<hcp_folder>/logs/comlogs
                          * '<path>'  for an arbitrary directory

    --hcp_folderstructure   ... Specifies the version of the folder structure to
                                use, 'initial' and 'hcpls' are supported ['hcpls']
    --hcp_filename          ... Specifies whether the standard ('standard') filenames
                                or the specified original names ('original') are to
                                be used ['standard']

    In addition a number of *specific* parameters can be used to guide the
    processing in this step:

    processing validation
    ---------------------

    --hcp_bold_surf_check    ... Whether to check the results of the fMRISurface 
                                 pipeline by presence of last file generated 
                                 ('last'), the default list of all files ('all') 
                                 or using a specific check file ('<path to file>')
                                 ['last']

    use of FS longitudinal template
    -------------------------------

    * --hcp_fs_longitudinal  ... The name of the FS longitudinal template if one
                                 was created and is to be used in this step.
    
    * this parameter is curently not in use

    naming options
    --------------

    --hcp_suffix             ... Specifies a suffix to the session id if
                                 multiple variants of preprocessing are run,
                                 empty otherwise. []
    --hcp_bold_prefix        ... To be specified if multiple variants of BOLD
                                 preprocessing are run. The prefix is prepended
                                 to the bold name. []

    grayordinate image mapping details
    ----------------------------------

    --hcp_lowresmesh         ... The number of vertices to be used in the
                                 low-resolution grayordinate mesh (in thousands)
                                 [32].
    --hcp_bold_res           ... The resolution of the BOLD volume data in mm.
                                 [2]
    --hcp_grayordinatesres   ... The size of voxels for the subcortical and
                                 cerebellar data in grayordinate space in mm.
                                 [2]
    --hcp_bold_smoothFWHM    ... The size of the smoothing kernel (in mm). [2]
    --hcp_regname            ... The name of the registration used. []

    
    Full file checking
    ------------------

    If `--hcp_prefs_check` parameter is set to `all` or a specific file, after
    the completion of processing, the command will check whether processing was
    completed successfully by checking against a given file list. If 'all' is 
    specified, `check_fMRISurface.txt` file will be used, which has to be 
    present in the `<subjectsfolder>/subjects/specs` directory. If another 
    strings is given, the command will first check for a presence of a file with 
    such name in the spec folder (see before), and then check if it is a 
    valid path to a file. If a file is found, each line in a file should 
    represent a file or folder that has to be present in the 
    `<session id>/hcp/<session id>` directory. Folders should be separated by
    lines. Where a session id should be used, `{sessionid}` should be placed. 
    Where the actual bold name should be used '{scan} should be placed. These
    will be replaced with the actual session id and bold names at the time of 
    checking. 

    A line that starts with a '#' is considered a comment and will be ignored. 
    If two alternatives are possible and either one of them satisfies the check,
    they should be placed on the same line, separated by a '|' character.

    Example content:
    
    ```
    MNINonLinear Results {scan} {scan}.L.native.func.gii
    MNINonLinear Results {scan} {scan}.R.native.func.gii
    MNINonLinear Results {scan} {scan}_Atlas.dtseries.nii
    ```

    If full file checking is used:

    1/ the success of the run will be judged by the presence of all the files 
       as they are specified in the check file.
    2/ logs will be named:
       done        - the final file is present as well as all the required files
       incomplete  - the final file is present but not all the required files
       error       - the final file is missing
    3/ missing files will be printed to the stdout and a full report will be 
       appended to the log file.


    EXAMPLE USE
    ===========

    ```
    qunex hcp_fMRISurface sessions=fcMRI/subjects.hcp.txt subjectsfolder=subjects \\
          overwrite=no cores=10
    ```

    ```
    qunex hcp5 sessions=fcMRI/subjects.hcp.txt subjectsfolder=subjects \\
          overwrite=no cores=10
    ```

    ----------------
    Written by Grega Repovš

    Changelog
    2017-02-06 Grega Repovš
             - Updated documentation.
    2018-11-17 Jure Demsar
            - Parallel implementation.
    2018-12-14 Grega Repovš
            - FS Longitudinal implementation and documentation
    2019-01-12 Grega Repovš
             - Cleaned furher, added updates by Lisa Ji
    2019-04-25 Grega Repovš
             - Changed subjects to sessions
    2019-05-26 Grega Repovš
             - Added support for boldnamekey
             - Updated, simplified calling and testing
             - Added full file checking
    2019-06-06 Grega Repovš
             - Enabled multiple log file locations
    2019-10-20 Grega Repovš
             - Adjusted parameters, help and processing to use integrated HCPpipelines
    2020-01-05 Grega Repovš
             - Updated documentation
    '''

    r = "\n----------------------------------------------------------------"
    r += "\nSession id: %s \n[started on %s]" % (sinfo['id'], datetime.now().strftime("%A, %d. %B %Y %H:%M:%S"))
    r += "\n%s HCP fMRI Surface registration [%s] ..." % (action("Running", options['run']), options['hcp_processing_mode'])

    run    = True
    report = {'done': [], 'incomplete': [], 'failed': [], 'ready': [], 'not ready': [], 'skipped': []}

    try:

        # --- Base settings

        doOptionsCheck(options, sinfo, 'hcp_fMRISurface')
        doHCPOptionsCheck(options, sinfo, 'hcp_fMRISurface')
        hcp = getHCPPaths(sinfo, options)

        # --- bold filtering not yet supported!
        # btargets = options['bolds'].split("|")

        # --- run checks

        if 'hcp' not in sinfo:
            r += "\n---> ERROR: There is no hcp info for session %s in batch.txt" % (sinfo['id'])
            run = False

        # -> PostFS results

        if options['hcp_fs_longitudinal']:
            tfile = os.path.join(hcp['hcp_long_nonlin'], 'fsaverage_LR32k', sinfo['id'] + options['hcp_suffix'] + '.long.' + options['hcp_fs_longitudinal'] + '.32k_fs_LR.wb.spec')
        else:
            tfile = os.path.join(hcp['hcp_nonlin'], 'fsaverage_LR32k', sinfo['id'] + options['hcp_suffix'] + '.32k_fs_LR.wb.spec')

        if os.path.exists(tfile):
            r += "\n---> PostFS results present."
        else:
            r += "\n---> ERROR: Could not find PostFS processing results."
            if options['hcp_fs_longitudinal']:
                r += "\n--->        Please check that you have run PostFS on FS longitudinal as specified,"
                r += "\n--->        and that %s template was successfully used." % (options['hcp_fs_longitudinal'])
            run = False

        # --- Get sorted bold numbers

        bolds, bskip, report['boldskipped'], r = useOrSkipBOLD(sinfo, options, r)
        if report['boldskipped']:
            if options['hcp_filename'] == 'original':
                report['skipped'] = [bi.get('filename', str(bn)) for bn, bnm, bt, bi in bskip]
            else:
                report['skipped'] = [str(bn) for bn, bnm, bt, bi in bskip]

        threads = min(options['threads'], len(bolds))
        r += "\n\n%s BOLD images on %d threads" % (action("Processing", options['run']), threads)

        if threads == 1: # serial execution
            for b in bolds:
                # process
                result = executeHCPfMRISurface(sinfo, options, overwrite, hcp, run, b)

                # merge r
                r += result['r']

                # merge report
                tempReport            = result['report']
                report['done']       += tempReport['done']
                report['incomplete'] += tempReport['incomplete']
                report['failed']     += tempReport['failed']
                report['ready']      += tempReport['ready']
                report['not ready']  += tempReport['not ready']
                report['skipped']    += tempReport['skipped']

        else: # parallel execution
            # create a multiprocessing Pool
            processPoolExecutor = ProcessPoolExecutor(threads)
            # process 
            f = partial(executeHCPfMRISurface, sinfo, options, overwrite, hcp, run)
            results = processPoolExecutor.map(f, bolds)

            # merge r and report
            for result in results:
                r                    += result['r']
                tempReport            = result['report']
                report['done']       += tempReport['done']
                report['failed']     += tempReport['failed']
                report['incomplete'] += tempReport['incomplete']
                report['ready']      += tempReport['ready']
                report['not ready']  += tempReport['not ready']
                report['skipped']    += tempReport['skipped']
            
        rep = []
        for k in ['done', 'incomplete', 'failed', 'ready', 'not ready', 'skipped']:
            if len(report[k]) > 0:
                rep.append("%s %s" % (", ".join(report[k]), k))

        report = (sinfo['id'], "HCP fMRI Surface: bolds " + "; ".join(rep), len(report['failed'] + report['incomplete'] + report['not ready']))

    except (ExternalFailed, NoSourceFolder), errormessage:
        r = str(errormessage)
        report = (sinfo['id'], 'HCP fMRI Surface failed')
    except:
        r += "\nERROR: Unknown error occured: \n...................................\n%s...................................\n" % (traceback.format_exc())
        report = (sinfo['id'], 'HCP fMRI Surface failed')

    r += "\n\nHCP fMRISurface %s on %s\n---------------------------------------------------------" % (action("completed", options['run']), datetime.now().strftime("%A, %d. %B %Y %H:%M:%S"))

    # print r
    return (r, report)


def executeHCPfMRISurface(sinfo, options, overwrite, hcp, run, boldData):
    # extract data
    bold, boldname, task, boldinfo = boldData

    if 'filename' in boldinfo and options['hcp_filename'] == 'original':
        printbold  = boldinfo['filename']
        boldsource = boldinfo['filename']
        boldtarget = boldinfo['filename']
    else:
        printbold  = str(bold)
        boldsource = 'BOLD_%d' % (bold)
        boldtarget = "%s%s" % (options['hcp_bold_prefix'], printbold)

    # prepare return variables
    r = ""
    report = {'done': [], 'incomplete': [], 'failed': [], 'ready': [], 'not ready': [], 'skipped': []}

    try:
        r += "\n\n---> %s BOLD image %s" % (action("Processing", options['run']), printbold)
        boldok = True

        # --- check for bold image
        boldimg = os.path.join(hcp['hcp_nonlin'], 'Results', boldtarget, "%s.nii.gz" % (boldtarget))
        r, boldok = checkForFile2(r, boldimg, '\n     ... fMRIVolume preprocessed bold image present', '\n     ... ERROR: fMRIVolume preprocessed bold image missing!', status=boldok)

        # --- Set up the command

        comm = os.path.join(hcp['hcp_base'], 'fMRISurface', 'GenericfMRISurfaceProcessingPipeline.sh') + " "

        elements = [('path',              sinfo['hcp']),
                    ('subject',           sinfo['id'] + options['hcp_suffix']),
                    ('fmriname',          boldtarget),
                    ('lowresmesh',        options['hcp_lowresmesh']),
                    ('fmrires',           options['hcp_bold_res']),
                    ('smoothingFWHM',     options['hcp_bold_smoothFWHM']),
                    ('grayordinatesres',  options['hcp_grayordinatesres']),
                    ('regname',           options['hcp_regname']),
                    ('printcom',          options['hcp_printcom'])]

        comm += " ".join(['--%s="%s"' % (k, v) for k, v in elements if v])


        # -- Test files

        if False:   # Longitudinal option currently not supported options['hcp_fs_longitudinal']:
            tfile = os.path.join(hcp['hcp_long_nonlin'], 'Results', "%s_%s" % (boldtarget, options['hcp_fs_longitudinal']), "%s_%s%s.dtseries.nii" % (boldtarget, options['hcp_fs_longitudinal'], options['hcp_cifti_tail']))
        else:
            tfile = os.path.join(hcp['hcp_nonlin'], 'Results', boldtarget, "%s%s.dtseries.nii" % (boldtarget, options['hcp_cifti_tail']))

        if hcp['hcp_bold_surf_check']:
            fullTest = {'tfolder': hcp['base'], 'tfile': hcp['hcp_bold_surf_check'], 'fields': [('sessionid', sinfo['id']), ('scan', boldtarget)], 'specfolder': options['specfolder']}
        else:
            fullTest = None

        # -- Run

        if run and boldok:
            if options['run'] == "run":
                if overwrite and os.path.exists(tfile):
                    os.remove(tfile)

                r, endlog, _, failed = runExternalForFile(tfile, comm, 'Running HCP fMRISurface', overwrite=overwrite, thread=sinfo['id'], remove=options['log'] == 'remove', task=options['command_ran'], logfolder=options['comlogs'], logtags=[options['logtag'], boldtarget], fullTest=fullTest, shell=True, r=r)

                if failed:
                    report['failed'].append(printbold)
                else:
                    report['done'].append(printbold)

            # -- just checking
            else:
                passed, _, r, failed = checkRun(tfile, fullTest, 'HCP fMRISurface ' + boldtarget, r)
                if passed is None:
                    r += "\n     ... HCP fMRISurface can be run"
                    r += "\n-----------------------------------------------------\nCommand to run:\n %s\n-----------------------------------------------------\n" % (comm.replace("--", "\n    --"))
                    report['ready'].append(printbold)
                else:
                    report['skipped'].append(printbold)

        elif run:
            report['not ready'].append(printbold)
            if options['run'] == "run":
                r += "\n     ... ERROR: images missing, skipping this BOLD!"
            else:
                r += "\n     ... ERROR: images missing, this BOLD would be skipped!"
        else:
            report['not ready'].append(printbold)
            if options['run'] == "run":
                r += "\n     ... ERROR: No hcp info for session, skipping this BOLD!"
            else:
                r += "\n     ... ERROR: No hcp info for session, this BOLD would be skipped!"

    except (ExternalFailed, NoSourceFolder), errormessage:
        r = "\n\n\n --- Failed during processing of bold %s with error:\n" % (printbold)
        r += str(errormessage)
        report['failed'].append(printbold)
    except:
        r += "\n --- Failed during processing of bold %s with error:\n %s\n" % (printbold, traceback.format_exc())
        report['failed'].append(printbold)

    # r += "\n     ... DONE!"

    return {'r': r, 'report': report}


def parseHCPBolds(options, bolds, r):
    # --- Use hcp_icafix_bolds parameter to determine if a single fix or a multi fix should be used
    singleFix = True

    # variable for storing groups and their bolds
    icafixGroups = {}

    # variable for storing erroneously specified bolds
    boldError = []

    # flag that all is OK
    boldsOK= True

    # get all bold targets and tags
    boldtargets = []
    boldtags = []

    for b in bolds:
        # extract data
        _, _, _, boldinfo = b

        if 'filename' in boldinfo and options['hcp_filename'] == 'original':
            boldtarget = boldinfo['filename']
            boldtag = boldinfo['task']
        else:
            boldtarget = "%s%s" % (options['hcp_bold_prefix'], printbold)
            boldtag = boldinfo['task']

        boldtargets.append(boldtarget)
        boldtags.append(boldtag)

    if 'hcp_icafix_bolds' in options:
        icafixBolds = options['hcp_icafix_bolds']

        # if hcp_icafix_bolds includes : then we have groups and we need multi fix
        if ":" in icafixBolds:
            # run multi fix
            singleFix = False

            # get all groups
            groups = str.split(icafixBolds, "|")

            # store all bolds in icafixBolds
            icafixBolds = []

            for g in groups:
                # get group name
                split = str.split(g, ":")

                # create group and add to dictionary
                if split[0] not in icafixGroups:
                    specifiedBolds = str.split(split[1], ",")
                    groupBolds = []

                    # iterate over all and add to bolds or inject instead of tags
                    for sb in specifiedBolds:
                        if sb not in boldtargets and sb not in boldtags: 
                            boldError.append(sb)
                        else:
                            # counter
                            i = 0

                            for b in boldtargets:
                                if sb == boldtargets[i] or sb == boldtags[i]:
                                    if sb in icafixBolds:
                                        boldsOK = False
                                        r += "\n\nERROR: the bold [%s] is specified twice!" % b
                                    else:
                                        groupBolds.append(b)
                                        icafixBolds.append(b)

                                # increase counter
                                i = i + 1

                    icafixGroups[split[0]] = groupBolds
                else:
                    boldsOK = False
                    r += "\n\nERROR: multiple concatenations with the same name [%s]!" % split[0]

        # else we extract bolds and use single fix
        else:
            # specified bolds
            specifiedBolds = str.split(icafixBolds, ",")

            # variable for storing bolds
            icafixBolds = []

            # iterate over all and add to bolds or inject instead of tags
            for sb in specifiedBolds:
                if sb not in boldtargets and sb not in boldtags: 
                    boldError.append(sb)
                else:
                    # counter
                    i = 0

                    for b in boldtargets:
                        if sb == boldtargets[i] or sb == boldtags[i]:
                            if sb in icafixBolds:
                                boldsOK = False
                                r += "\n\nERROR: the bold [%s] is specified twice!" % b
                            else:
                                icafixBolds.append(b)

                        # increase counter
                        i = i + 1

    # if hcp_icafix_bolds is empty then bundle all bolds
    else:
        # run multi fix
        singleFix = False
        icafixBolds = bolds
        icafixGroups = []
        icafixGroups.append({"name":"fMRI_CONCAT_ALL", "bolds":icafixBolds})
        r += "\nConcatenating all bolds\n"

    # --- Get hcp_icafix_bolds data from bolds
    # variable for storing skipped bolds
    boldSkip = []

    if icafixBolds is not bolds:
        # compare
        r += "\n\nComparing bolds with hcp_icafix_bolds\n"

        # single fix
        if singleFix:
            # variable for storing bold data
            boldData = []

            # add data to list
            for b in icafixBolds:
                # get index
                i = boldtargets.index(b)

                # store data
                if b in boldtargets:
                    boldData.append(bolds[i])

            # skipped bolds
            for b in boldtargets:
                if b not in icafixBolds:
                    boldSkip.append(b)

            # store data into the icafixBolds variable
            icafixBolds = boldData

        # multi fix
        else:
            # variable for storing group data
            groupData = {}

            # variable for storing skipped bolds
            boldSkipDict = {}
            for b in boldtargets:
                boldSkipDict[b] = True

            # go over all groups
            for g in icafixGroups:
                # create empty dict entry for group
                groupData[g] = []

                # go over group bolds
                groupBolds = icafixGroups[g]

                # add data to list
                for b in groupBolds:
                    # get index
                    i = boldtargets.index(b)

                    # store data
                    if b in boldtargets:
                        groupData[g].append(bolds[i])


                # find skipped bolds
                for i in range(len(boldtargets)):
                    # bold is defined
                    if boldtargets[i] in groupBolds:
                        # append

                        boldSkipDict[boldtargets[i]] = False

            # cast boldSkip from dictionary to array
            for b in boldtargets:
                if boldSkipDict[b]:
                    boldSkip.append(b)

            # cast group data to array of dictionaries (needed for parallel)
            icafixGroups = []
            for g in groupData:
                icafixGroups.append({"name":g, "bolds":groupData[g]})

    # report hcp_icafix_bolds not found in bolds
    if len(boldSkip) > 0 or len(boldError) > 0:
        for b in boldSkip:
            r += "     ... skipping %s: it is not specified in the hcp_icafix_bolds parameter\n" % b
        for b in boldError:
            r += "     ... ERROR: %s specified but not found in bolds\n" % b
    else:
        r += "     ... all bolds specified in the hcp_icafix_bolds parameter are present\n"

    if (len(boldError) > 0):
        boldsOK = False

    # --- Report single fix or multi fix
    if singleFix:
        r += "\n%s single run on %d bolds" % (action("Processing", options['run']), len(icafixBolds))
    else:
        r += "\n%s multi run on %d groups" % (action("Processing", options['run']), len(icafixGroups))

    return (singleFix, icafixBolds, icafixGroups, boldsOK, r)


def hcpICAFix(sinfo, options, overwrite=False, thread=0):
    '''
    hcp_ICAFix [... processing options]
    hcp6 [... processing options]

    USE
    ===

    A short name 'hcp6' can also be used for this command.

    Runs the ICAFix step of HCP Pipeline. This step attempts to auto-classify
    ICA components into good and bad components, so that the bad components
    can be then removed from the 4D FMRI data. If ICAFix step finishes
    successfully PostFix step will be ran automatically. 
    
    If the hcp_icafix_bolds parameter is not provided ICAFix will bundle
    all bolds together and execute multi-run HCP ICAFix, the concatenated file
    will be named fMRI_CONCAT_ALL. WARNING: if subject has many bolds such
    processing requires a lot of computational resources.

    REQUIREMENTS
    ============

    The code expects the input images to be named and present in the Qu|Nex
    folder structure. The function will look into folder:

    <session id>/hcp/<session id>

    for files:

    MNINonLinear/Results/<boldname>/<boldname>.nii.gz

    RESULTS
    =======

    The results of this step will be generated and populated in the
    MNINonLinear folder inside the same sessions's root hcp folder.

    The final clean ICA file can be found in:

    MNINonLinear/Results/<boldname>/<boldname>_hp<highpass>_clean.nii.gz,

    where highpass is the used value for the highpass filter. The default highpass
    value is 0 for multi-run HCP ICAFix and 2000 for single-run HCP ICAFix .


    RELEVANT PARAMETERS
    ===================

    general parameters
    ------------------

    --sessions          ... The batch.txt file with all the sessions information
                            [batch.txt].
    --subjectsfolder    ... The path to the study/subjects folder, where the
                            imaging  data is supposed to go [.].
    --cores             ... How many cores to utilize. This Parameter
                            determines the parallelization on the
                            subject level [1].
    --threads           ... How many threads to utilize This Parameter
                            determines the parallelization on the
                            bolds level [1].
    --overwrite         ... Whether to overwrite existing data (yes)
                            or not (no) [no].
    --logfolder         ... The path to the folder where runlogs and comlogs
                            are to be stored, if other than default []
    --log               ... Whether to keep ('keep') or remove ('remove') the
                            temporary logs once jobs are completed ['keep'].
                            When a comma separated list is given, the log will
                            be created at the first provided location and then
                            linked or copied to other locations. The valid
                            locations are:
                            * 'study'   for the default: 
                                        `<study>/processing/logs/comlogs`
                                        location,
                            * 'session' for `<sessionid>/logs/comlogs
                            * 'hcp'     for `<hcp_folder>/logs/comlogs
                            * '<path>'  for an arbitrary directory

    specific parameters
    -------------------

    In addition the following *specific* parameters will be used to guide the
    processing in this step:

    hcp_icafix_bolds                ... specify a list of bolds for ICAFix.
                                        You can specify a comma separated list
                                        of bolds, e.g. "<boldname1>,<boldname2>",
                                        in this case single-run HCP ICAFix will be
                                        executed over specified bolds. You can also
                                        specify how to group/concatenate bolds
                                        together, e.g.
                                        "<group1>:<boldname1>,<boldname2>|
                                        <group2>:<boldname3>,<boldname4>",
                                        in this case multi-run HCP ICAFix will be
                                        executed. Instead of full bold names, you
                                        can also use bold tags from the batch file.
                                        If this parameter is not provided
                                        ICAFix will bundle all bolds together and
                                        execute multi-run HCP ICAFix, the
                                        concatenated file will be named
                                        fMRI_CONCAT_ALL [""].
    hcp_icafix_highpass             ... value for the highpass filter,
                                        [0] for multi-run HCP ICAFix and [2000]
                                        for single-run HCP ICAFix.
    hcp_matlab_mode                 ... Specifies the Matlab version, can be
                                        "interpreted", "compiled" or "octave"
                                        ["compiled"].
    hcp_icafix_domotionreg          ... Whether to regress motion parameters as
                                        part of the cleaning. The default value
                                        for single-run HCP ICAFix is ["TRUE"],
                                        while the default for multi-run HCP ICAFix
                                        is ["FALSE"].
    hcp_icafix_traindata            ... Which file to use for training data.
                                        You can provide a full path to a file or
                                        just a filename if the file is in the
                                        ${FSL_FIXDIR}/training_files folder.
                                        [""] for single-run HCP ICAFix and
                                        ["HCP_Style_Single_Multirun_Dedrift.RData"]
                                        for multi-run HCP ICAFix.
    hcp_icafix_threshold            ... ICAFix threshold that controls the
                                        sensitivity/specificity tradeoff [10].
    hcp_icafix_deleteintermediates  ... If TRUE, deletes both the concatenated
                                        high-pass filtered and non-filtered 
                                        timeseries files that are prerequisites
                                        to FIX cleaning ["FALSE"].

    EXAMPLE USE
    ===========
    
    ```
    qunex hcp_ICAFix \
        --sessions=processing/batch.txt \
        --subjectsfolder=subjects
    ```

    ```
    qunex hcp_ICAFix \
        --sessions=processing/batch.txt \
        --subjectsfolder=subjects \
        --hcp_icafix_bolds="GROUP_1:BOLD_1,BOLD_2|GROUP_2:BOLD_3,BOLD_4"
    ```

    ----------------
    Written by Jure Demšar

    Changelog
    2019-10-09 Jure Demsar
             - Core functionality.
    '''

    r = "\n----------------------------------------------------------------"
    r += "\nSession id: %s \n[started on %s]" % (sinfo['id'], datetime.now().strftime("%A, %d. %B %Y %H:%M:%S"))
    r += "\n%s HCP ICAFix registration [%s] ..." % (action("Running", options['run']), options['hcp_processing_mode'])

    run    = True
    report = {'done': [], 'incomplete': [], 'failed': [], 'ready': [], 'not ready': [], 'skipped': []}

    try:
        # --- Base settings
        doOptionsCheck(options, sinfo, 'hcp_ICAFix')
        doHCPOptionsCheck(options, sinfo, 'hcp_ICAFix')
        hcp = getHCPPaths(sinfo, options)

        # --- Get sorted bold numbers and bold data
        bolds, bskip, report['boldskipped'], r = useOrSkipBOLD(sinfo, options, r)
        if report['boldskipped']:
            if options['hcp_filename'] == 'original':
                report['skipped'] = [bi.get('filename', str(bn)) for bn, bnm, bt, bi in bskip]
            else:
                report['skipped'] = [str(bn) for bn, bnm, bt, bi in bskip]

        # --- Parse icafix_bolds
<<<<<<< HEAD
        singleFix, icafixBolds, icafixGroups, r = parseHCPBolds(options, bolds, r)
=======
        singleFix, icafixBolds, icafixGroups, parsOK, r = parseICAFixBolds(options, bolds, r)
>>>>>>> 21c1bb2e

        # --- Multi threading
        if singleFix:
            threads = min(options['threads'], len(icafixBolds))
        else:
            threads = min(options['threads'], len(icafixGroups))
        r += "\n\n%s ICAFix on %d threads" % (action("Processing", options['run']), threads)

        # matlab run mode, compiled=0, interpreted=1, octave=2
        matlabrunmode = "0"
        if 'hcp_matlab_mode' in options:
            if options['hcp_matlab_mode'] == "compiled":
                matlabrunmode = "0"
            elif options['hcp_matlab_mode'] == "interpreted":
                matlabrunmode = "1"
            elif options['hcp_matlab_mode'] == "octave":
                r += "\nWARNING: ICAFix runs with octave results are unstable!\n"
                matlabrunmode = "2"
            else:
                parsOK = False

        # set variable
        os.environ["FSL_FIX_MATLAB_MODE"] = matlabrunmode

        if not parsOK:
            raise ge.CommandFailed("hcp_ICAFix", "Invalid input parameters!")

        # --- Execute
        # single fix
        if singleFix:
            if threads == 1: # serial execution
                for b in icafixBolds:
                    # process
                    result = executeHCPSingleICAFix(sinfo, options, overwrite, hcp, run, b)

                    # merge r
                    r += result['r']

                    # merge report
                    tempReport            = result['report']
                    report['done']       += tempReport['done']
                    report['incomplete'] += tempReport['incomplete']
                    report['failed']     += tempReport['failed']
                    report['ready']      += tempReport['ready']
                    report['not ready']  += tempReport['not ready']
                    report['skipped']    += tempReport['skipped']

            else: # parallel execution
                # create a multiprocessing Pool
                processPoolExecutor = ProcessPoolExecutor(threads)
                # process 
                f = partial(executeHCPSingleICAFix, sinfo, options, overwrite, hcp, run)
                results = processPoolExecutor.map(f, icafixBolds)

                # merge r and report
                for result in results:
                    r                    += result['r']
                    tempReport            = result['report']
                    report['done']       += tempReport['done']
                    report['failed']     += tempReport['failed']
                    report['incomplete'] += tempReport['incomplete']
                    report['ready']      += tempReport['ready']
                    report['not ready']  += tempReport['not ready']
                    report['skipped']    += tempReport['skipped']

        # multi fix
        else:
            if threads == 1: # serial execution
                for g in icafixGroups:
                    # process
                    result = executeHCPMultiICAFix(sinfo, options, overwrite, hcp, run, g)

                    # merge r
                    r += result['r']

                    # merge report
                    tempReport            = result['report']
                    report['done']       += tempReport['done']
                    report['incomplete'] += tempReport['incomplete']
                    report['failed']     += tempReport['failed']
                    report['ready']      += tempReport['ready']
                    report['not ready']  += tempReport['not ready']
                    report['skipped']    += tempReport['skipped'] 

            else: # parallel execution
                # create a multiprocessing Pool
                processPoolExecutor = ProcessPoolExecutor(threads)
                # process 
                f = partial(executeHCPMultiICAFix, sinfo, options, overwrite, hcp, run)
                results = processPoolExecutor.map(f, icafixGroups)

                # merge r and report
                for result in results:
                    r                    += result['r']
                    tempReport            = result['report']
                    report['done']       += tempReport['done']
                    report['failed']     += tempReport['failed']
                    report['incomplete'] += tempReport['incomplete']
                    report['ready']      += tempReport['ready']
                    report['not ready']  += tempReport['not ready']
                    report['skipped']    += tempReport['skipped']

        # report
        rep = []
        for k in ['done', 'incomplete', 'failed', 'ready', 'not ready', 'skipped']:
            if len(report[k]) > 0:
                rep.append("%s %s" % (", ".join(report[k]), k))

        report = (sinfo['id'], "HCP ICAFix: bolds " + "; ".join(rep), len(report['failed'] + report['incomplete'] + report['not ready']))

    except ge.CommandFailed as e:
        r +=  "\n\nERROR in completing %s:\n     %s\n" % (e.function, "\n     ".join(e.report))
        report = (sinfo['id'], 'HCP ICAFix failed')
        failed = 1
    except (ExternalFailed, NoSourceFolder), errormessage:
        r = str(errormessage)
        report = (sinfo['id'], 'HCP ICAFix failed')
    except:
        r += "\nERROR: Unknown error occured: \n...................................\n%s...................................\n" % (traceback.format_exc())
        report = (sinfo['id'], 'HCP ICAFix failed')

    r += "\n\nHCP ICAFix %s on %s\n---------------------------------------------------------" % (action("completed", options['run']), datetime.now().strftime("%A, %d. %B %Y %H:%M:%S"))

    # print r
    return (r, report)


def executeHCPSingleICAFix(sinfo, options, overwrite, hcp, run, bold):
    # extract data
    _, _, _, boldinfo = bold

    if 'filename' in boldinfo and options['hcp_filename'] == 'original':
        printbold  = boldinfo['filename']
        boldtarget = boldinfo['filename']
    else:
        printbold  = str(bold)
        boldtarget = "%s%s" % (options['hcp_bold_prefix'], printbold)

    # prepare return variables
    r = ""
    report = {'done': [], 'incomplete': [], 'failed': [], 'ready': [], 'not ready': [], 'skipped': []}

    try:
        r += "\n\n----------------------------------------------------------------"
        r += "\n---> %s BOLD image %s" % (action("Processing", options['run']), printbold)
        boldok = True

        # --- check for bold image
        boldimg = os.path.join(hcp['hcp_nonlin'], 'Results', boldtarget, "%s.nii.gz" % (boldtarget))
        r, boldok = checkForFile2(r, boldimg, '\n     ... bold image %s present' % boldtarget, '\n     ... ERROR: bold image [%s] missing!' % boldimg, status=boldok)

        # bold in input format
        inputfile = os.path.join(hcp['hcp_nonlin'], 'Results', boldtarget, "%s" % (boldtarget))

        # bandpass value
        bandpass = 2000 if 'hcp_icafix_highpass' not in options else options['hcp_icafix_highpass']

        comm = '%(script)s \
                "%(inputfile)s" \
                %(bandpass)d \
                "%(domot)s" \
                "%(trainingdata)s" \
                %(fixthreshold)d \
                "%(deleteintermediates)s"' % {
                'script'                : os.path.join(hcp['hcp_base'], 'ICAFIX', 'hcp_fix'),
                'inputfile'             : inputfile,
                'bandpass'              : bandpass,
                'domot'                 : "TRUE" if 'hcp_icafix_domotionreg' not in options else options['hcp_icafix_domotionreg'],
                'trainingdata'          : "" if 'hcp_icafix_traindata' not in options else options['hcp_icafix_traindata'],
                'fixthreshold'          : 10 if 'hcp_icafix_threshold' not in options else options['hcp_icafix_threshold'],
                'deleteintermediates'   : "FALSE" if 'hcp_icafix_deleteintermediates' not in options else options['hcp_icafix_deleteintermediates']}

        # -- Test file
        tfile = os.path.join(hcp['hcp_nonlin'], 'Results', boldtarget, "%s_hp%s_clean.nii.gz" % (boldtarget, bandpass))
        fullTest = None

        # -- Run
        if run and boldok:
            if options['run'] == "run":
                if overwrite and os.path.exists(tfile):
                    os.remove(tfile)

                r, endlog, _, failed = runExternalForFile(tfile, comm, 'Running single-run HCP ICAFix', overwrite=overwrite, thread=sinfo['id'], remove=options['log'] == 'remove', task=options['command_ran'], logfolder=options['comlogs'], logtags=[options['logtag'], boldtarget], fullTest=fullTest, shell=True, r=r)

                if failed:
                    report['failed'].append(printbold)
                else:
                    report['done'].append(printbold)

                # if all ok automatically execute PostFix
                if report['incomplete'] == [] and report['failed'] == [] and report['not ready'] == []:
                    result = executeHCPPostFix(sinfo, options, overwrite, hcp, run, True, bold)
                    r += result['r']
                    report = result['report']

            # -- just checking
            else:
                passed, _, r, failed = checkRun(tfile, fullTest, 'single-run HCP ICAFix ' + boldtarget, r)
                if passed is None:
                    r += "\n     ... single-run HCP ICAFix can be run"
                    r += "\n-----------------------------------------------------\nCommand to run:\n %s\n-----------------------------------------------------\n" % (comm.replace("--", "\n    --"))
                    report['ready'].append(printbold)
                else:
                    report['skipped'].append(printbold)

        elif run:
            report['not ready'].append(printbold)
            if options['run'] == "run":
                r += "\n     ... ERROR: images missing, skipping this BOLD!"
            else:
                r += "\n     ... ERROR: images missing, this BOLD would be skipped!"
        else:
            report['not ready'].append(printbold)
            if options['run'] == "run":
                r += "\n     ... ERROR: No hcp info for session, skipping this BOLD!"
            else:
                r += "\n     ... ERROR: No hcp info for session, this BOLD would be skipped!"

    except (ExternalFailed, NoSourceFolder), errormessage:
        r = "\n\n\n --- Failed during processing of bold %s\n" % (printbold)
        r += str(errormessage)
        report['failed'].append(printbold)
    except:
        r += "\n --- Failed during processing of bold %s with error:\n %s\n" % (printbold, traceback.format_exc())
        report['failed'].append(printbold)

    return {'r': r, 'report': report}


def executeHCPMultiICAFix(sinfo, options, overwrite, hcp, run, group):
    # get group data
    groupname = group["name"]
    bolds = group["bolds"]

    # prepare return variables
    r = ""
    report = {'done': [], 'incomplete': [], 'failed': [], 'ready': [], 'not ready': [], 'skipped': []}

    try:
        r += "\n\n----------------------------------------------------------------"
        r += "\n---> %s group %s" % (action("Processing", options['run']), groupname)
        groupok = True

        # --- check for bold images and prepare images parameter
        boldimgs = ""

         # check if files for all bolds exist
        for b in bolds:
            # set ok to true for now
            boldok = True

            # extract data
            _, _, _, boldinfo = b

            if 'filename' in boldinfo and options['hcp_filename'] == 'original':
                printbold  = boldinfo['filename']
                boldtarget = boldinfo['filename']
            else:
                printbold  = str(bold)
                boldtarget = "%s%s" % (options['hcp_bold_prefix'], printbold)

            boldimg = os.path.join(hcp['hcp_nonlin'], 'Results', boldtarget, "%s" % (boldtarget))
            r, boldok = checkForFile2(r, "%s.nii.gz" % boldimg, '\n     ... bold image %s present' % boldtarget, '\n     ... ERROR: bold image [%s.nii.gz] missing!' % boldimg, status=boldok)

            if not boldok:
                groupok = False
                break
            else:
                # add @ separator
                if boldimgs is not "":
                    boldimgs = boldimgs + "@"

                # add latest image
                boldimgs = boldimgs + boldimg

        # construct concat file name
        concatfilename = os.path.join(hcp['hcp_nonlin'], 'Results', groupname, groupname)

        # bandpass
        bandpass = 0 if 'hcp_icafix_highpass' not in options else options['hcp_icafix_highpass']

        comm = '%(script)s \
                "%(inputfile)s" \
                %(bandpass)d \
                "%(concatfilename)s" \
                "%(domot)s" \
                "%(trainingdata)s" \
                %(fixthreshold)d \
                "%(deleteintermediates)s"' % {
                'script'                : os.path.join(hcp['hcp_base'], 'ICAFIX', 'hcp_fix_multi_run'),
                'inputfile'             : boldimgs,
                'bandpass'              : bandpass,
                'concatfilename'        : concatfilename,
                'domot'                 : "FALSE" if 'hcp_icafix_domotionreg' not in options else options['hcp_icafix_domotionreg'],
                'trainingdata'          : "HCP_Style_Single_Multirun_Dedrift.RData" if 'hcp_icafix_traindata' not in options else options['hcp_icafix_traindata'],
                'fixthreshold'          : 10 if 'hcp_icafix_threshold' not in options else options['hcp_icafix_threshold'],
                'deleteintermediates'   : "FALSE" if 'hcp_icafix_deleteintermediates' not in options else options['hcp_icafix_deleteintermediates']}

        # -- Test file
        tfile = concatfilename + "_hp%s_clean.nii.gz" % bandpass
        fullTest = None

        # -- Run
        if run and groupok:
            if options['run'] == "run":
                if overwrite and os.path.exists(tfile):
                    os.remove(tfile)

                r, endlog, _, failed = runExternalForFile(tfile, comm, 'Running multi-run HCP ICAFix', overwrite=overwrite, thread=sinfo['id'], remove=options['log'] == 'remove', task=options['command_ran'], logfolder=options['comlogs'], logtags=[options['logtag'], groupname], fullTest=fullTest, shell=True, r=r)

                if failed:
                    report['failed'].append(groupname)
                else:
                    report['done'].append(groupname)

                # if all ok automatically execute PostFix
                if report['incomplete'] == [] and report['failed'] == [] and report['not ready'] == []:
                    result = executeHCPPostFix(sinfo, options, overwrite, hcp, run, False, groupname)
                    r += result['r']
                    report = result['report']

            # -- just checking
            else:
                passed, _, r, failed = checkRun(tfile, fullTest, 'multi-run HCP ICAFix ' + groupname, r)
                if passed is None:
                    r += "\n     ... multi-run HCP ICAFix can be run"
                    r += "\n-----------------------------------------------------\nCommand to run:\n %s\n-----------------------------------------------------\n" % (comm.replace("--", "\n    --"))
                    report['ready'].append(groupname)
                else:
                    report['skipped'].append(groupname)

        elif run:
            report['not ready'].append(groupname)
            if options['run'] == "run":
                r += "\n     ... ERROR: images missing, skipping this group!"
            else:
                r += "\n     ... ERROR: images missing, this group would be skipped!"
        else:
            report['not ready'].append(groupname)
            if options['run'] == "run":
                r += "\n     ... ERROR: No hcp info for session, skipping this group!"
            else:
                r += "\n     ... ERROR: No hcp info for session, this group would be skipped!"

    except (ExternalFailed, NoSourceFolder), errormessage:
        r = "\n\n\n --- Failed during processing of group %s with error:\n" % (groupname)
        r += str(errormessage)
        report['failed'].append(groupname)
    except:
        r += "\n --- Failed during processing of group %s with error:\n %s\n" % (groupname, traceback.format_exc())
        report['failed'].append(groupname)

    return {'r': r, 'report': report}


def hcpPostFix(sinfo, options, overwrite=False, thread=0):
    '''
    hcp_PostFix [... processing options]
    hcp7 [... processing options]

    USE
    ===

    A short name 'hcp7' can also be used for this command.

    Runs the PostFix step of HCP Pipeline. This step creates Workbench scene
    files that can be used to visually review the signal vs. noise
    classification generated by ICAFix.

    If the hcp_icafix_bolds parameter is not provided ICAFix will bundle
    all bolds together and execute multi-run HCP ICAFix, the concatenated file
    will be named fMRI_CONCAT_ALL. WARNING: if subject has many bolds such
    processing requires a lot of computational resources.

    REQUIREMENTS
    ============

    The code expects the input images to be named and present in the Qu|Nex
    folder structure. The function will look into folder:

    <session id>/hcp/<session id>

    for files:

    MNINonLinear/Results/<boldname>/<boldname>_hp<highpass>_clean.nii.gz

    RESULTS
    =======

    The results of this step will be generated and populated in the
    MNINonLinear folder inside the same sessions's root hcp folder.

    The final output files are:

    MNINonLinear/Results/<boldname>/
    <session id>_<boldname>_hp<highpass>_ICA_Classification_singlescreen.scene,

    where highpass is the used value for the highpass filter. The default highpass
    value is 0 for multi-run HCP ICAFix and 2000 for single-run HCP ICAFix .

    RELEVANT PARAMETERS
    ===================

    general parameters
    ------------------

    --sessions          ... The batch.txt file with all the sessions information
                            [batch.txt].
    --subjectsfolder    ... The path to the study/subjects folder, where the
                            imaging  data is supposed to go [.].
    --cores             ... How many cores to utilize. This Parameter
                            determines the parallelization on the
                            subject level [1].
    --threads           ... How many threads to utilize This Parameter
                            determines the parallelization on the
                            bolds level [1].
    --overwrite         ... Whether to overwrite existing data (yes)
                            or not (no) [no].
    --logfolder         ... The path to the folder where runlogs and comlogs
                            are to be stored, if other than default []
    --log               ... Whether to keep ('keep') or remove ('remove') the
                            temporary logs once jobs are completed ['keep'].
                            When a comma separated list is given, the log will
                            be created at the first provided location and then
                            linked or copied to other locations. The valid
                            locations are:
                            * 'study'   for the default: 
                                        `<study>/processing/logs/comlogs`
                                        location,
                            * 'session' for `<sessionid>/logs/comlogs
                            * 'hcp'     for `<hcp_folder>/logs/comlogs
                            * '<path>'  for an arbitrary directory

    specific parameters
    -------------------

    In addition the following *specific* parameters will be used to guide the
    processing in this step:

    hcp_icafix_bolds            ... specify a list of bolds for ICAFix.
                                    You can specify a comma separated list
                                    of bolds, e.g. "<boldname1>,<boldname2>",
                                    in this case single-run HCP ICAFix will be
                                    executed over specified bolds. You can also
                                    specify how to group/concatenate bolds
                                    together, e.g.
                                    "<group1>:<boldname1>,<boldname2>|
                                    <group2>:<boldname3>,<boldname4>",
                                    in this case multi-run HCP ICAFix will be
                                    executed. Instead of full bold names, you
                                    can also use bold tags from the batch file.
                                    If this parameter is not provided
                                    ICAFix will bundle all bolds together and
                                    execute multi-run HCP ICAFix, the
                                    concatenated file will be named
                                    fMRI_CONCAT_ALL [""].
    hcp_icafix_highpass         ... value for the highpass filter,
                                    [0] for multi-run HCP ICAFix and [2000]
                                    for single-run HCP ICAFix.
    hcp_matlab_mode             ... Specifies the Matlab version, can be
                                    "interpreted", "compiled" or "octave"
                                    ["compiled"].
    hcp_postfix_dualscene       ... Path to an alternative template scene, if
                                    empty HCP default dual scene will be used
                                    [""].
    hcp_postfix_singlescene     ... Path to an alternative template scene, if
                                    empty HCP default single scene will be used
                                    [""].
    hcp_postfix_reusehighpass   ... Whether to reuse highpass ["YES"].


    EXAMPLE USE
    ===========
    
    ```
    qunex hcp_PostFix \
        --sessions=processing/batch.txt \
        --subjectsfolder=subjects \
        --hcp_matlab_mode="interpreted"
    ```

    ```
    qunex hcp_PostFix \
        --sessions=processing/batch.txt \
        --subjectsfolder=subjects \
        --hcp_icafix_bolds="GROUP_1:BOLD_1,BOLD_2|GROUP_2:BOLD_3,BOLD_4" \
        --hcp_matlab_mode="interpreted"
    ```


    ----------------
    Written by Jure Demšar

    Changelog
    2019-10-11 Jure Demsar
             - Core functionality.
    '''

    r = "\n----------------------------------------------------------------"
    r += "\nSession id: %s \n[started on %s]" % (sinfo['id'], datetime.now().strftime("%A, %d. %B %Y %H:%M:%S"))
    r += "\n%s HCP PostFix registration [%s] ..." % (action("Running", options['run']), options['hcp_processing_mode'])

    run    = True
    report = {'done': [], 'incomplete': [], 'failed': [], 'ready': [], 'not ready': [], 'skipped': []}

    try:
        # --- Base settings
        doOptionsCheck(options, sinfo, 'hcp_PostFix')
        doHCPOptionsCheck(options, sinfo, 'hcp_PostFix')
        hcp = getHCPPaths(sinfo, options)

        # --- Get sorted bold numbers and bold data
        bolds, bskip, report['boldskipped'], r = useOrSkipBOLD(sinfo, options, r)
        if report['boldskipped']:
            if options['hcp_filename'] == 'original':
                report['skipped'] = [bi.get('filename', str(bn)) for bn, bnm, bt, bi in bskip]
            else:
                report['skipped'] = [str(bn) for bn, bnm, bt, bi in bskip]

        # --- Parse icafix_bolds
<<<<<<< HEAD
        singleFix, icafixBolds, icafixGroups, r = parseHCPBolds(options, bolds, r)
=======
        singleFix, icafixBolds, icafixGroups, parsOK, r = parseICAFixBolds(options, bolds, r)
        if not parsOK:
            raise ge.CommandFailed("hcp_PostFix", "Invalid input parameters!")
>>>>>>> 21c1bb2e

        # --- Multi threading
        if singleFix:
            threads = min(options['threads'], len(icafixBolds))
        else:
            threads = min(options['threads'], len(icafixGroups))
        r += "\n\n%s PostFix on %d threads" % (action("Processing", options['run']), threads)

        # --- Execute
        # single fix
        if not singleFix:
            # put all group bolds together
            icafixBolds = []
            for g in icafixGroups:
                groupBolds = g["name"]
                icafixBolds.append(groupBolds)

        if threads == 1: # serial execution
            for b in icafixBolds:
                # process
                result = executeHCPPostFix(sinfo, options, overwrite, hcp, run, singleFix, b)

                # merge r
                r += result['r']

                # merge report
                tempReport            = result['report']
                report['done']       += tempReport['done']
                report['incomplete'] += tempReport['incomplete']
                report['failed']     += tempReport['failed']
                report['ready']      += tempReport['ready']
                report['not ready']  += tempReport['not ready']
                report['skipped']    += tempReport['skipped']

        else: # parallel execution
            # create a multiprocessing Pool
            processPoolExecutor = ProcessPoolExecutor(threads)
            # process 
            f = partial(executeHCPPostFix, sinfo, options, overwrite, hcp, run, singleFix)
            results = processPoolExecutor.map(f, icafixBolds)

            # merge r and report
            for result in results:
                r                    += result['r']
                tempReport            = result['report']
                report['done']       += tempReport['done']
                report['failed']     += tempReport['failed']
                report['incomplete'] += tempReport['incomplete']
                report['ready']      += tempReport['ready']
                report['not ready']  += tempReport['not ready']
                report['skipped']    += tempReport['skipped']
        
        # report
        rep = []
        for k in ['done', 'incomplete', 'failed', 'ready', 'not ready', 'skipped']:
            if len(report[k]) > 0:
                rep.append("%s %s" % (", ".join(report[k]), k))

        report = (sinfo['id'], "HCP PostFix: bolds " + "; ".join(rep), len(report['failed'] + report['incomplete'] + report['not ready']))

    except ge.CommandFailed as e:
        r +=  "\n\nERROR in completing %s:\n     %s\n" % (e.function, "\n     ".join(e.report))
        report = (sinfo['id'], 'HCP PostFix failed')
        failed = 1
    except (ExternalFailed, NoSourceFolder), errormessage:
        r = str(errormessage)
        report = (sinfo['id'], 'HCP PostFix failed')
    except:
        r += "\nERROR: Unknown error occured: \n...................................\n%s...................................\n" % (traceback.format_exc())
        report = (sinfo['id'], 'HCP PostFix failed')

    r += "\n\nHCP PostFix %s on %s\n---------------------------------------------------------" % (action("completed", options['run']), datetime.now().strftime("%A, %d. %B %Y %H:%M:%S"))

    # print r
    return (r, report)


def executeHCPPostFix(sinfo, options, overwrite, hcp, run, singleFix, bold):
    # prepare return variables
    r = ""
    report = {'done': [], 'incomplete': [], 'failed': [], 'ready': [], 'not ready': [], 'skipped': []}

    # extract data
    r += "\n\n----------------------------------------------------------------"

    if singleFix:
        # highpass
        highpass = 2000 if 'hcp_icafix_highpass' not in options else options['hcp_icafix_highpass']

        _, _, _, boldinfo = bold

        if 'filename' in boldinfo and options['hcp_filename'] == 'original':
            printbold  = boldinfo['filename']
            boldtarget = boldinfo['filename']
        else:
            printbold  = str(bold)
            boldtarget = "%s%s" % (options['hcp_bold_prefix'], printbold)

        printica = "%s_hp%s_clean.nii.gz" % (boldtarget, highpass)
        icaimg = os.path.join(hcp['hcp_nonlin'], 'Results', boldtarget, printica)
        r += "\n---> %s bold ICA %s" % (action("Processing", options['run']), printica)

    else:
        # highpass
        highpass = 0 if 'hcp_icafix_highpass' not in options else options['hcp_icafix_highpass']

        printbold = bold
        boldtarget = bold

        printica = "%s_hp%s_clean.nii.gz" % (boldtarget, highpass)
        icaimg = os.path.join(hcp['hcp_nonlin'], 'Results', boldtarget, printica)
        r += "\n---> %s group ICA %s" % (action("Processing", options['run']), printica)

    try:
        boldok = True

        # --- check for ICA image
        r, boldok = checkForFile2(r, icaimg, '\n     ... ICA %s present' % boldtarget, '\n     ... ERROR: ICA [%s] missing!' % icaimg, status=boldok)

        reusehighpass = "YES" if 'hcp_postfix_reusehighpass' not in options else options['hcp_postfix_reusehighpass']

        singlescene = os.path.join(hcp['hcp_base'], 'ICAFIX/PostFixScenes/', 'ICA_Classification_SingleScreenTemplate.scene')
        if 'hcp_postfix_singlescene' in options:
            singlescene = options['hcp_postfix_singlescene']

        dualscene = os.path.join(hcp['hcp_base'], 'ICAFIX/PostFixScenes/', 'ICA_Classification_DualScreenTemplate.scene')
        if 'hcp_postfix_dualscene' in options:
            dualscene = options['hcp_postfix_dualscene']

        # matlab run mode, compiled=0, interpreted=1, octave=2
        matlabrunmode = 0
        if 'hcp_matlab_mode' in options:
            if options['hcp_matlab_mode'] == "compiled":
                matlabrunmode = 0
            elif options['hcp_matlab_mode'] == "interpreted":
                matlabrunmode = 1
            elif options['hcp_matlab_mode'] == "octave":
                r += "\nWARNING: ICAFix runs with octave results are unstable!"
                matlabrunmode = 2
            else:
                r += "\nERROR: wrong value for the hcp_matlab_mode parameter!"
                boldok = False

        # subject
        subject = sinfo['id'] + options['hcp_suffix']

        comm = '%(script)s \
            --study-folder="%(studyfolder)s" \
            --subject="%(subject)s" \
            --fmri-name="%(boldtarget)s" \
            --high-pass="%(highpass)d" \
            --template-scene-dual-screen="%(dualscene)s" \
            --template-scene-single-screen="%(singlescene)s" \
            --reuse-high-pass="%(reusehighpass)s" \
            --matlab-run-mode="%(matlabrunmode)d"' % {
                'script'            : os.path.join(hcp['hcp_base'], 'ICAFIX', 'PostFix.sh'),
                'studyfolder'       : sinfo['hcp'],
                'subject'           : subject,
                'boldtarget'        : boldtarget,
                'highpass'          : highpass,
                'dualscene'         : dualscene,
                'singlescene'       : singlescene,
                'reusehighpass'     : reusehighpass,
                'matlabrunmode'     : matlabrunmode}

        # -- Test files
        tfile = os.path.join(hcp['hcp_nonlin'], 'Results', boldtarget, "%s_%s_hp%s_ICA_Classification_singlescreen.scene" % (subject, boldtarget, highpass))
        fullTest = None

        # -- Run
        if run and boldok:
            if options['run'] == "run":
                if overwrite and os.path.exists(tfile):
                    os.remove(tfile)

                r, endlog, _, failed = runExternalForFile(tfile, comm, 'Running HCP PostFix', overwrite=overwrite, thread=sinfo['id'], remove=options['log'] == 'remove', task="hcp_PostFix", logfolder=options['comlogs'], logtags=[options['logtag'], boldtarget], fullTest=fullTest, shell=True, r=r)

                if failed:
                    report['failed'].append(printbold)
                else:
                    report['done'].append(printbold)

            # -- just checking
            else:
                passed, _, r, failed = checkRun(tfile, fullTest, 'HCP PostFix ' + boldtarget, r)
                if passed is None:
                    r += "\n     ... HCP PostFix can be run"
                    r += "\n-----------------------------------------------------\nCommand to run:\n %s\n-----------------------------------------------------\n" % (comm.replace("--", "\n    --"))
                    report['ready'].append(printbold)
                else:
                    report['skipped'].append(printbold)

        elif run:
            report['not ready'].append(printbold)
            if options['run'] == "run":
                r += "\n     ... ERROR: images missing, skipping this BOLD!"
            else:
                r += "\n     ... ERROR: images missing, this BOLD would be skipped!"
        else:
            report['not ready'].append(printbold)
            if options['run'] == "run":
                r += "\n     ... ERROR: No hcp info for session, skipping this BOLD!"
            else:
                r += "\n     ... ERROR: No hcp info for session, this BOLD would be skipped!"

        # log beautify
        r += "\n\n"

    except (ExternalFailed, NoSourceFolder), errormessage:
        r = "\n\n\n --- Failed during processing of bold %s with error:\n" % (printbold)
        r += str(errormessage)
        report['failed'].append(printbold)
    except:
        r += "\n --- Failed during processing of bold %s with error:\n %s\n" % (printbold, traceback.format_exc())
        report['failed'].append(printbold)

    return {'r': r, 'report': report}


def hcpReApplyFix(sinfo, options, overwrite=False, thread=0):
    '''
    hcp_ReApplyFix [... processing options]
    hcp8 [... processing options]

    USE
    ===

    A short name 'hcp8' can also be used for this command.

    Runs the ReApplyFix step of HCP Pipeline. This function executes two steps,
    first it applies the hand reclassifications of noise and signal components
    from FIX using the ReclassifyAsNoise.txt and ReclassifyAsSignal.txt input
    files. Next it executes the HCP Pipeline's ReApplyFix or ReApplyFixMulti.

    If the hcp_icafix_bolds parameter is not provided ICAFix will bundle
    all bolds together and execute multi-run HCP ICAFix, the concatenated file
    will be named fMRI_CONCAT_ALL. WARNING: if subject has many bolds such
    processing requires a lot of computational resources.

    REQUIREMENTS
    ============

    The code expects the input images to be named and present in the Qu|Nex
    folder structure. The function will look into folder:

    <session id>/hcp/<session id>

    for files:

    MNINonLinear/Results/<boldname>/<boldname>.nii.gz

    RESULTS
    =======

    The results of this step will be generated and populated in the
    MNINonLinear folder inside the same sessions's root hcp folder.

    The final clean ICA file can be found in:

    MNINonLinear/Results/<boldname>/<boldname>_hp<highpass>_clean.nii.gz,

    where highpass is the used value for the highpass filter. The default highpass
    value is 0 for multi-run HCP ICAFix and 2000 for single-run HCP ICAFix .

    RELEVANT PARAMETERS
    ===================

    general parameters
    ------------------

    --sessions          ... The batch.txt file with all the sessions information
                            [batch.txt].
    --subjectsfolder    ... The path to the study/subjects folder, where the
                            imaging  data is supposed to go [.].
    --cores             ... How many cores to utilize. This Parameter
                            determines the parallelization on the
                            subject level [1].
    --threads           ... How many threads to utilize This Parameter
                            determines the parallelization on the
                            bolds level [1].
    --overwrite         ... Whether to overwrite existing data (yes)
                            or not (no) [no].
    --logfolder         ... The path to the folder where runlogs and comlogs
                            are to be stored, if other than default []
    --log               ... Whether to keep ('keep') or remove ('remove') the
                            temporary logs once jobs are completed ['keep'].
                            When a comma separated list is given, the log will
                            be created at the first provided location and then
                            linked or copied to other locations. The valid
                            locations are:
                            * 'study'   for the default: 
                                        `<study>/processing/logs/comlogs`
                                        location,
                            * 'session' for `<sessionid>/logs/comlogs
                            * 'hcp'     for `<hcp_folder>/logs/comlogs
                            * '<path>'  for an arbitrary directory

    specific parameters
    -------------------

    In addition the following *specific* parameters will be used to guide the
    processing in this step:

    hcp_icafix_bolds                ... specify a list of bolds for ICAFix.
                                        You can specify a comma separated list
                                        of bolds, e.g. "<boldname1>,<boldname2>",
                                        in this case single-run HCP ICAFix will be
                                        executed over specified bolds. You can also
                                        specify how to group/concatenate bolds
                                        together, e.g.
                                        "<group1>:<boldname1>,<boldname2>|
                                        <group2>:<boldname3>,<boldname4>",
                                        in this case multi-run HCP ICAFix will be
                                        executed. Instead of full bold names, you
                                        can also use bold tags from the batch file.
                                        If this parameter is not provided
                                        ICAFix will bundle all bolds together and
                                        execute multi-run HCP ICAFix, the
                                        concatenated file will be named
                                        fMRI_CONCAT_ALL [""].
    hcp_icafix_highpass             ... value for the highpass filter,
                                        [0] for multi-run HCP ICAFix and [2000]
                                        for single-run HCP ICAFix.
    hcp_matlab_mode                 ... Specifies the Matlab version, can be
                                        "interpreted", "compiled" or "octave"
                                        ["compiled"].
    hcp_icafix_domotionreg          ... Whether to regress motion parameters as
                                        part of the cleaning. The default value
                                        for single-run HCP ICAFix is ["TRUE"],
                                        while the default for multi-run HCP ICAFix
                                        is ["FALSE"].
    hcp_icafix_deleteintermediates  ... If TRUE, deletes both the concatenated
                                        high-pass filtered and non-filtered 
                                        timeseries files that are prerequisites
                                        to FIX cleaning ["FALSE"].
    hcp_icafix_regname              ... Specifies surface registration name.
                                        Use "NONE" for MSMSulc ["NONE"].
    hcp_lowresmesh                  ... Specifies the low res mesh number [32].

    EXAMPLE USE
    ===========
    
    ```
    qunex hcp_ReApplyFix \
        --sessions=processing/batch.txt \
        --subjectsfolder=subjects \
        --hcp_matlab_mode="interpreted"
    ```

    ```
    qunex hcp_ReApplyFix \
        --sessions=processing/batch.txt \
        --subjectsfolder=subjects \
        --hcp_icafix_bolds="GROUP_1:BOLD_1,BOLD_2|GROUP_2:BOLD_3,BOLD_4" \
        --hcp_matlab_mode="interpreted"
    ```

    ----------------
    Written by Jure Demšar

    Changelog
    2019-10-15 Jure Demsar
             - Core functionality.
    '''

    r = "\n----------------------------------------------------------------"
    r += "\nSession id: %s \n[started on %s]" % (sinfo['id'], datetime.now().strftime("%A, %d. %B %Y %H:%M:%S"))
    r += "\n%s HCP ReApplyFix registration [%s] ..." % (action("Running", options['run']), options['hcp_processing_mode'])

    run    = True
    report = {'done': [], 'incomplete': [], 'failed': [], 'ready': [], 'not ready': [], 'skipped': []}

    try:
        # --- Base settings
        doOptionsCheck(options, sinfo, 'hcp_ReApplyFix')
        doHCPOptionsCheck(options, sinfo, 'hcp_ReApplyFix')
        hcp = getHCPPaths(sinfo, options)

        # --- Get sorted bold numbers and bold data
        bolds, bskip, report['boldskipped'], r = useOrSkipBOLD(sinfo, options, r)
        if report['boldskipped']:
            if options['hcp_filename'] == 'original':
                report['skipped'] = [bi.get('filename', str(bn)) for bn, bnm, bt, bi in bskip]
            else:
                report['skipped'] = [str(bn) for bn, bnm, bt, bi in bskip]

        # --- Parse icafix_bolds
<<<<<<< HEAD
        singleFix, icafixBolds, icafixGroups, r = parseHCPBolds(options, bolds, r)
=======
        singleFix, icafixBolds, icafixGroups, parsOK, r = parseICAFixBolds(options, bolds, r)
        if not parsOK:
            raise ge.CommandFailed("hcp_ReApplyFix", "Invalid input parameters!")
>>>>>>> 21c1bb2e

        # --- Multi threading
        if singleFix:
            threads = min(options['threads'], len(icafixBolds))
        else:
            threads = min(options['threads'], len(icafixGroups))
        r += "\n\n%s ReApplyFix on %d threads" % (action("Processing", options['run']), threads)

        # --- Execute
        # single fix
        if singleFix:
            if threads == 1: # serial execution
                for b in icafixBolds:
                    # process
                    result = executeHCPSingleReApplyFix(sinfo, options, overwrite, hcp, run, b)

                    # merge r
                    r += result['r']

                    # merge report
                    tempReport            = result['report']
                    report['done']       += tempReport['done']
                    report['incomplete'] += tempReport['incomplete']
                    report['failed']     += tempReport['failed']
                    report['ready']      += tempReport['ready']
                    report['not ready']  += tempReport['not ready'] 
                    report['skipped']    += tempReport['skipped']

            else: # parallel execution
                # create a multiprocessing Pool
                processPoolExecutor = ProcessPoolExecutor(threads)
                # process 
                f = partial(executeHCPSingleReApplyFix, sinfo, options, overwrite, hcp, run)
                results = processPoolExecutor.map(f, icafixBolds)

                # merge r and report
                for result in results:
                    r                    += result['r']
                    tempReport            = result['report']
                    report['done']       += tempReport['done']
                    report['failed']     += tempReport['failed']
                    report['incomplete'] += tempReport['incomplete']
                    report['ready']      += tempReport['ready']
                    report['not ready']  += tempReport['not ready']
                    report['skipped']    += tempReport['skipped']

        # multi fix
        else: 
            if threads == 1: # serial execution
                for g in icafixGroups:
                    # process
                    result = executeHCPMultiReApplyFix(sinfo, options, overwrite, hcp, run, g)

                    # merge r
                    r += result['r']

                    # merge report
                    tempReport            = result['report']
                    report['done']       += tempReport['done']
                    report['incomplete'] += tempReport['incomplete']
                    report['failed']     += tempReport['failed']
                    report['ready']      += tempReport['ready']
                    report['not ready']  += tempReport['not ready']
                    report['skipped']    += tempReport['skipped']

            else: # parallel execution
                # create a multiprocessing Pool
                processPoolExecutor = ProcessPoolExecutor(threads)
                # process 
                f = partial(executeHCPMultiReApplyFix, sinfo, options, overwrite, hcp, run)
                results = processPoolExecutor.map(f, icafixGroups)

                # merge r and report
                for result in results:
                    r                    += result['r']
                    tempReport            = result['report']
                    report['done']       += tempReport['done']
                    report['failed']     += tempReport['failed']
                    report['incomplete'] += tempReport['incomplete']
                    report['ready']      += tempReport['ready']
                    report['not ready']  += tempReport['not ready']
                    report['skipped']    += tempReport['skipped']

        # report
        rep = []
        for k in ['done', 'incomplete', 'failed', 'ready', 'not ready', 'skipped']:
            if len(report[k]) > 0:
                rep.append("%s %s" % (", ".join(report[k]), k))

        report = (sinfo['id'], "HCP ReApplyFix: bolds " + "; ".join(rep), len(report['failed'] + report['incomplete'] + report['not ready']))

    except ge.CommandFailed as e:
        r +=  "\n\nERROR in completing %s:\n     %s\n" % (e.function, "\n     ".join(e.report))
        report = (sinfo['id'], 'HCP ReApplyFix failed')
        failed = 1
    except (ExternalFailed, NoSourceFolder), errormessage:
        r = str(errormessage)
        report = (sinfo['id'], 'HCP ReApplyFix failed')
    except:
        r += "\nERROR: Unknown error occured: \n...................................\n%s...................................\n" % (traceback.format_exc())
        report = (sinfo['id'], 'HCP ReApplyFix failed')

    r += "\n\nHCP ReApplyFix %s on %s\n---------------------------------------------------------" % (action("completed", options['run']), datetime.now().strftime("%A, %d. %B %Y %H:%M:%S"))

    # print r
    return (r, report)


def executeHCPSingleReApplyFix(sinfo, options, overwrite, hcp, run, bold):
    # extract data
    _, _, _, boldinfo = bold

    if 'filename' in boldinfo and options['hcp_filename'] == 'original':
        printbold  = boldinfo['filename']
        boldtarget = boldinfo['filename']
    else:
        printbold  = str(bold)
        boldtarget = "%s%s" % (options['hcp_bold_prefix'], printbold)

    # prepare return variables
    r = ""
    report = {'done': [], 'incomplete': [], 'failed': [], 'ready': [], 'not ready': [], 'skipped': []}

    try:
        # run HCP hand reclassification
        r += "\n----------------------------------------------------------------"
        r += "\n---> Executing HCP Hand reclassification for bold: %s\n" % printbold
        result = executeHCPHandReclassification(sinfo, options, overwrite, hcp, run, True, boldtarget, printbold)

        # merge r
        r += result['r']

        # move on to ReApplyFix
        rcReport = result['report']
        if rcReport['incomplete'] == [] and rcReport['failed'] == [] and rcReport['not ready'] == []:
            boldok = True

            # highpass
            highpass = 2000 if 'hcp_icafix_highpass' not in options else options['hcp_icafix_highpass']

            # matlab run mode, compiled=0, interpreted=1, octave=2
            matlabrunmode = 0
            if 'hcp_matlab_mode' in options:
                if options['hcp_matlab_mode'] == "compiled":
                    matlabrunmode = 0
                elif options['hcp_matlab_mode'] == "interpreted":
                    matlabrunmode = 1
                elif options['hcp_matlab_mode'] == "octave":
                    r += "\nWARNING: ICAFix runs with octave results are unstable!"
                    matlabrunmode = 2
                else:
                    r += "\nERROR: wrong value for the hcp_matlab_mode parameter!"
                    boldok = False

            # regname
            regname = "NONE"
            if 'hcp_icafix_regname' in options and options['hcp_icafix_regname'] != "":
                regname = options['hcp_icafix_regname']

            comm = '%(script)s \
                --path="%(path)s" \
                --subject="%(subject)s" \
                --fmri-name="%(boldtarget)s" \
                --high-pass="%(highpass)d" \
                --reg-name="%(regname)s" \
                --low-res-mesh="%(lowresmesh)d" \
                --matlab-run-mode="%(matlabrunmode)d" \
                --motion-regression="%(motionregression)s" \
                --delete-intermediates="%(deleteintermediates)s"' % {
                    'script'              : os.path.join(hcp['hcp_base'], 'ICAFIX', 'ReApplyFixPipeline.sh'),
                    'path'                : sinfo['hcp'],
                    'subject'             : sinfo['id'] + options['hcp_suffix'],
                    'boldtarget'          : boldtarget,
                    'highpass'            : highpass,
                    'regname'             : regname,
                    'lowresmesh'          : 32 if 'hcp_lowresmesh' not in options else options['hcp_lowresmesh'],
                    'matlabrunmode'       : matlabrunmode,
                    'motionregression'    : "FALSE" if 'hcp_icafix_domotionreg' not in options else options['hcp_icafix_domotionreg'],
                    'deleteintermediates' : "FALSE" if 'hcp_icafix_deleteintermediates' not in options else options['hcp_icafix_deleteintermediates']}

            # -- Test files
            # postfix
            postfix = "%s%s_hp%s_clean.dtseries.nii" % (boldtarget, options['hcp_cifti_tail'], highpass)
            if regname != "NONE":
                postfix = "%s%s_%s_hp%s_clean.dtseries.nii" % (boldtarget, options['hcp_cifti_tail'], regname, highpass)

            tfile = os.path.join(hcp['hcp_nonlin'], 'Results', boldtarget, postfix)
            fullTest = None

            # -- Run
            if run and boldok:
                if options['run'] == "run":
                    r, endlog, _, failed = runExternalForFile(tfile, comm, 'Running single-run HCP ReApplyFix', overwrite=overwrite, thread=sinfo['id'], remove=options['log'] == 'remove', task=options['command_ran'], logfolder=options['comlogs'], logtags=[options['logtag'], boldtarget], fullTest=fullTest, shell=True, r=r)

                    if failed:
                        report['failed'].append(printbold)
                    else:
                        report['done'].append(printbold)

                # -- just checking
                else:
                    passed, _, r, failed = checkRun(tfile, fullTest, 'single-run HCP ReApplyFix ' + boldtarget, r)
                    if passed is None:
                        r += "\n     ... single-run HCP ReApplyFix can be run"
                        r += "\n-----------------------------------------------------\nCommand to run:\n %s\n-----------------------------------------------------\n" % (comm.replace("--", "\n    --"))
                        report['ready'].append(printbold)
                    else:
                        report['skipped'].append(printbold)

            elif run:
                report['not ready'].append(printbold)
                if options['run'] == "run":
                    r += "\n     ... ERROR: images missing, skipping this BOLD!"
                else:
                    r += "\n     ... ERROR: images missing, this BOLD would be skipped!"
            else:
                report['not ready'].append(printbold)
                if options['run'] == "run":
                    r += "\n     ... ERROR: No hcp info for session, skipping this BOLD!"
                else:
                    r += "\n     ... ERROR: No hcp info for session, this BOLD would be skipped!"

            # log beautify
            r += "\n\n"

        else:
            r += "\n===> ERROR: Hand reclassification failed for bold: %s!" % printbold
            report['failed'].append(printbold) 
            boldok = False

    except (ExternalFailed, NoSourceFolder), errormessage:
        r = "\n\n\n --- Failed during processing of bold %s with error:\n" % (printbold)
        r += str(errormessage)
        report['failed'].append(printbold)
    except:
        r += "\n --- Failed during processing of bold %s with error:\n %s\n" % (printbold, traceback.format_exc())
        report['failed'].append(printbold)

    return {'r': r, 'report': report}


def executeHCPMultiReApplyFix(sinfo, options, overwrite, hcp, run, group):
    # get group data
    groupname = group["name"]
    bolds = group["bolds"]

    # prepare return variables
    r = ""
    report = {'done': [], 'incomplete': [], 'failed': [], 'ready': [], 'not ready': [], 'skipped': []}

    try:
        r += "\n----------------------------------------------------------------"
        r += "\n---> %s group %s" % (action("Processing", options['run']), groupname)
        groupok = True

        # --- check for bold images and prepare images parameter
        boldtargets = ""

        # check if files for all bolds exist
        for b in bolds:
            # boldok
            boldok = True

            # extract data
            _, _, _, boldinfo = b

            if 'filename' in boldinfo and options['hcp_filename'] == 'original':
                printbold  = boldinfo['filename']
                boldtarget = boldinfo['filename']
            else:
                printbold  = str(bold)
                boldtarget = "%s%s" % (options['hcp_bold_prefix'], printbold)

            boldimg = os.path.join(hcp['hcp_nonlin'], 'Results', boldtarget, "%s.nii.gz" % (boldtarget))
            r, boldok = checkForFile2(r, boldimg, '\n     ... bold image %s present' % boldtarget, '\n     ... ERROR: bold image [%s] missing!' % boldimg, status=boldok)

            if not boldok:
                groupok = False
                break
            else:
                # add @ separator
                if boldtargets is not "":
                    boldtargets = boldtargets + "@"

                # add latest image
                boldtargets = boldtargets + boldtarget

        # run HCP hand reclassification
        r += "\n---> Executing HCP Hand reclassification for group: %s\n" % groupname
        result = executeHCPHandReclassification(sinfo, options, overwrite, hcp, run, False, groupname, groupname)

        # merge r
        r += result['r']

        # check if hand reclassification was OK
        rcReport = result['report']
        if rcReport['incomplete'] == [] and rcReport['failed'] == [] and rcReport['not ready'] == []:
            groupok = True

            # matlab run mode, compiled=0, interpreted=1, octave=2
            matlabrunmode = 0
            if 'hcp_matlab_mode' in options:
                if options['hcp_matlab_mode'] == "compiled":
                    matlabrunmode = 0
                elif options['hcp_matlab_mode'] == "interpreted":
                    matlabrunmode = 1
                elif options['hcp_matlab_mode'] == "octave":
                    r += "\nWARNING: ICAFix runs with octave results are unstable!"
                    matlabrunmode = 2
                else:
                    r += "\nERROR: wrong value for the hcp_matlab_mode parameter!"
                    groupok = False

            # regname
            regname = "NONE"
            if 'hcp_icafix_regname' in options and options['hcp_icafix_regname'] != "":
                regname = options['hcp_icafix_regname']

            # highpass and regname
            highpass = 0 if 'hcp_icafix_highpass' not in options else options['hcp_icafix_highpass']

            comm = '%(script)s \
                --path="%(path)s" \
                --subject="%(subject)s" \
                --fmri-names="%(boldtargets)s" \
                --concat-fmri-name="%(groupname)s" \
                --high-pass="%(highpass)d" \
                --reg-name="%(regname)s" \
                --low-res-mesh="%(lowresmesh)s" \
                --matlab-run-mode="%(matlabrunmode)d" \
                --motion-regression="%(motionregression)s" \
                --delete-intermediates="%(deleteintermediates)s"' % {
                    'script'              : os.path.join(hcp['hcp_base'], 'ICAFIX', 'ReApplyFixMultiRunPipeline.sh'),
                    'path'                : sinfo['hcp'],
                    'subject'             : sinfo['id'] + options['hcp_suffix'],
                    'boldtargets'         : boldtargets,
                    'groupname'           : groupname,
                    'highpass'            : highpass,
                    'regname'             : regname,
                    'lowresmesh'          : 32 if 'hcp_lowresmesh' not in options else options['hcp_lowresmesh'],
                    'matlabrunmode'       : matlabrunmode,
                    'motionregression'    : "FALSE" if 'hcp_icafix_domotionreg' not in options else options['hcp_icafix_domotionreg'],
                    'deleteintermediates' : "FALSE" if 'hcp_icafix_deleteintermediates' not in options else options['hcp_icafix_deleteintermediates']}

            # -- Test files
            # postfix
            postfix = "%s%s_hp%s_clean.dtseries.nii" % (groupname, options['hcp_cifti_tail'], highpass)
            if regname != "NONE" and regname != "":
                postfix = "%s%s_%s_hp%s_clean.dtseries.nii" % (groupname, options['hcp_cifti_tail'], regname, highpass)

            tfile = os.path.join(hcp['hcp_nonlin'], 'Results', groupname, postfix)
            fullTest = None

            # -- Run
            if run and groupok:
                if options['run'] == "run":
                    r, endlog, _, failed = runExternalForFile(tfile, comm, 'Running multi-run HCP ReApplyFix', overwrite=overwrite, thread=sinfo['id'], remove=options['log'] == 'remove', task=options['command_ran'], logfolder=options['comlogs'], logtags=[options['logtag'], groupname], fullTest=fullTest, shell=True, r=r)

                    if failed:
                        report['failed'].append(groupname)
                    else:
                        report['done'].append(groupname)

                # -- just checking
                else:
                    passed, _, r, failed = checkRun(tfile, fullTest, 'multi-run HCP ReApplyFix ' + groupname, r)
                    if passed is None:
                        r += "\n     ... multi-run HCP ReApplyFix can be run"
                        r += "\n-----------------------------------------------------\nCommand to run:\n %s\n-----------------------------------------------------\n" % (comm.replace("--", "\n    --"))
                        report['ready'].append(groupname)
                    else:
                        report['skipped'].append(groupname)

            elif run:
                report['not ready'].append(groupname)
                if options['run'] == "run":
                    r += "\n     ... ERROR: images missing, skipping this group!"
                else:
                    r += "\n     ... ERROR: images missing, this group would be skipped!"
            else:
                report['not ready'].append(groupname)
                if options['run'] == "run":
                    r += "\n     ... ERROR: No hcp info for session, skipping this group!"
                else:
                    r += "\n     ... ERROR: No hcp info for session, this group would be skipped!"

            # log beautify
            r += "\n\n"

        else:
            r += "\n===> ERROR: Hand reclassification failed for bold: %s!" % printbold
            groupok = False

    except (ExternalFailed, NoSourceFolder), errormessage:
        r = "\n\n\n --- Failed during processing of group %s with error:\n" % (groupname)
        r += str(errormessage)
        report['failed'].append(groupname)
    except:
        r += "\n --- Failed during processing of group %s with error:\n %s\n" % (groupname, traceback.format_exc())
        report['failed'].append(groupname)

    return {'r': r, 'report': report}


def executeHCPHandReclassification(sinfo, options, overwrite, hcp, run, singleFix, boldtarget, printbold):
    # prepare return variables
    r = ""
    report = {'done': [], 'incomplete': [], 'failed': [], 'ready': [], 'not ready': [], 'skipped': []}

    try:
        r += "\n---> %s ICA %s" % (action("Processing", options['run']), printbold)
        boldok = True

        # load parameters or use default values
        if singleFix:
            highpass = 2000 if 'hcp_icafix_highpass' not in options else options['hcp_icafix_highpass']
        else:
            highpass = 0 if 'hcp_icafix_highpass' not in options else options['hcp_icafix_highpass']

        # --- check for bold image
        icaimg = os.path.join(hcp['hcp_nonlin'], 'Results', boldtarget, "%s_hp%s_clean.nii.gz" % (boldtarget, highpass))
        r, boldok = checkForFile2(r, icaimg, '\n     ... ICA %s present' % boldtarget, '\n     ... ERROR: ICA [%s] missing!' % icaimg, status=boldok)

        comm = '%(script)s \
            --study-folder="%(studyfolder)s" \
            --subject="%(subject)s" \
            --fmri-name="%(boldtarget)s" \
            --high-pass="%(highpass)d"' % {
                'script'            : os.path.join(hcp['hcp_base'], 'ICAFIX', 'ApplyHandReClassifications.sh'),
                'studyfolder'       : sinfo['hcp'],
                'subject'           : sinfo['id'] + options['hcp_suffix'],
                'boldtarget'        : boldtarget,
                'highpass'          : highpass}

        # -- Test files
        tfile = os.path.join(hcp['hcp_nonlin'], 'Results', boldtarget, "%s_hp%s.ica" % (boldtarget, highpass), "HandNoise.txt")
        fullTest = None

        # -- Run
        if run and boldok:
            if options['run'] == "run":
                if overwrite and os.path.exists(tfile):
                    os.remove(tfile)

                r, endlog, _, failed = runExternalForFile(tfile, comm, 'Running HCP HandReclassification', overwrite=overwrite, thread=sinfo['id'], remove=options['log'] == 'remove', task="hcp_HandReclassification", logfolder=options['comlogs'], logtags=[options['logtag'], boldtarget], fullTest=fullTest, shell=True, r=r)

                if failed:
                    report['failed'].append(printbold)
                else:
                    report['done'].append(printbold)

            # -- just checking
            else:
                passed, _, r, failed = checkRun(tfile, fullTest, 'HCP HandReclassification ' + boldtarget, r)
                if passed is None:
                    r += "\n     ... HCP HandReclassification can be run"
                    r += "\n-----------------------------------------------------\nCommand to run:\n %s\n-----------------------------------------------------\n" % (comm.replace("--", "\n    --"))
                    report['ready'].append(printbold)
                else:
                    report['skipped'].append(printbold)

        elif run:
            report['not ready'].append(printbold)
            if options['run'] == "run":
                r += "\n     ... ERROR: images missing, skipping this BOLD!"
            else:
                r += "\n     ... ERROR: images missing, this BOLD would be skipped!"
        else:
            report['not ready'].append(printbold)
            if options['run'] == "run":
                r += "\n     ... ERROR: No hcp info for session, skipping this BOLD!"
            else:
                r += "\n     ... ERROR: No hcp info for session, this BOLD would be skipped!"

        # log beautify
        r += "\n"

    except (ExternalFailed, NoSourceFolder), errormessage:
        r = "\n\n\n --- Failed during processing of bold %s with error:\n" % (printbold)
        r = str(errormessage)
        report['failed'].append(printbold)
    except:
        r += "\n --- Failed during processing of bold %s with error:\n %s\n" % (printbold, traceback.format_exc())
        report['failed'].append(printbold)

    return {'r': r, 'report': report}


def parseMSMAllBolds(options, bolds, r):
    # parse the same way as with icafix first
    singleRun, hcpBolds, hcpGroups, r = parseHCPBolds(options, bolds, r)

    # if singleRun create a single group from provided bolds
    if singleRun:
        hcpGroups = []
        group = {}
        group["bolds"] = hcpBolds
        hcpGroups.append(group)

    # add outnames to hcpGroups
    # if not defined create generic names
    if "hcp_msmall_outboldnames" not in options:
        r += "     ... hcp_msmall_outboldnames not provided using generic names (MSMAll_OUT) \n"
        # if only one group do not append index to out name
        if len(hcpGroups) == 1:
            hcpGroups[0]["outname"] = "MSMAll_OUT"
        else:
            for i in range(len(hcpGroups)):
                hcpGroups[i]["outname"] = "MSMAll_OUT_%d" % (i + 1)
    # else use existing
    else:
        try:
            outnames = options['hcp_msmall_outboldnames'].split(",")
            if len(outnames) != len(hcpGroups):
                r += "     ... ERROR: number of hcp_msmall_outboldnames does not match the number of groups!"
                raise
        except:
            r += "\n --- Failed during parsing of MSMAll bolds\n"

        for i in range(len(hcpGroups)):
            hcpGroups[i]["outname"] = outnames[i]

    return (singleRun, hcpGroups, r)


def hcpMSMAll(sinfo, options, overwrite=False, thread=0):
    '''
    hcp_MSMAll [... processing options]
    hcp9 [... processing options]

    USE
    ===

    A short name 'hcp9' can also be used for this command.

    TODO DOCUMENTATION!

    ----------------
    Written by Jure Demšar

    Changelog
    2020-16-03 Jure Demsar
             - Core functionality.
    '''

    r = "\n----------------------------------------------------------------"
    r += "\nSession id: %s \n[started on %s]" % (sinfo['id'], datetime.now().strftime("%A, %d. %B %Y %H:%M:%S"))
    r += "\n%s HCP MSMAll registration [%s] ..." % (action("Running", options['run']), options['hcp_processing_mode'])

    run    = True
    report = {'done': [], 'incomplete': [], 'failed': [], 'ready': [], 'not ready': [], 'skipped': []}

    try:
        # --- Base settings
        doOptionsCheck(options, sinfo, 'hcp_MSMAll')
        doHCPOptionsCheck(options, sinfo, 'hcp_MSMAll')
        hcp = getHCPPaths(sinfo, options)

        # --- Get sorted bold numbers and bold data
        bolds, bskip, report['boldskipped'], r = useOrSkipBOLD(sinfo, options, r)
        if report['boldskipped']:
            if options['hcp_filename'] == 'original':
                report['skipped'] = [bi.get('filename', str(bn)) for bn, bnm, bt, bi in bskip]
            else:
                report['skipped'] = [str(bn) for bn, bnm, bt, bi in bskip]

        # --- Parse msmall_bolds
        singleRun, msmallGroups, r = parseMSMAllBolds(options, bolds, r)

        # --- Execute
        # single run
        if singleRun:
            # process
            result = executeHCPSingleMSMAll(sinfo, options, overwrite, hcp, run, msmallGroups)

            # merge r
            r += result['r']

            # merge report
            tempReport            = result['report']
            report['done']       += tempReport['done']
            report['incomplete'] += tempReport['incomplete']
            report['failed']     += tempReport['failed']
            report['ready']      += tempReport['ready']
            report['not ready']  += tempReport['not ready']
            report['skipped']    += tempReport['skipped']

            # if all ok automatically execute DeDriftAndResample
            if report['incomplete'] == [] and report['failed'] == [] and report['not ready'] == []:
                result = executeHCPSingleDeDriftAndResample(sinfo, options, overwrite, hcp, run, msmallGroups)
                r += result['r']
                report = result['report']

        # multi run
        else: 
            # --- Multi threading
            threads = min(options['threads'], len(msmallGroups))
            r += "\n\n%s MSMAll on %d threads" % (action("Processing", options['run']), threads)

            if threads == 1: # serial execution
                for g in msmallGroups:
                    # process
                    result = executeHCPMultiMSMAll(sinfo, options, overwrite, hcp, run, g)

                    # merge r
                    r += result['r']

                    # merge report
                    tempReport            = result['report']
                    report['done']       += tempReport['done']
                    report['incomplete'] += tempReport['incomplete']
                    report['failed']     += tempReport['failed']
                    report['ready']      += tempReport['ready']
                    report['not ready']  += tempReport['not ready']
                    report['skipped']    += tempReport['skipped'] 

            else: # parallel execution
                # create a multiprocessing Pool
                processPoolExecutor = ProcessPoolExecutor(threads)
                # process 
                f = partial(executeHCPMultiMSMAll, sinfo, options, overwrite, hcp, run)
                results = processPoolExecutor.map(f, msmallGroups)

                # merge r and report
                for result in results:
                    r                    += result['r']
                    tempReport            = result['report']
                    report['done']       += tempReport['done']
                    report['failed']     += tempReport['failed']
                    report['incomplete'] += tempReport['incomplete']
                    report['ready']      += tempReport['ready']
                    report['not ready']  += tempReport['not ready']
                    report['skipped']    += tempReport['skipped']

            # if all ok automatically execute DeDriftAndResample
            if report['incomplete'] == [] and report['failed'] == [] and report['not ready'] == []:
                result = executeHCPMultiDeDriftAndResample(sinfo, options, overwrite, hcp, run, msmallGroups)
                r += result['r']
                report = result['report']

        # report
        rep = []
        for k in ['done', 'incomplete', 'failed', 'ready', 'not ready', 'skipped']:
            if len(report[k]) > 0:
                rep.append("%s %s" % (", ".join(report[k]), k))

        report = (sinfo['id'], "HCP MSMAll: bolds " + "; ".join(rep), len(report['failed'] + report['incomplete'] + report['not ready']))

    except (ExternalFailed, NoSourceFolder), errormessage:
        r = str(errormessage)
        report = (sinfo['id'], 'HCP MSMAll failed')
    except:
        r += "\nERROR: Unknown error occured: \n...................................\n%s...................................\n" % (traceback.format_exc())
        report = (sinfo['id'], 'HCP MSMAll failed')

    r += "\n\nHCP MSMAll %s on %s\n---------------------------------------------------------" % (action("completed", options['run']), datetime.now().strftime("%A, %d. %B %Y %H:%M:%S"))

    # print r
    return (r, report)


def executeHCPSingleMSMAll(sinfo, options, overwrite, hcp, run, groups):
    # get data
    group = groups[0]
    outboldname = group["outname"]
    bolds = group["bolds"]

    # prepare return variables
    r = ""
    report = {'done': [], 'incomplete': [], 'failed': [], 'ready': [], 'not ready': [], 'skipped': []}

    try:
        r += "\n\n----------------------------------------------------------------"
        r += "\n---> %s MSMAll %s" % (action("Processing", options['run']), outboldname)
        groupok = True

        # --- check for bold images and prepare targets parameter
        boldtargets = ""

        # highpass value
        highpass = 2000 if 'hcp_msmall_highpass' not in options else options['hcp_msmall_highpass']

        # fmriprocstring
        fmriprocstring = "%s_hp%d_clean" % (options['hcp_cifti_tail'], highpass)

        # check if files for all bolds exist
        for b in bolds:
            # set ok to true for now
            boldok = True

            # extract data
            _, _, _, boldinfo = b

            if 'filename' in boldinfo and options['hcp_filename'] == 'original':
                printbold  = boldinfo['filename']
                boldtarget = boldinfo['filename']
            else:
                printbold  = str(bold)
                boldtarget = "%s%s" % (options['hcp_bold_prefix'], printbold)

            # input file check
            boldimg = os.path.join(hcp['hcp_nonlin'], 'Results', boldtarget, "%s%s.dtseries.nii" % (boldtarget, fmriprocstring))
            r, boldok = checkForFile2(r, boldimg, '\n     ... bold image %s present' % boldtarget, '\n     ... ERROR: bold image [%s] missing!' % boldimg, status=boldok)

            if not boldok:
                groupok = False
                break
            else:
                # add @ separator
                if boldtargets is not "":
                    boldtargets = boldtargets + "@"

                # add latest image
                boldtargets = boldtargets + boldtarget

        if 'hcp_msmall_templates' not in options:
          msmalltemplates = os.path.join(hcp['hcp_base'], 'global', 'templates', 'MSMAll')
        else:
          msmalltemplates = options['hcp_msmall_templates']

        # matlab run mode, compiled=0, interpreted=1, octave=2
        matlabrunmode = 0
        if 'hcp_matlab_mode' in options:
            if options['hcp_matlab_mode'] == "compiled":
                matlabrunmode = 0
            elif options['hcp_matlab_mode'] == "interpreted":
                matlabrunmode = 1
            elif options['hcp_matlab_mode'] == "octave":
                matlabrunmode = 2
            else:
                r += "\n     ... ERROR: wrong value for the hcp_matlab_mode parameter!"
                raise

        comm = '%(script)s \
            --path="%(path)s" \
            --subject="%(subject)s" \
            --fmri-names-list="%(boldtargets)s" \
            --multirun-fix-names="" \
            --multirun-fix-concat-name="" \
            --multirun-fix-names-to-use="" \
            --output-fmri-name="%(outfmrinames)s" \
            --high-pass="%(highpass)d" \
            --fmri-proc-string="%(fmriprocstring)s" \
            --msm-all-templates="%(msmalltemplates)s" \
            --output-registration-name="%(outregname)s" \
            --high-res-mesh="%(highresmesh)s" \
            --low-res-mesh="%(lowresmesh)s" \
            --input-registration-name="%(inregname)s" \
            --matlab-run-mode="%(matlabrunmode)d"' % {
                'script'              : os.path.join(hcp['hcp_base'], 'MSMAll', 'MSMAllPipeline.sh'),
                'path'                : sinfo['hcp'],
                'subject'             : sinfo['id'] + options['hcp_suffix'],
                'boldtargets'         : boldtargets,
                'outfmrinames'        : outboldname,
                'highpass'            : highpass,
                'fmriprocstring'      : fmriprocstring,
                'msmalltemplates'     : msmalltemplates,
                'outregname'          : "MSMAll_InitalReg" if 'hcp_msmall_outregname' not in options else options['hcp_msmall_outregname'],
                'highresmesh'         : 164 if 'hcp_highresmesh' not in options else options['hcp_highresmesh'],
                'lowresmesh'          : 32 if 'hcp_lowresmesh' not in options else options['hcp_lowresmesh'],
                'inregname'           : "MSMSulc" if 'hcp_msmall_inregname' not in options else options['hcp_msmall_inregname'],
                'matlabrunmode'       : matlabrunmode}

        # -- Test file
        # TODO TEST FILE
        # tfile = os.path.join(hcp['hcp_nonlin'], 'Results', boldtarget, "%s_hp%s_clean.nii.gz" % (boldtarget, bandpass))
        tfile = "temp.txt"
        fullTest = None

        # -- Run
        if run and boldok:
            if options['run'] == "run":
                if overwrite and os.path.exists(tfile):
                    os.remove(tfile)

                r, endlog, _, failed = runExternalForFile(tfile, comm, 'Running HCP MSMAll', overwrite=overwrite, thread=sinfo['id'], remove=options['log'] == 'remove', task=options['command_ran'], logfolder=options['comlogs'], logtags=[options['logtag'], boldtarget], fullTest=fullTest, shell=True, r=r)

                if failed:
                    report['failed'].append(printbold)
                else:
                    report['done'].append(printbold)

            # -- just checking
            else:
                passed, _, r, failed = checkRun(tfile, fullTest, 'HCP MSMAll ' + boldtarget, r)
                if passed is None:
                    r += "\n     ... HCP MSMAll can be run"
                    r += "\n-----------------------------------------------------\nCommand to run:\n %s\n-----------------------------------------------------\n" % (comm.replace("--", "\n    --"))
                    report['ready'].append(printbold)
                else:
                    report['skipped'].append(printbold)

        elif run:
            report['not ready'].append(printbold)
            if options['run'] == "run":
                r += "\n     ... ERROR: images missing, skipping this BOLD!"
            else:
                r += "\n     ... ERROR: images missing, this BOLD would be skipped!"
        else:
            report['not ready'].append(printbold)
            if options['run'] == "run":
                r += "\n     ... ERROR: No hcp info for session, skipping this BOLD!"
            else:
                r += "\n     ... ERROR: No hcp info for session, this BOLD would be skipped!"

    except (ExternalFailed, NoSourceFolder), errormessage:
        r = "\n\n\n --- Failed during processing of bold %s\n" % (printbold)
        r += str(errormessage)
        report['failed'].append(printbold)
    except:
        r += "\n --- Failed during processing of bold %s with error:\n %s\n" % (printbold, traceback.format_exc())
        report['failed'].append(printbold)

    return {'r': r, 'report': report}


def executeHCPMultiMSMAll(sinfo, options, overwrite, hcp, run, group):
    # get group data
    outboldname = group["outname"]
    groupname = group["name"]
    bolds = group["bolds"]

    # prepare return variables
    r = ""
    report = {'done': [], 'incomplete': [], 'failed': [], 'ready': [], 'not ready': [], 'skipped': []}

    try:
        r += "\n\n----------------------------------------------------------------"
        r += "\n---> %s MSMAll %s" % (action("Processing", options['run']), outboldname)
        groupok = True

        # --- check for bold images and prepare targets parameter
        boldtargets = ""

        # highpass
        highpass = 0 if 'hcp_msmall_highpass' not in options else options['hcp_msmall_highpass']

        # fmriprocstring
        fmriprocstring = "%s_hp%d_clean" % (options['hcp_cifti_tail'], highpass)

        # check if files for all bolds exist
        for b in bolds:
            # set ok to true for now
            boldok = True

            # extract data
            _, _, _, boldinfo = b

            if 'filename' in boldinfo and options['hcp_filename'] == 'original':
                printbold  = boldinfo['filename']
                boldtarget = boldinfo['filename']
            else:
                printbold  = str(bold)
                boldtarget = "%s%s" % (options['hcp_bold_prefix'], printbold)

            # input file check
            boldimg = os.path.join(hcp['hcp_nonlin'], 'Results', boldtarget, "%s%s.dtseries.nii" % (boldtarget, fmriprocstring))
            r, boldok = checkForFile2(r, boldimg, '\n     ... bold image %s present' % boldtarget, '\n     ... ERROR: bold image [%s] missing!' % boldimg, status=boldok)

            if not boldok:
                groupok = False
                break
            else:
                # add @ separator
                if boldtargets is not "":
                    boldtargets = boldtargets + "@"

                # add latest image
                boldtargets = boldtargets + boldtarget

        if 'hcp_msmall_templates' not in options:
          msmalltemplates = os.path.join(hcp['hcp_base'], 'global', 'templates', 'MSMAll')
        else:
          msmalltemplates = options['hcp_msmall_templates']

        # matlab run mode, compiled=0, interpreted=1, octave=2
        matlabrunmode = 0
        if 'hcp_matlab_mode' in options:
            if options['hcp_matlab_mode'] == "compiled":
                matlabrunmode = 0
            elif options['hcp_matlab_mode'] == "interpreted":
                matlabrunmode = 1
            elif options['hcp_matlab_mode'] == "octave":
                matlabrunmode = 2
            else:
                r += "\n     ... ERROR: wrong value for the hcp_matlab_mode parameter!"
                raise

        # fix names to use
        fixnamestouse = boldtargets
        if 'hcp_msmall_bolds_touse' in options:
            fixnamestouse = options['hcp_msmall_bolds_touse'].replace(",", "@")

        comm = '%(script)s \
            --path="%(path)s" \
            --subject="%(subject)s" \
            --fmri-names-list="" \
            --multirun-fix-names="%(fixnames)s" \
            --multirun-fix-concat-name="%(concatname)s" \
            --multirun-fix-names-to-use="%(fixnamestouse)s" \
            --output-fmri-name="%(outfmrinames)s" \
            --high-pass="%(highpass)d" \
            --fmri-proc-string="%(fmriprocstring)s" \
            --msm-all-templates="%(msmalltemplates)s" \
            --output-registration-name="%(outregname)s" \
            --high-res-mesh="%(highresmesh)s" \
            --low-res-mesh="%(lowresmesh)s" \
            --input-registration-name="%(inregname)s" \
            --matlab-run-mode="%(matlabrunmode)d"' % {
                'script'              : os.path.join(hcp['hcp_base'], 'MSMAll', 'MSMAllPipeline.sh'),
                'path'                : sinfo['hcp'],
                'subject'             : sinfo['id'] + options['hcp_suffix'],
                'fixnames'            : boldtargets,
                'concatname'          : groupname,
                'fixnamestouse'       : fixnamestouse,
                'outfmrinames'        : outboldname,
                'highpass'            : highpass,
                'fmriprocstring'      : fmriprocstring,
                'msmalltemplates'     : msmalltemplates,
                'outregname'          : "MSMAll_InitalReg" if 'hcp_msmall_outregname' not in options else options['hcp_msmall_outregname'],
                'highresmesh'         : 164 if 'hcp_highresmesh' not in options else options['hcp_highresmesh'],
                'lowresmesh'          : 32 if 'hcp_lowresmesh' not in options else options['hcp_lowresmesh'],
                'inregname'           : "MSMSulc" if 'hcp_msmall_inregname' not in options else options['hcp_msmall_inregname'],
                'matlabrunmode'       : matlabrunmode}

        # -- Test file
        # TODO TEST FILE
        # construct concat file name
        #concatfilename = os.path.join(hcp['hcp_nonlin'], 'Results', groupname, groupname)
        #tfile = concatfilename + "_hp%s_clean.nii.gz" % bandpass
        tfile = "test.txt"
        fullTest = None

        # -- Run
        if run and groupok:
            if options['run'] == "run":
                if overwrite and os.path.exists(tfile):
                    os.remove(tfile)

                r, endlog, _, failed = runExternalForFile(tfile, comm, 'Running HCP MSMAll', overwrite=overwrite, thread=sinfo['id'], remove=options['log'] == 'remove', task=options['command_ran'], logfolder=options['comlogs'], logtags=[options['logtag'], groupname], fullTest=fullTest, shell=True, r=r)

                if failed:
                    report['failed'].append(groupname)
                else:
                    report['done'].append(groupname)

            # -- just checking
            else:
                passed, _, r, failed = checkRun(tfile, fullTest, 'HCP MSMAll ' + groupname, r)
                if passed is None:
                    r += "\n     ... HCP MSMAll can be run"
                    r += "\n-----------------------------------------------------\nCommand to run:\n %s\n-----------------------------------------------------\n" % (comm.replace("--", "\n    --"))
                    report['ready'].append(groupname)
                else:
                    report['skipped'].append(groupname)

        elif run:
            report['not ready'].append(groupname)
            if options['run'] == "run":
                r += "\n     ... ERROR: images missing, skipping this group!"
            else:
                r += "\n     ... ERROR: images missing, this group would be skipped!"
        else:
            report['not ready'].append(groupname)
            if options['run'] == "run":
                r += "\n     ... ERROR: No hcp info for session, skipping this BOLD!"
            else:
                r += "\n     ... ERROR: No hcp info for session, this BOLD would be skipped!"

    except (ExternalFailed, NoSourceFolder), errormessage:
        r = "\n\n\n --- Failed during processing of group %s with error:\n" % (groupname)
        r += str(errormessage)
        report['failed'].append(groupname)
    except:
        r += "\n --- Failed during processing of group %s with error:\n %s\n" % (groupname, traceback.format_exc())
        report['failed'].append(groupname)

    return {'r': r, 'report': report}


def hcpDeDriftAndResample(sinfo, options, overwrite=False, thread=0):
    '''
    hcp_DeDriftAndResample [... processing options]
    hcp10 [... processing options]

    USE
    ===

    A short name 'hcp10' can also be used for this command.

    TODO DOCUMENTATION!

    ----------------
    Written by Jure Demšar

    Changelog
    2020-20-03 Jure Demsar
             - Core functionality.
    '''

    r = "\n----------------------------------------------------------------"
    r += "\nSession id: %s \n[started on %s]" % (sinfo['id'], datetime.now().strftime("%A, %d. %B %Y %H:%M:%S"))
    r += "\n%s HCP DeDriftAndResample registration [%s] ..." % (action("Running", options['run']), options['hcp_processing_mode'])

    run    = True
    report = {'done': [], 'incomplete': [], 'failed': [], 'ready': [], 'not ready': [], 'skipped': []}

    try:
        # --- Base settings
        doOptionsCheck(options, sinfo, 'hcp_DeDriftAndResample')
        doHCPOptionsCheck(options, sinfo, 'hcp_DeDriftAndResample')
        hcp = getHCPPaths(sinfo, options)

        # --- Get sorted bold numbers and bold data
        bolds, bskip, report['boldskipped'], r = useOrSkipBOLD(sinfo, options, r)
        if report['boldskipped']:
            if options['hcp_filename'] == 'original':
                report['skipped'] = [bi.get('filename', str(bn)) for bn, bnm, bt, bi in bskip]
            else:
                report['skipped'] = [str(bn) for bn, bnm, bt, bi in bskip]

        # --- Parse msmall_bolds
        singleRun, msmallGroups, r = parseMSMAllBolds(options, bolds, r)

        # --- Execute
        # single run
        if singleRun:
            # process
            result = executeHCPSingleDeDriftAndResample(sinfo, options, overwrite, hcp, run, msmallGroups)

            # merge r
            r += result['r']

            # merge report
            tempReport            = result['report']
            report['done']       += tempReport['done']
            report['incomplete'] += tempReport['incomplete']
            report['failed']     += tempReport['failed']
            report['ready']      += tempReport['ready']
            report['not ready']  += tempReport['not ready']
            report['skipped']    += tempReport['skipped']
        # multi run
        else: 
            # process
            result = executeHCPMultiDeDriftAndResample(sinfo, options, overwrite, hcp, run, msmallGroups)

            # merge r
            r += result['r']

            # merge report
            tempReport            = result['report']
            report['done']       += tempReport['done']
            report['incomplete'] += tempReport['incomplete']
            report['failed']     += tempReport['failed']
            report['ready']      += tempReport['ready']
            report['not ready']  += tempReport['not ready']
            report['skipped']    += tempReport['skipped'] 

        # report
        rep = []
        for k in ['done', 'incomplete', 'failed', 'ready', 'not ready', 'skipped']:
            if len(report[k]) > 0:
                rep.append("%s %s" % (", ".join(report[k]), k))

        report = (sinfo['id'], "HCP DeDriftAndResample: bolds " + "; ".join(rep), len(report['failed'] + report['incomplete'] + report['not ready']))

    except (ExternalFailed, NoSourceFolder), errormessage:
        r = str(errormessage)
        report = (sinfo['id'], 'HCP DeDriftAndResample failed')
    except:
        r += "\nERROR: Unknown error occured: \n...................................\n%s...................................\n" % (traceback.format_exc())
        report = (sinfo['id'], 'HCP DeDriftAndResample failed')

    r += "\n\nHCP DeDriftAndResample %s on %s\n---------------------------------------------------------" % (action("completed", options['run']), datetime.now().strftime("%A, %d. %B %Y %H:%M:%S"))

    # print r
    return (r, report)


def executeHCPSingleDeDriftAndResample(sinfo, options, overwrite, hcp, run, groups):
    # get group data
    group = groups[0]
    bolds = group["bolds"]

    # prepare return variables
    r = ""
    report = {'done': [], 'incomplete': [], 'failed': [], 'ready': [], 'not ready': [], 'skipped': []}

    try:
        r += "\n\n----------------------------------------------------------------"
        r += "\n---> %s DeDriftAndResample" % (action("Processing", options['run']))
        groupok = True

        # --- check for bold images and prepare targets parameter
        boldtargets = ""

        # highpass
        highpass = 2000 if 'hcp_msmall_highpass' not in options else options['hcp_msmall_highpass']

        # check if files for all bolds exist
        for b in bolds:
            # set ok to true for now
            boldok = True

            # extract data
            _, _, _, boldinfo = b

            if 'filename' in boldinfo and options['hcp_filename'] == 'original':
                printbold  = boldinfo['filename']
                boldtarget = boldinfo['filename']
            else:
                printbold  = str(bold)
                boldtarget = "%s%s" % (options['hcp_bold_prefix'], printbold)

            # inregname
            inregname = "MSMSulc" if 'hcp_msmall_inregname' not in options else options['hcp_msmall_inregname'],
            inregname = "%s_hp%d_clean" % (options['hcp_cifti_tail'], highpass)

            # input file check
            # TODO input file check
            boldimg = os.path.join(hcp['hcp_nonlin'], 'Results', boldtarget, "%s%s.dtseries.nii" % (boldtarget, options['hcp_cifti_tail']))
            #r, boldok = checkForFile2(r, "%s.nii.gz" % boldimg, '\n     ... bold image %s present' % boldtarget, '\n     ... ERROR: bold image [%s] missing!' % boldimg, status=boldok)

            if not boldok:
                groupok = False
                break
            else:
                # add @ separator
                if boldtargets is not "":
                    boldtargets = boldtargets + "@"

                # add latest image
                boldtargets = boldtargets + boldtarget

        # matlab run mode, compiled=0, interpreted=1, octave=2
        matlabrunmode = 0
        if 'hcp_matlab_mode' in options:
            if options['hcp_matlab_mode'] == "compiled":
                matlabrunmode = 0
            elif options['hcp_matlab_mode'] == "interpreted":
                matlabrunmode = 1
            elif options['hcp_matlab_mode'] == "octave":
                matlabrunmode = 2
            else:
                r += "\n     ... ERROR: wrong value for the hcp_matlab_mode parameter!"
                raise

        # fix names to use
        fixnamestouse = boldtargets
        if 'hcp_msmall_bolds_touse' in options:
            fixnamestouse = options['hcp_msmall_bolds_touse'].replace(",", "@")

        comm = '%(script)s \
            --path="%(path)s" \
            --subject="%(subject)s" \
            --fmri-names-list="" \
            --multirun-fix-names="%(fixnames)s" \
            --multirun-fix-concat-name="%(concatname)s" \
            --multirun-fix-names-to-use="%(fixnamestouse)s" \
            --output-fmri-name="%(outfmrinames)s" \
            --high-pass="%(highpass)d" \
            --fmri-proc-string="%(fmriprocstring)s" \
            --msm-all-templates="%(msmalltemplates)s" \
            --output-registration-name="%(outregname)s" \
            --high-res-mesh="%(highresmesh)s" \
            --low-res-mesh="%(lowresmesh)s" \
            --input-registration-name="%(inregname)s" \
            --matlab-run-mode="%(matlabrunmode)d"' % {
                'script'              : os.path.join(hcp['hcp_base'], 'MSMAll', 'MSMAllPipeline.sh'),
                'path'                : sinfo['hcp'],
                'subject'             : sinfo['id'] + options['hcp_suffix'],
                'fixnames'            : boldtargets,
                'concatname'          : groupname,
                'fixnamestouse'       : fixnamestouse,
                'outfmrinames'        : outboldname,
                'highpass'            : highpass,
                'fmriprocstring'      : fmriprocstring,
                'msmalltemplates'     : msmalltemplates,
                'outregname'          : "MSMAll_InitalReg" if 'hcp_msmall_outregname' not in options else options['hcp_msmall_outregname'],
                'highresmesh'         : 164 if 'hcp_highresmesh' not in options else options['hcp_highresmesh'],
                'lowresmesh'          : 32 if 'hcp_lowresmesh' not in options else options['hcp_lowresmesh'],
                'inregname'           : inregname,
                'matlabrunmode'       : matlabrunmode}

        # -- Test file
        # TODO TEST FILE
        # construct concat file name
        #concatfilename = os.path.join(hcp['hcp_nonlin'], 'Results', groupname, groupname)
        #tfile = concatfilename + "_hp%s_clean.nii.gz" % bandpass
        tfile = "test.txt"
        fullTest = None

        # -- Run
        if run and groupok:
            if options['run'] == "run":
                if overwrite and os.path.exists(tfile):
                    os.remove(tfile)

                r, endlog, _, failed = runExternalForFile(tfile, comm, 'Running HCP DeDriftAndResample', overwrite=overwrite, thread=sinfo['id'], remove=options['log'] == 'remove', task=options['command_ran'], logfolder=options['comlogs'], logtags=[options['logtag'], "DeDriftAndResample"], fullTest=fullTest, shell=True, r=r)

                if failed:
                    report['failed'].append("DeDriftAndResample")
                else:
                    report['done'].append("DeDriftAndResample")

            # -- just checking
            else:
                passed, _, r, failed = checkRun(tfile, fullTest, 'HCP DeDriftAndResample', r)
                if passed is None:
                    r += "\n     ... HCP DeDriftAndResample can be run"
                    r += "\n-----------------------------------------------------\nCommand to run:\n %s\n-----------------------------------------------------\n" % (comm.replace("--", "\n    --"))
                    report['ready'].append("DeDriftAndResample")
                else:
                    report['skipped'].append("DeDriftAndResample")

        elif run:
            report['not ready'].append("DeDriftAndResample")
            if options['run'] == "run":
                r += "\n     ... ERROR: images missing, skipping this group!"
            else:
                r += "\n     ... ERROR: images missing, this group would be skipped!"
        else:
            report['not ready'].append("DeDriftAndResample")
            if options['run'] == "run":
                r += "\n     ... ERROR: No hcp info for session, skipping this BOLD!"
            else:
                r += "\n     ... ERROR: No hcp info for session, this BOLD would be skipped!"

    except (ExternalFailed, NoSourceFolder), errormessage:
        r = "\n\n\n --- Failed during processing of group %s with error:\n" % ("DeDriftAndResample")
        r += str(errormessage)
        report['failed'].append("DeDriftAndResample")
    except:
        r += "\n --- Failed during processing of group %s with error:\n %s\n" % ("DeDriftAndResample", traceback.format_exc())
        report['failed'].append("DeDriftAndResample")

    return {'r': r, 'report': report}


def hcpDTIFit(sinfo, options, overwrite=False, thread=0):
    """
    hcpDTIFit - documentation not yet available.
    """

    r = "\n---------------------------------------------------------"
    r += "\nSession id: %s \n[started on %s]" % (sinfo['id'], datetime.now().strftime("%A, %d. %B %Y %H:%M:%S"))
    r += "\n%s HCP DTI Fix ..." % (action("Running", options['run']))

    run    = True
    report = "Error"

    try:
        doOptionsCheck(options, sinfo, 'hcp_PreFS')
        doHCPOptionsCheck(options, sinfo, 'hcp_PreFS')
        hcp = getHCPPaths(sinfo, options)

        if 'hcp' not in sinfo:
            r += "---> ERROR: There is no hcp info for session %s in batch.txt" % (sinfo['id'])
            run = False

        for tfile in ['bvals', 'bvecs', 'data.nii.gz', 'nodif_brain_mask.nii.gz']:
            if not os.path.exists(os.path.join(hcp['T1w_folder'], 'Diffusion', tfile)):
                r += "---> ERROR: Could not find %s file!" % (tfile)
                run = False
            else:
                r += "---> %s found!" % (tfile)

        comm = 'dtifit \
            --data="%(data)s" \
            --out="%(out)s" \
            --mask="%(mask)s" \
            --bvecs="%(bvecs)s" \
            --bvals="%(bvals)s"' % {
                'data'              : os.path.join(hcp['T1w_folder'], 'Diffusion', 'data'),
                'out'               : os.path.join(hcp['T1w_folder'], 'Diffusion', 'dti'),
                'mask'              : os.path.join(hcp['T1w_folder'], 'Diffusion', 'nodif_brain_mask'),
                'bvecs'             : os.path.join(hcp['T1w_folder'], 'Diffusion', 'bvecs'),
                'bvals'             : os.path.join(hcp['T1w_folder'], 'Diffusion', 'bvals')}

        # -- Test files
        
        tfile = os.path.join(hcp['T1w_folder'], 'Diffusion', 'dti_FA.nii.gz')

        # -- Run

        if run:
            
            if options['run'] == "run":
                if overwrite and os.path.exists(tfile):
                    os.remove(tfile)

                r, endlog, report, failed = runExternalForFile(tfile, comm, 'Running HCP DTI Fit', overwrite=overwrite, thread=sinfo['id'], remove=options['log'] == 'remove', task=options['command_ran'], logfolder=options['comlogs'], logtags=options['logtag'], shell=True, r=r)


            # -- just checking
            else:
                passed, report, r, failed = checkRun(tfile, fullTest, 'HCP DTI Fit', r)
                if passed is None:
                    r += "\n---> HCP DTI Fit can be run"
                    report = "HCP DTI Fit FS can be run"
                    failed = 0

        else:
            r += "---> Session can not be processed."
            report = "HCP DTI Fit can not be run"
            failed = 1

    except (ExternalFailed, NoSourceFolder), errormessage:
        r = str(errormessage)
        failed = 1
    except:
        r += "\nERROR: Unknown error occured: \n...................................\n%s...................................\n" % (traceback.format_exc())
        failed = 1

    r += "\n\nHCP Diffusion Preprocessing %s on %s\n---------------------------------------------------------" % (action("completed", options['run']), datetime.now().strftime("%A, %d. %B %Y %H:%M:%S"))

    # print r
    return (r, (sinfo['id'], report, failed))


def hcpBedpostx(sinfo, options, overwrite=False, thread=0):
    """
    hcpBedpostx - documentation not yet available.
    """

    r = "\n---------------------------------------------------------"
    r += "\nSession id: %s \n[started on %s]" % (sinfo['id'], datetime.now().strftime("%A, %d. %B %Y %H:%M:%S"))
    r += "\n%s HCP Bedpostx GPU ..." % (action("Running", options['run']))

    run    = True
    report = "Error"

    try:
        doOptionsCheck(options, sinfo, 'hcp_PreFS')
        doHCPOptionsCheck(options, sinfo, 'hcp_PreFS')
        hcp = getHCPPaths(sinfo, options)

        if 'hcp' not in sinfo:
            r += "---> ERROR: There is no hcp info for session %s in batch.txt" % (sinfo['id'])
            run = False

        for tfile in ['bvals', 'bvecs', 'data.nii.gz', 'nodif_brain_mask.nii.gz']:
            if not os.path.exists(os.path.join(hcp['T1w_folder'], 'Diffusion', tfile)):
                r += "---> ERROR: Could not find %s file!" % (tfile)
                run = False

        for tfile in ['FA', 'L1', 'L2', 'L3', 'MD', 'MO', 'S0', 'V1', 'V2', 'V3']:
            if not os.path.exists(os.path.join(hcp['T1w_folder'], 'Diffusion', 'dti_' + tfile + '.nii.gz')):
                r += "---> ERROR: Could not find %s file!" % (tfile)
                run = False
        if not run:
            r += "---> all necessary files found!"

        comm = 'fslbedpostx_gpu \
            %(data)s \
            --nf=%(nf)s \
            --rician \
            --model="%(model)s"' % {
                'data'              : os.path.join(hcp['T1w_folder'], 'Diffusion', '.'),
                'nf'                : "3",
                'model'             : "2"}

        # -- test files

        tfile = os.path.join(hcp['T1w_folder'], 'Diffusion.bedpostX', 'mean_fsumsamples.nii.gz')

        # -- run

        if run:
            if options['run'] == "run":
                if overwrite and os.path.exists(tfile):
                    os.remove(tfile)

                r, endlog, report, failed = runExternalForFile(tfile, comm, 'Running HCP BedpostX', overwrite=overwrite, thread=sinfo['id'], remove=options['log'] == 'remove', task=options['command_ran'], logfolder=options['comlogs'], logtags=options['logtag'], shell=True, r=r)

            # -- just checking
            else:
                passed, report, r, failed = checkRun(tfile, fullTest, 'HCP BedpostX', r)
                if passed is None:
                    r += "\n---> HCP BedpostX can be run"
                    report = "HCP BedpostX can be run"
                    failed = 0

        else:
            r += "---> Session can not be processed."
            report = "HCP BedpostX can not be run"
            failed = 1

    except (ExternalFailed, NoSourceFolder), errormessage:
        r = str(errormessage)
        failed = 1
    except:
        r += "\nERROR: Unknown error occured: \n...................................\n%s...................................\n" % (traceback.format_exc())
        failed = 1

    r += "\n\nHCP Diffusion Preprocessing %s on %s\n---------------------------------------------------------" % (action("completed", options['run']), datetime.now().strftime("%A, %d. %B %Y %H:%M:%S"))

    print r
    return (r, (sinfo['id'], report, failed))


def mapHCPData(sinfo, options, overwrite=False, thread=0):
    """
    mapHCPData [... processing options]

    USE
    ===

    mapHCPData maps the results of the HCP preprocessing (in MNINonLinear) to
    the <subjectsfolder>/<session id>/images folder structure. Specifically, it
    copies the files and folders:

    * T1w.nii.gz                  -> images/structural/T1w.nii.gz
    * aparc+aseg.nii.gz           -> images/segmentation/freesurfer/mri/aparc+aseg_t1.nii.gz
                                  -> images/segmentation/freesurfer/mri/aparc+aseg_bold.nii.gz
                                     (2mm iso downsampled version)
    * fsaverage_LR32k/*           -> images/segmentation/hcp/fsaverage_LR32k
    * BOLD_[N].nii.gz             -> images/functional/[boldname][N].nii.gz
    * BOLD_[N][tail].dtseries.nii -> images/functional/[boldname][N][hcp_cifti_tail].dtseries.nii
    * Movement_Regressors.txt     -> images/functional/movement/[boldname][N]_mov.dat

    PARAMETERS
    ==========

    The relevant processing parameters are:

    --sessions         ... The batch.txt file with all the session information
                           [batch.txt].
    --subjectsfolder   ... The path to the study/subjects folder, where the
                           imaging data is supposed to go [.].
    --cores            ... How many cores to utilize [1].
    --overwrite        ... Whether to overwrite existing data (yes) or not (no)
                           [no].
    --hcp_cifti_tail   ... The tail (see above) that specifies, which version of
                           the cifti files to copy over [].
    --bolds            ... Which bold images (as they are specified in the
                           batch.txt file) to copy over. It can be a single
                           type (e.g. 'task'), a pipe separated list (e.g.
                           'WM|Control|rest') or 'all' to copy all [all].
    --boldname         ... The prefix for the fMRI files in the images folder
                           [bold].
    --hcp_bold_variant ... Optional variant of HCP BOLD preprocessing. If
                           specified, the results will be copied/linked from
                           `Results.<hcp_bold_variant>` into 
                           `images/functional.<hcp_bold_variant>. []

    The parameters can be specified in command call or subject.txt file.
    If possible, the files are not copied but rather hard links are created to
    save space. If hard links can not be created, the files are copied.

    Specific attention needs to be paid to the `hcp_cifti_tail` parameter. Using
    the regular HCP minimal preprocessing pipelines, CIFTI files have a tail 
    `_Atlas` e.g. `BOLD_6_Atlas.dtseries.nii`. This tail might be changed if 
    another method was used for surface registration or if CIFTI images were 
    additionally processed after the HCP minimal processing pipeline. `boldname` 
    and `hcp_cifti_tail` define the final name of the fMRI images linked into the 
    `images/functional` folder. Specifically, with `boldname=bold` and 
    `hcp_cifti_tail=_Atlas`, volume files will be named using formula: 
    `<boldname>[N].nii.gz` (e.g. `bold1.nii.gz`), and cifti files will be named 
    using formula: `<boldname>[N]<hcp_cifti_tail>.dtseries.nii` (e.g. 
    `bold1_Atlas.dtseries.nii`).


    EXAMPLE USE
    ===========
    
    ```
    qunex mapHCPData sessions=fcMRI/subjects.hcp.txt subjectsfolder=subjects \\
          overwrite=no hcp_cifti_tail=_Atlas bolds=all
    ```
    
    ----------
    Written by Grega Repovš

    Changelog
    2016-12-24 - Grega Repovš - Added documentation, fixed copy of volume images.
    2017-03-25 - Grega Repovš - Added more detailed reporting of progress.
    2018-07-17 - Grega Repovš - Added hcp_bold_variant option.
    2019-04-25 - Grega Repovš - Changed subjects to sessions
    2019-05-26 - Grega Repovš - Added support for boldnamekey
    2020-01-14 - Grega Repovš - Expanded documentation on use of boldname and hcp_cifti_tail
    """

    
    r = "\n---------------------------------------------------------"
    r += "\nSession id: %s \n[started on %s]" % (sinfo['id'], datetime.now().strftime("%A, %d. %B %Y %H:%M:%S"))
    r += "\nMapping HCP data ... \n"
    r += "\n   The command will map the results of the HCP preprocessing from sessions's hcp\n   to sessions's images folder. It will map the T1 structural image, aparc+aseg \n   segmentation in both high resolution as well as one downsampled to the \n   resolution of BOLD images. It will map the 32k surface mapping data, BOLD \n   data in volume and cifti representation, and movement correction parameters. \n\n   Please note: when mapping the BOLD data, two parameters are key: \n\n   --bolds parameter defines which BOLD files are mapped based on their\n     specification in batch.txt file. Please see documentation for formatting. \n        If the parameter is not specified the default value is 'all' and all BOLD\n        files will be mapped. \n\n   --hcp_cifti_tail specifies which kind of the cifti files will be copied over. \n     The tail is added after the boldname[N] start. If the parameter is not specified \n     explicitly the default is ''.\n\n   Based on settings:\n\n    * %s BOLD files will be copied\n    * '%s' cifti tail will be used." % (", ".join(options['bolds'].split("|")), options['hcp_cifti_tail'])
    if options['hcp_bold_variant']:
        r += "\n   As --hcp_bold_variant was set to '%s', the files will be copied/linked to 'images/functional.%s!" % (options['hcp_bold_variant'], options['hcp_bold_variant'])
    r += "\n\n........................................................"

    # --- file/dir structure


    f = getFileNames(sinfo, options)
    d = getSubjectFolders(sinfo, options)

    #    MNINonLinear/Results/<boldname>/<boldname>.nii.gz -- volume
    #    MNINonLinear/Results/<boldname>/<boldname>_Atlas.dtseries.nii -- cifti
    #    MNINonLinear/Results/<boldname>/Movement_Regressors.txt -- movement
    #    MNINonLinear/T1w.nii.gz -- atlas T1 hires
    #    MNINonLinear/aparc+aseg.nii.gz -- FS hires segmentation

    # ------------------------------------------------------------------------------------------------------------
    #                                                                                      map T1 and segmentation

    report = {}
    failed = 0

    r += "\n\nSource folder: " + d['hcp']
    r += "\nTarget folder: " + d['s_images']

    r += "\n\nStructural data: ..."
    status = True

    if os.path.exists(f['t1']) and not overwrite:
        r += "\n ... T1 ready"
        report['T1'] = 'present'
    else:
        status, r = linkOrCopy(os.path.join(d['hcp'], 'MNINonLinear', 'T1w.nii.gz'), f['t1'], r, status, "T1")
        report['T1'] = 'copied'

    if os.path.exists(f['fs_aparc_t1']) and not overwrite:
        r += "\n ... highres aseg+aparc ready"
        report['hires aseg+aparc'] = 'present'
    else:
        status, r = linkOrCopy(os.path.join(d['hcp'], 'MNINonLinear', 'aparc+aseg.nii.gz'), f['fs_aparc_t1'], r, status, "highres aseg+aparc")
        report['hires aseg+aparc'] = 'copied'

    if os.path.exists(f['fs_aparc_bold']) and not overwrite:
        r += "\n ... lowres aseg+aparc ready"
        report['lores aseg+aparc'] = 'present'
    else:
        if os.path.exists(f['fs_aparc_bold']):
            os.remove(f['fs_aparc_bold'])
        if os.path.exists(os.path.join(d['hcp'], 'MNINonLinear', 'T1w_restore.2.nii.gz')) and os.path.exists(f['fs_aparc_t1']):
            _, endlog, _, failedcom = runExternalForFile(f['fs_aparc_bold'], 'flirt -interp nearestneighbour -ref %s -in %s -out %s -applyisoxfm 2' % (os.path.join(d['hcp'], 'MNINonLinear', 'T1w_restore.2.nii.gz'), f['fs_aparc_t1'], f['fs_aparc_bold']), ' ... resampling t1 cortical segmentation (%s) to bold space (%s)' % (os.path.basename(f['fs_aparc_t1']), os.path.basename(f['fs_aparc_bold'])), overwrite=overwrite, logfolder=options['comlogs'], logtags=options['logtag'], shell=True)
            if failedcom:
                report['lores aseg+aparc'] = 'failed'
                failed += 1
            else:
                report['lores aseg+aparc'] = 'generated'
        else:
            r += "\n ... ERROR: could not generate downsampled aseg+aparc, files missing!"
            report['lores aseg+aparc'] = 'failed'
            status = False
            failed += 1

    report['surface'] = 'ok'
    if os.path.exists(os.path.join(d['hcp'], 'MNINonLinear', 'fsaverage_LR32k')):
        r += "\n ... processing surface files"
        sfiles = glob.glob(os.path.join(d['hcp'], 'MNINonLinear', 'fsaverage_LR32k', '*.*'))
        npre, ncp = 0, 0
        if len(sfiles):
            sid = os.path.basename(sfiles[0]).split(".")[0]
        for sfile in sfiles:
            tfile = os.path.join(d['s_s32k'], ".".join(os.path.basename(sfile).split(".")[1:]))
            if os.path.exists(tfile) and not overwrite:
                npre += 1
            else:
                if ".spec" in tfile:
                    s = file(sfile).read()
                    s = s.replace(sid + ".", "")
                    tf = open(tfile, 'w')
                    print >> tf, s
                    tf.close()
                    r += "\n     -> updated .spec file [%s]" % (sid)
                    ncp += 1
                    continue
                if linkOrCopy(sfile, tfile):
                    ncp += 1
                else:
                    r += "\n     -> ERROR: could not map or copy %s" % (sfile)
                    report['surface'] = 'error'
                    failed += 1
        if npre:
            r += "\n     -> %d files already copied" % (npre)
        if ncp:
            r += "\n     -> copied %d surface files" % (ncp)
    else:
        r += "\n ... ERROR: missing folder: %s!" % (os.path.join(d['hcp'], 'MNINonLinear', 'fsaverage_LR32k'))
        status = False
        report['surface'] = 'error'
        failed += 1

    # ------------------------------------------------------------------------------------------------------------
    #                                                                                          map functional data

    r += "\n\nFunctional data: \n ... mapping %s BOLD files\n ... using '%s' cifti tail\n" % (", ".join(options['bolds'].split("|")), options['hcp_cifti_tail'])

    report['boldok'] = 0
    report['boldfail'] = 0
    report['boldskipped'] = 0

    if options['hcp_bold_variant'] == "":
        bvar = ''
    else:
        bvar = '.' + options['hcp_bold_variant']    

    bolds, skipped, report['boldskipped'], r = useOrSkipBOLD(sinfo, options, r)

    for boldnum, boldname, boldtask, boldinfo in bolds:

        r += "\n ... " + boldname

        # --- filenames
        options['image_target'] = 'nifti'        # -- needs to be set to correctly copy volume files
        f.update(getBOLDFileNames(sinfo, boldname, options))

        status = True
        bname  = ""

        try:            
            # -- get source bold name

            if 'filename' in boldinfo and options['hcp_filename'] == 'original':
                bname = boldinfo['filename']
            elif 'bold' in boldinfo:
                bname = boldinfo['bold']
            else:
                bname = "%s%d" % (options['hcp_bold_prefix'], boldnum)

            # -- check if present and map

            boldpath = os.path.join(d['hcp'], 'MNINonLinear', 'Results', bname)

            if not os.path.exists(boldpath):
                r += "\n     ... ERROR: source folder does not exist [%s]!" % (boldpath)
                status = False

            else:   
                if os.path.exists(f['bold_vol']) and not overwrite:
                    r += "\n     ... volume image ready"
                else:
                    # r += "\n     ... linking volume image \n         %s to\n         -> %s" % (os.path.join(boldpath, bname + '.nii.gz'), f['bold'])
                    status, r = linkOrCopy(os.path.join(boldpath, bname + '.nii.gz'), f['bold'], r, status, "volume image", "\n     ... ")

                if os.path.exists(f['bold_dts']) and not overwrite:
                    r += "\n     ... grayordinate image ready"
                else:
                    # r += "\n     ... linking cifti image\n         %s to\n         -> %s" % (os.path.join(boldpath, bname + options['hcp_cifti_tail'] + '.dtseries.nii'), f['bold_dts'])
                    status, r = linkOrCopy(os.path.join(boldpath, bname + options['hcp_cifti_tail'] + '.dtseries.nii'), f['bold_dts'], r, status, "grayordinate image", "\n     ... ")

                if os.path.exists(f['bold_mov']) and not overwrite:
                    r += "\n     ... movement data ready"
                else:
                    if os.path.exists(os.path.join(boldpath, 'Movement_Regressors.txt')):
                        mdata = [line.strip().split() for line in open(os.path.join(boldpath, 'Movement_Regressors.txt'))]
                        mfile = open(f['bold_mov'], 'w')
                        print >> mfile, "#frame     dx(mm)     dy(mm)     dz(mm)     X(deg)     Y(deg)     Z(deg)"
                        c = 0
                        for mline in mdata:
                            c += 1
                            mline = "%6d   %s" % (c, "   ".join(mline[0:6]))
                            print >> mfile, mline.replace(' -', '-')
                        mfile.close()
                        r += "\n     ... movement data prepared"
                    else:
                        r += "\n     ... ERROR: could not prepare movement data, source does not exist: %s" % os.path.join(boldpath, 'Movement_Regressors.txt')
                        failed += 1
                        status = False

            if status:
                r += "\n     ---> Data ready!\n"
                report['boldok'] += 1
            else:
                r += "\n     ---> ERROR: Data missing, please check source!\n"
                report['boldfail'] += 1
                failed += 1

        except (ExternalFailed, NoSourceFolder), errormessage:
            r = str(errormessage)
            report['boldfail'] += 1
            failed += 1
        except:
            r += "\nERROR: Unknown error occured: \n...................................\n%s...................................\n" % (traceback.format_exc())
            time.sleep(3)
            failed += 1

    if len(skipped) > 0:
        r += "\nThe following BOLD images were not mapped as they were not specified in\n'--bolds=\"%s\"':\n" % (options['bolds'])
        for boldnum, boldname, boldtask, boldinfo in skipped:
            if 'filename' in boldinfo and options['hcp_filename'] == 'original':
                r += "\n ... %s [task: '%s']" % (boldinfo['filename'], boldtask)
            else:
                r += "\n ... %s [task: '%s']" % (boldname, boldtask)

    r += "\n\nHCP data mapping completed on %s\n---------------------------------------------------------------- \n" % (datetime.now().strftime("%A, %d. %B %Y %H:%M:%S"))
    rstatus = "T1: %(T1)s, aseg+aparc hires: %(hires aseg+aparc)s lores: %(lores aseg+aparc)s, surface: %(surface)s, bolds ok: %(boldok)d, bolds failed: %(boldfail)d, bolds skipped: %(boldskipped)d" % (report)

    # print r
    return (r, (sinfo['id'], rstatus, failed))<|MERGE_RESOLUTION|>--- conflicted
+++ resolved
@@ -4268,11 +4268,7 @@
                 report['skipped'] = [str(bn) for bn, bnm, bt, bi in bskip]
 
         # --- Parse icafix_bolds
-<<<<<<< HEAD
-        singleFix, icafixBolds, icafixGroups, r = parseHCPBolds(options, bolds, r)
-=======
-        singleFix, icafixBolds, icafixGroups, parsOK, r = parseICAFixBolds(options, bolds, r)
->>>>>>> 21c1bb2e
+        singleFix, icafixBolds, icafixGroups, parsOK, r = parseHCPBolds(options, bolds, r)
 
         # --- Multi threading
         if singleFix:
@@ -4793,13 +4789,9 @@
                 report['skipped'] = [str(bn) for bn, bnm, bt, bi in bskip]
 
         # --- Parse icafix_bolds
-<<<<<<< HEAD
-        singleFix, icafixBolds, icafixGroups, r = parseHCPBolds(options, bolds, r)
-=======
-        singleFix, icafixBolds, icafixGroups, parsOK, r = parseICAFixBolds(options, bolds, r)
+        singleFix, icafixBolds, icafixGroups, parsOK, r = parseHCPBolds(options, bolds, r)
         if not parsOK:
             raise ge.CommandFailed("hcp_PostFix", "Invalid input parameters!")
->>>>>>> 21c1bb2e
 
         # --- Multi threading
         if singleFix:
@@ -5187,13 +5179,9 @@
                 report['skipped'] = [str(bn) for bn, bnm, bt, bi in bskip]
 
         # --- Parse icafix_bolds
-<<<<<<< HEAD
-        singleFix, icafixBolds, icafixGroups, r = parseHCPBolds(options, bolds, r)
-=======
-        singleFix, icafixBolds, icafixGroups, parsOK, r = parseICAFixBolds(options, bolds, r)
+        singleFix, icafixBolds, icafixGroups, parsOK, r = parseHCPBolds(options, bolds, r)
         if not parsOK:
             raise ge.CommandFailed("hcp_ReApplyFix", "Invalid input parameters!")
->>>>>>> 21c1bb2e
 
         # --- Multi threading
         if singleFix:
