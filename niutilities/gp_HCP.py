--- conflicted
+++ resolved
@@ -5146,15 +5146,9 @@
 
             # -- Test files
             # postfix
-<<<<<<< HEAD
-            postfix = "%s_Atlas_hp%s_clean.dtseries.nii" % (boldtarget, highpass)
+            postfix = "%s%s_hp%s_clean.dtseries.nii" % (boldtarget, options['hcp_cifti_tail'], highpass)
             if regname != "NONE":
-                postfix = "%s_Atlas_%s_hp%s_clean.dtseries.nii" % (boldtarget, regname, highpass)
-=======
-            postfix = "%s%s_hp%s_clean.dtseries.nii" % (boldtarget, options['hcp_cifti_tail'], highpass)
-            if regname != "NONE" and regname != "":
                 postfix = "%s%s_%s_hp%s_clean.dtseries.nii" % (boldtarget, options['hcp_cifti_tail'], regname, highpass)
->>>>>>> ec92df34
 
             tfile = os.path.join(hcp['hcp_nonlin'], 'Results', boldtarget, postfix)
             fullTest = None
@@ -5278,40 +5272,14 @@
                     r += "\n     ... ERROR: wrong value for the hcp_matlab_mode parameter!"
                     groupok = False
 
-<<<<<<< HEAD
-        # regname
-        regname = "NONE"
-        if 'hcp_regname' not in options or options['hcp_regname'] != "":
-            regname = options['hcp_regname']
-
-        comm = '%(script)s \
-            --path="%(path)s" \
-            --subject="%(subject)s" \
-            --fmri-names="%(boldtargets)s" \
-            --concat-fmri-name="%(groupname)s" \
-            --high-pass="%(highpass)d" \
-            --reg-name="%(regname)s" \
-            --low-res-mesh="%(lowresmesh)s" \
-            --matlab-run-mode="%(matlabrunmode)d" \
-            --motion-regression="%(motionregression)s" \
-            --delete-intermediates="%(deleteintermediates)s"' % {
-                'script'              : os.path.join(hcp['hcp_base'], 'ICAFIX', 'ReApplyFixMultiRunPipeline.sh'),
-                'path'                : sinfo['hcp'],
-                'subject'             : sinfo['id'] + options['hcp_suffix'],
-                'boldtargets'         : boldtargets,
-                'groupname'           : groupname,
-                'highpass'            : highpass,
-                'regname'             : regname,
-                'lowresmesh'          : 32 if 'hcp_lowresmesh' not in options else options['hcp_lowresmesh'],
-                'matlabrunmode'       : matlabrunmode,
-                'motionregression'    : "FALSE" if 'hcp_icafix_domotionreg' not in options else options['hcp_icafix_domotionreg'],
-                'deleteintermediates' : "FALSE" if 'hcp_icafix_deleteintermediates' not in options else options['hcp_icafix_deleteintermediates']}
-=======
+            # regname
+            regname = "NONE"
+            if 'hcp_regname' not in options or options['hcp_regname'] != "":
+                regname = options['hcp_regname']
+
             # highpass and regname
             highpass = 0 if 'hcp_icafix_highpass' not in options else options['hcp_icafix_highpass']
 
-            regname = "NONE" if 'hcp_regname' not in options else options['hcp_regname']
->>>>>>> ec92df34
 
             comm = '%(script)s \
                 --path="%(path)s" \
@@ -5323,7 +5291,7 @@
                 --low-res-mesh="%(lowresmesh)s" \
                 --matlab-run-mode="%(matlabrunmode)d" \
                 --motion-regression="%(motionregression)s" \
-                --delete-intermediates"%(deleteintermediates)s"' % {
+                --delete-intermediates="%(deleteintermediates)s"' % {
                     'script'              : os.path.join(hcp['hcp_base'], 'ICAFIX', 'ReApplyFixMultiRunPipeline.sh'),
                     'path'                : sinfo['hcp'],
                     'subject'             : sinfo['id'] + options['hcp_suffix'],
