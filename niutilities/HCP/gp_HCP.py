#!/usr/bin/env python2.7
# encoding: utf-8
"""
``gp_HCP.py``

This file holds code for running HCP preprocessing pipeline. It
consists of functions:

--hcpPreFS               Runs HCP PreFS preprocessing.
--hcpFS                  Runs HCP FS preprocessing.
--hcpPostFS              Runs HCP PostFS preprocessing.
--hcpDiffusion           Runs HCP Diffusion weighted image preprocessing.
--hcpfMRIVolume          Runs HCP BOLD Volume preprocessing.
--hcpfMRISurface         Runs HCP BOLD Surface preprocessing.
--hcpICAFix              Runs HCP ICAFix.
--hcpPostFix             Runs HCP PostFix.
--hcpReApplyFix          Runs HCP ReApplyFix.
--hcpMSMAll              Runs HCP MSMAll.
--hcpDeDriftAndResample  Runs HCP DeDriftAndResample.
--hcpDTIFit              Runs DTI Fit.
--hcpBedpostx            Runs Bedpost X.
--mapHCPData             Maps results of HCP preprocessing into `images` folder.

All the functions are part of the processing suite. They should be called
from the command line using `qunex` command. Help is available through:

- ``qunex ?<command>`` for command specific help
- ``qunex -o`` for a list of relevant arguments and options

There are additional support functions that are not to be used
directly.

Code split from dofcMRIp_core gCodeP/preprocess codebase.
"""

"""
Copyright (c) Grega Repovs and Jure Demsar.
All rights reserved.
"""

from niutilities.gp_core import *
from niutilities.g_img import *
from niutilities.g_core import checkFiles
import niutilities.g_exceptions as ge
import os
import re
import os.path
import shutil
import glob
import sys
import traceback
from datetime import datetime
import time

from concurrent.futures import ProcessPoolExecutor
from functools import partial


# ---- some definitions


unwarp = {None: "Unknown", 'i': 'x', 'j': 'y', 'k': 'z', 'i-': 'x-', 'j-': 'y-', 'k-': 'z-'}
PEDir  = {None: "Unknown", "LR": 1, "RL": 1, "AP": 2, "PA": 2}
<<<<<<< HEAD
PEDirMap  = {'AP': 'j-', 'j-': 'AP', 'PA': 'j', 'j': 'PA', 'RL': 'i', 'i': 'RL', 'LR': 'i-', 'i-': 'LR'}
=======
PEDirMap  = {'AP': 'j-', 'j-': 'AP', 'PA': 'j', 'j': 'PA', 'LR': 'x-', 'x-': 'LR', 'RL': 'x', 'x': 'RL'}
>>>>>>> 036056df
SEDirMap  = {'AP': 'y', 'PA': 'y', 'LR': 'x', 'RL': 'x'}

# -------------------------------------------------------------------
#
#                       HCP Pipeline Scripts
#

def getHCPPaths(sinfo, options):
    """
    getHCPPaths - documentation not yet available.
    """
    d = {}

    # ---- HCP Pipeline folders

    base                    = options['hcp_Pipeline']

    d['hcp_base']           = base

    d['hcp_Templates']      = os.path.join(base, 'global', 'templates')
    d['hcp_Bin']            = os.path.join(base, 'global', 'binaries')
    d['hcp_Config']         = os.path.join(base, 'global', 'config')

    d['hcp_PreFS']          = os.path.join(base, 'PreFreeSurfer', 'scripts')
    d['hcp_FS']             = os.path.join(base, 'FreeSurfer', 'scripts')
    d['hcp_PostFS']         = os.path.join(base, 'PostFreeSurfer', 'scripts')
    d['hcp_fMRISurf']       = os.path.join(base, 'fMRISurface', 'scripts')
    d['hcp_fMRIVol']        = os.path.join(base, 'fMRIVolume', 'scripts')
    d['hcp_tfMRI']          = os.path.join(base, 'tfMRI', 'scripts')
    d['hcp_dMRI']           = os.path.join(base, 'DiffusionPreprocessing', 'scripts')
    d['hcp_Global']         = os.path.join(base, 'global', 'scripts')
    d['hcp_tfMRIANalysis']  = os.path.join(base, 'TaskfMRIAnalysis', 'scripts')

    d['hcp_caret7dir']      = os.path.join(base, 'global', 'binaries', 'caret7', 'bin_rh_linux64')

    # ---- Key folder in the hcp folder structure

    hcpbase                 = os.path.join(sinfo['hcp'], sinfo['id'] + options['hcp_suffix'])

    d['base']               = hcpbase
    if options['hcp_folderstructure'] == 'initial':
        d['source'] = d['base']
    else:
        d['source'] = os.path.join(d['base'], 'unprocessed')

    d['hcp_nonlin']         = os.path.join(hcpbase, 'MNINonLinear')
    d['T1w_source']         = os.path.join(d['source'], 'T1w')
    d['DWI_source']         = os.path.join(d['source'], 'Diffusion')

    d['T1w_folder']         = os.path.join(hcpbase, 'T1w')
    d['DWI_folder']         = os.path.join(hcpbase, 'Diffusion')
    d['FS_folder']          = os.path.join(hcpbase, 'T1w', sinfo['id'] + options['hcp_suffix'])
    
    # T1w file
    try:
        T1w = [v for (k, v) in sinfo.iteritems() if k.isdigit() and v['name'] == 'T1w'][0]
        filename = T1w.get('filename', None)
        if filename and options['hcp_filename'] == "original":
            d['T1w'] = "@".join(glob.glob(os.path.join(d['source'], 'T1w', sinfo['id'] + '*' + filename + '*.nii.gz')))
        else:
            d['T1w'] = "@".join(glob.glob(os.path.join(d['source'], 'T1w', sinfo['id'] + '*T1w_MPR*.nii.gz')))
    except:
        d['T1w'] = 'NONE'

    # --- longitudinal FS related paths

    if options['hcp_fs_longitudinal']:
        d['FS_long_template'] = os.path.join(hcpbase, 'T1w', options['hcp_fs_longitudinal'])
        d['FS_long_results']  = os.path.join(hcpbase, 'T1w', "%s.long.%s" % (sinfo['id'] + options['hcp_suffix'], options['hcp_fs_longitudinal']))
        d['FS_long_subject_template'] = os.path.join(options['sessionsfolder'], 'FSTemplates', sinfo['subject'], options['hcp_fs_longitudinal'])
        d['hcp_long_nonlin']          = os.path.join(hcpbase, 'MNINonLinear_' + options['hcp_fs_longitudinal'])
    else:
        d['FS_long_template']         = ""
        d['FS_long_results']          = ""
        d['FS_long_subject_template'] = ""
        d['hcp_long_nonlin']          = ""


    # --- T2w related paths

    if options['hcp_t2'] == 'NONE':
        d['T2w'] = 'NONE'
    else:
        try:
            T2w = [v for (k, v) in sinfo.iteritems() if k.isdigit() and v['name'] == 'T2w'][0]
            filename = T2w.get('filename', None)
            if filename and options['hcp_filename'] == "original":
                d['T2w'] = "@".join(glob.glob(os.path.join(d['source'], 'T2w', sinfo['id'] + '*' + filename + '*.nii.gz')))
            else:
                d['T2w'] = "@".join(glob.glob(os.path.join(d['source'], 'T2w', sinfo['id'] + '_T2w_SPC*.nii.gz')))
        except:
            d['T2w'] = 'NONE'

    # --- Fieldmap related paths

    d['fmapmag']   = ''
    d['fmapphase'] = ''
    d['fmapge']    = ''
    if options['hcp_avgrdcmethod'] == 'SiemensFieldMap' or options['hcp_bold_dcmethod'] == 'SiemensFieldMap':
        fmapmag = glob.glob(os.path.join(d['source'], 'FieldMap' + options['fmtail'], sinfo['id'] + options['fmtail'] + '*_FieldMap_Magnitude.nii.gz'))
        if fmapmag:
            d['fmapmag'] = fmapmag[0]

        fmapphase = glob.glob(os.path.join(d['source'], 'FieldMap' + options['fmtail'], sinfo['id'] + options['fmtail'] + '*_FieldMap_Phase.nii.gz'))
        if fmapphase:
            d['fmapphase'] = fmapphase[0]
        
        d['fmapge']    = ""
    elif options['hcp_avgrdcmethod'] == 'GeneralElectricFieldMap' or options['hcp_bold_dcmethod'] == 'GeneralElectricFieldMap':
        d['fmapmag']   = ""
        d['fmapphase'] = ""

        fmapge = glob.glob(os.path.join(d['source'], 'FieldMap' + options['fmtail'], sinfo['id'] + options['fmtail'] + '*_FieldMap_GE.nii.gz'))
        if fmapge:
            d['fmapge'] = fmapge[0]

    # --- default check files

    for pipe, default in [('hcp_prefs_check',     'check_PreFreeSurfer.txt'),
                          ('hcp_fs_check',        'check_FreeSurfer.txt'),
                          ('hcp_fslong_check',    'check_FreeSurferLongitudinal.txt'),
                          ('hcp_postfs_check',    'check_PostFreeSurfer.txt'),
                          ('hcp_bold_vol_check',  'check_fMRIVolume.txt'),
                          ('hcp_bold_surf_check', 'check_fMRISurface.txt'),
                          ('hcp_dwi_check',       'check_Diffusion.txt')]:
        if options[pipe] == 'all':
            d[pipe] = os.path.join(options['sessionsfolder'], 'specs', default)
        elif options[pipe] == 'last':
            d[pipe] = False
        else:
            d[pipe] = options[pipe]

    return d


def doHCPOptionsCheck(options, sinfo, command):
    if options['hcp_folderstructure'] not in ['initial', 'hcpls']:
        raise ge.CommandFailed(command, "Unknown HCP folder structure version", "The specified HCP folder structure version is unknown: %s" % (options['hcp_folderstructure']), "Please check the 'hcp_folderstructure' parameter!")

    if options['hcp_folderstructure'] == 'initial':
        options['fctail'] = '_fncb'
        options['fmtail'] = '_strc'
    else:
        options['fctail'] = ""
        options['fmtail'] = ""


def checkInlineParameterUse(modality, parameter, options):
    return any([e in options['use_sequence_info'] for e in ['all', parameter, '%s:all' % (modality), '%s:%s' % (modality, parameter)]])


def action(action, run):
    """
    action - documentation not yet available.
    """
    if run == "test":
        if action.istitle():
            return "Test " + action.lower()
        else:
            return "test " + action
    else:
        return action


def checkGDCoeffFile(gdcstring, hcp, sinfo, r="", run=True):
    '''
    Function that extract the information on the correct gdc file to be used and tests for its presence;
    '''

    if gdcstring not in ['', 'NONE']:

        if any([e in gdcstring for e in ['|', 'default']]):
            try:
                try:
                    device = {}
                    dmanufacturer, dmodel, dserial = [e.strip() for e in sinfo.get('device', 'NA|NA|NA').split('|')]
                    device['manufacturer'] = dmanufacturer
                    device['model'] = dmodel
                    device['serial'] = dserial
                except:
                    r += "\n---> WARNING: device information for this session is malformed: %s" % (sinfo.get('device', '---'))
                    raise

                gdcoptions = [[ee.strip() for ee in e.strip().split(':')] for e in gdcstring.split('|')]
                gdcfile = [e[1] for e in gdcoptions if e[0] == 'default'][0]
                gdcfileused = 'default'

                for ginfo, gwhat, gfile in [e for e in gdcoptions if e[0] != 'default']:
                    if ginfo in device:
                        if device[ginfo] == gwhat:
                            gdcfile = gfile
                            gdcfileused = '%s: %s' % (ginfo, gwhat)
                            break
                    if ginfo in sinfo:
                        if sinfo[ginfo] == gwhat:
                            gdcfile = gfile
                            gdcfileused = '%s: %s' % (ginfo, gwhat)
                            break
            except:
                r += "\n---> ERROR: malformed specification of gdcoeffs: %s!" % (gdcstring)
                run = False
                raise
            
            if gdcfile in ['', 'NONE']:
                r += "\n---> WARNING: Specific gradient distorsion coefficients file could not be identified! None will be used."
                gdcfile = "NONE"
            else:
                r += "\n---> Specific gradient distorsion coefficients file identified (%s):\n     %s" % (gdcfileused, gdcfile)

        else: 
            gdcfile = gdcstring

        if gdcfile not in ['', 'NONE']:
            if not os.path.exists(gdcfile):
                gdcoeffs = os.path.join(hcp['hcp_Config'], gdcfile)
                if not os.path.exists(gdcoeffs):
                    r += "\n---> ERROR: Could not find gradient distorsion coefficients file: %s." % (gdcfile)
                    run = False
                else:
                    r += "\n---> Gradient distorsion coefficients file present."
            else:
                r += "\n---> Gradient distorsion coefficients file present."
    else:
        gdcfile = "NONE"

    return gdcfile, r, run




def hcpPreFS(sinfo, options, overwrite=False, thread=0):
    """
    ``hcp_PreFS [... processing options]``
    ``hcp1 [... processing options]``

    Runs the pre-FS step of the HCP Pipeline.

    REQUIREMENTS
    ============

    The code expects the input images to be named and present in the specific
    folder structure. Specifically it will look within the folder::

        <session id>/hcp/<session id>

    for folders and files::

        T1w/*T1w_MPR[N]*
        T2w/*T2w_MPR[N]*

    There has to be at least one T1w image present. If there are more than one
    T1w or T2w images, they will all be used and averaged together.

    Depending on the type of distortion correction method specified by the
    `--hcp_avgrdcmethod` argument (see below), it will also expect the presence
    of the following files:

    __TOPUP__::

        SpinEchoFieldMap[N]*/*_<hcp_sephasepos>_*
        SpinEchoFieldMap[N]*/*_<hcp_sephaseneg>_*

    __SiemensFieldMap__::

        FieldMap/<session id>_FieldMap_Magnitude.nii.gz
        FieldMap/<session id>_FieldMap_Phase.nii.gz

    __GeneralElectricFieldMap__::

        FieldMap/<session id>_FieldMap_GE.nii.gz

    INPUTS
    ======

    General parameters
    ------------------

    When running the command, the following *general* processing parameters are
    taken into account:

    --sessions                  The batch.txt file with all the sessions 
                                information. [batch.txt]
    --sessionsfolder            The path to the study/sessions folder, where the
                                imaging  data is supposed to go. [.]
    --parsessions               How many sessions to run in parallel. [1]
    --overwrite                 Whether to overwrite existing data (yes) or not 
                                (no). [no]
    --hcp_suffix                Specifies a suffix to the session id if multiple
                                variants are run, empty otherwise. []
    --logfolder                 The path to the folder where runlogs and comlogs
                                are to be stored, if other than default. []
    --log                       Whether to keep ('keep') or remove ('remove') 
                                the temporary logs once jobs are completed 
                                ['keep']. When a comma or pipe ('|') separated 
                                list is given, the log will be created at the 
                                first provided location and then linked or 
                                copied to other locations. The valid locations 
                                are:

                                - 'study' (for the default: 
                                  `<study>/processing/logs/comlogs` location)
                                - 'session' (for `<sessionid>/logs/comlogs`)
                                - 'hcp' (for `<hcp_folder>/logs/comlogs`)
                                - '<path>' (for an arbitrary directory)

    --hcp_processing_mode       Controls whether the HCP acquisition and 
                                processing guidelines should be treated as 
                                requirements (HCPStyleData) or if additional 
                                processing functionality is allowed 
                                (LegacyStyleData). In this case running 
                                processing w/o a T2w image.
    --hcp_folderstructure       Specifies the version of the folder structure to
                                use, 'initial' and 'hcpls' are supported.
                                ['hcpls']
    --hcp_filename              Specifies whether the standard ('standard') 
                                filenames or the specified original names 
                                ('original') are to be used. ['standard']

    Specific parameters
    -------------------

    In addition the following *specific* parameters will be used to guide the
    processing in this step:
    
<<<<<<< HEAD
    --hcp_t2                ... NONE if no T2w image is available and the
                                preprocessing should be run without them,
                                anything else otherwise [t2]. NONE is only valid
                                if 'LegacyStyleData' processing mode was specified.
    --hcp_brainsize         ... Specifies the size of the brain in mm. 170 is FSL
                                default and seems to be a good choice, HCP uses
                                150, which can lead to problems with larger heads
                                [150].
    --hcp_t1samplespacing   ... T1 image sample spacing, NONE if not used [NONE].
    --hcp_t2samplespacing   ... T2 image sample spacing, NONE if not used [NONE].
    --hcp_gdcoeffs          ... Path to a file containing gradient distortion
                                coefficients, alternatively a string describing
                                multiple options (see below), or "NONE", if not 
                                used [NONE].
    --hcp_bfsigma           ... Bias Field Smoothing Sigma (optional) [].
    --hcp_avgrdcmethod      ... Averaging and readout distortion correction
                                method. Can take the following values:
                                NONE
                                ... average any repeats with no readout correction
                                FIELDMAP
                                ... average any repeats and use Siemens field
                                    map for readout correction
                                SiemensFieldMap
                                ... average any repeats and use Siemens field
                                    map for readout correction.
                                GeneralElectricFieldMap
                                ... average any repeats and use GE field map for
                                    readout correction
                                TOPUP
                                ... average any repeats and use spin echo field
                                    map for readout correction.
                                [NONE]
    --hcp_unwarpdir         ... Readout direction of the T1w and T2w images (x,
                                y, z or NONE); used with either a regular field
                                map or a spin echo field map [NONE].
    --hcp_echodiff          ... Difference in TE times if a fieldmap image is
                                used, set to NONE if not used [NONE].
    --hcp_seechospacing     ... Echo Spacing or Dwelltime of Spin Echo Field Map
                                or "NONE" if not used [NONE].
    --hcp_sephasepos        ... Label for the positive image of the Spin Echo 
                                Field Map pair [""]
    --hcp_sephaseneg        ... Label for the negative image of the Spin Echo 
                                Field Map pair [""]
    --hcp_seunwarpdir       ... Phase encoding direction of the Spin Echo Field
                                Map (x, y or NONE) [NONE].
    --hcp_topupconfig       ... Path to a configuration file for TOPUP method
                                or "NONE" if not used [NONE].
    --hcp_prefs_custombrain ... Whether to only run the final registration using
                                either a custom prepared brain mask (MASK) or 
                                custom prepared brain images (CUSTOM), or to 
                                run the full set of processing steps (NONE). [NONE]
                                If a mask is to be used (MASK) then a "
                                custom_acpc_dc_restore_mask.nii.gz" image needs
                                to be placed in the <session>/T1w folder.
                                If a custom brain is to be used (BRAIN), then the
                                following images in <session>/T1w folder need to 
                                be adjusted:
                                - T1w_acpc_dc_restore_brain.nii.gz
                                - T1w_acpc_dc_restore.nii.gz
                                - T2w_acpc_dc_restore_brain.nii.gz
                                - T2w_acpc_dc_restore.nii.gz
    --hcp_prefs_template_res .. The resolution (in mm) of the structural images 
                                templates to use in the prefs step. Note: it should
                                match the resolution of the acquired structural 
                                images.
    --use_sequence_info     ... A pipe, comma or space separated list of inline 
                                sequence information to use in preprocessing of
                                specific image modalities.
                                
                                Example specifications:
                                * `all`: use all present inline information for
                                  all modalities,
                                * 'DwellTime': use DwellTime information for all
                                  modalities,
                                * `T1w:all': use all present inline information 
                                  for T1w modality,
                                * `SE:EchoSpacing': use EchoSpacing information
                                  for Spin-Echo fieldmap images.
                                * 'none': do not use inline information

                                Modalities: T1w, T2w, SE, BOLD, dMRi
                                Inline information: TR, PEDirection, EchoSpacing
                                  DwellTime, ReadoutDirection

                                If information is not specified it will not be 
                                used. More general specification (e.g. `all`) 
                                implies all more specific cases (e.g. `T1w:all`).
                                ['all']
=======
    --hcp_t2                      NONE if no T2w image is available and the
                                  preprocessing should be run without them,
                                  anything else otherwise. NONE is only 
                                  valid if 'LegacyStyleData' processing mode was
                                  specified. [t2]
    --hcp_brainsize               Specifies the size of the brain in mm. 170 is 
                                  FSL default and seems to be a good choice, HCP
                                  uses 150, which can lead to problems with 
                                  larger heads. [150]
    --hcp_t1samplespacing         T1 image sample spacing, NONE if not used.
                                  [NONE]
    --hcp_t2samplespacing         T2 image sample spacing, NONE if not used.
                                  [NONE]
    --hcp_gdcoeffs                Path to a file containing gradient distortion
                                  coefficients, alternatively a string 
                                  describing multiple options (see below), or 
                                  "NONE", if not used. [NONE]
    --hcp_bfsigma                 Bias Field Smoothing Sigma (optional). []
    --hcp_avgrdcmethod            Averaging and readout distortion correction
                                  method. [NONE]
                                  Can take the following values:

                                  - NONE (average any repeats with no readout 
                                    correction)
                                  - FIELDMAP (average any repeats and use
                                    Siemens field map for readout correction)
                                  - SiemensFieldMap (average any repeats and use
                                    Siemens field map for readout correction)
                                  - GeneralElectricFieldMap (average any repeats
                                    and use GE field map for readout correction)
                                  - TOPUP (average any repeats and use spin echo
                                    field map for readout correction)
                                
    --hcp_unwarpdir               Readout direction of the T1w and T2w images
                                  (x, y, z or NONE); used with either a regular 
                                  field map or a spin echo field map. [NONE]
    --hcp_echodiff                Difference in TE times if a fieldmap image is
                                  used, set to NONE if not used. [NONE]
    --hcp_seechospacing           Echo Spacing or Dwelltime of Spin Echo Field 
                                  Map or "NONE" if not used. [NONE]
    --hcp_sephasepos              Label for the positive image of the Spin Echo 
                                  Field Map pair. [""]
    --hcp_sephaseneg              Label for the negative image of the Spin Echo 
                                  Field Map pair. [""]
    --hcp_seunwarpdir             Phase encoding direction of the Spin Echo 
                                  Field Map (x, y or NONE). [NONE]
    --hcp_topupconfig             Path to a configuration file for TOPUP method
                                  or "NONE" if not used. [NONE]
    --hcp_prefs_custombrain       Whether to only run the final registration 
                                  using either a custom prepared brain mask 
                                  (MASK) or custom prepared brain images 
                                  (CUSTOM), or to run the full set of processing
                                  steps (NONE). [NONE] If a mask is to be used 
                                  (MASK) then a 
                                  `"custom_acpc_dc_restore_mask.nii.gz"` image 
                                  needs to be placed in the `<session>/T1w`
                                  folder. If a custom brain is to be used 
                                  (BRAIN), then the following images in 
                                  `<session>/T1w` folder need to be adjusted:

                                  - `T1w_acpc_dc_restore_brain.nii.gz`
                                  - `T1w_acpc_dc_restore.nii.gz`
                                  - `T2w_acpc_dc_restore_brain.nii.gz`
                                  - `T2w_acpc_dc_restore.nii.gz`

    --hcp_prefs_template_res      The resolution (in mm) of the structural 
                                  images templates to use in the preFS step. 
                                  Note: it should match the resolution of the 
                                  acquired structural images.

>>>>>>> 036056df
   
    Gradient coefficient file specification:
    ----------------------------------------

    `--hcp_gdcoeffs` parameter can be set to either 'NONE', a path to a specific
    file to use, or a string that describes, which file to use in which case. 
    Each option of the string has to be divided by a pipe '|' character and it
    has to specify, which information to look up, a possible value, and a file 
    to use in that case, separated by a colon ':' character. The information 
    too look up needs to be present in the description of that session. 
    Standard options are e.g.::

        institution: Yale
        device: Siemens|Prisma|123456

    Where device is formatted as <manufacturer>|<model>|<serial number>.

    If specifying a string it also has to include a `default` option, which 
    will be used in the information was not found. An example could be::

        "default:/data/gc1.conf|model:Prisma:/data/gc/Prisma.conf|model:Trio:/data/gc/Trio.conf"

    With the information present above, the file `/data/gc/Prisma.conf` would
    be used.

    OUTPUTS
    =======

    The results of this step will be present in the above mentioned T1w and T2w
    folders as well as MNINonLinear folder generated and populated in the same
    sessions's root hcp folder.

    USE
    ===

    Runs the pre-FS step of the HCP Pipeline. It looks for T1w and T2w images in
    sessions's T1w and T2w folder, averages them (if multiple present) and
    linearly and nonlinearly aligns them to the MNI atlas. It uses the adjusted
    version of the HCP that enables the preprocessing to run with of without T2w
    image(s). A short name 'hcp1' can be used for this command.

    EXAMPLE USE
    ===========
    
    ::

        qunex hcp_PreFS sessions=fcMRI/sessions_hcp.txt sessionsfolder=sessions \\
            overwrite=no parsessions=10 hcp_brainsize=170
    
    ::

        qunex hcp1 sessions=fcMRI/sessions_hcp.txt sessionsfolder=sessions \\
            overwrite=no parsessions=10 hcp_t2=NONE
    """

    """
    ~~~~~~~~~~~~~~~~~~

    Change log

    2017-01-08 Grega Repovš
               Initial version
    2017-01-08 Grega Repovš
               Updated documentation
    2017-08-17 Grega Repovš
               Added checking for field map images
    2018-12-14 Grega Repovš
               Cleaned up 
    2019-01-16 Grega Repovš
               HCP Pipelines compatible
    2019-04-25 Grega Repovš
               Changed subjects to sessions
    2019-05-22 Grega Repovš
               Added reading individual image parameters and matching SE images
    2019-05-24 Grega Repovš
               Added support for v2 folder structure
    2019-05-26 Grega Repovš
               Updated and simplified
               Added full file checking
    2019-05-31 Grega Repovš
               Updated target check image
    2019-06-06 Grega Repovš
               Enabled multiple log file locations
    2019-10-20 Grega Repovš
               Adjusted parameters, help and processing to use integrated HCPpipelines
    2020-01-05 Grega Repovš
               Updated documentation
    2020-01-16 Grega Repovš
               Updated documentation on SE label specification
    2020-04-23 Grega Repovš
<<<<<<< HEAD
             - Removed full file checking from documentation
    2020-08-22 Grega Repovš
             - Added the use of use_sequence_info parameter
    '''
=======
               Removed full file checking from documentation
    2020-08-04 Aleksij Kraljič
               Updated documentation
    """
>>>>>>> 036056df

    r = "\n------------------------------------------------------------"
    r += "\nSession id: %s \n[started on %s]" % (sinfo['id'], datetime.now().strftime("%A, %d. %B %Y %H:%M:%S"))
    r += "\n%s HCP PreFreeSurfer Pipeline [%s] ...\n" % (action("Running", options['run']), options['hcp_processing_mode'])

    run    = True
    report = "Error"

    try:

        doOptionsCheck(options, sinfo, 'hcp_PreFS')
        doHCPOptionsCheck(options, sinfo, 'hcp_PreFS')
        hcp = getHCPPaths(sinfo, options)

        # --- checks

        if 'hcp' not in sinfo:
            r += "\n---> ERROR: There is no hcp info for session %s in batch.txt" % (sinfo['id'])
            run = False

        # --- check for T1w and T2w images
        for tfile in hcp['T1w'].split("@"):
            if os.path.exists(tfile):
                r += "\n---> T1w image file present."
                T1w = [v for (k, v) in sinfo.iteritems() if k.isdigit() and v['name'] == 'T1w'][0]
                if 'DwellTime' in T1w and checkInlineParameterUse('T1w', 'DwellTime', options):
                    options['hcp_t1samplespacing'] = T1w['DwellTime']
                    r += "\n---> T1w image specific EchoSpacing: %s s" % (options['hcp_t1samplespacing'])
                elif 'EchoSpacing' in T1w  and checkInlineParameterUse('T1w', 'EchoSpacing', options):
                    options['hcp_t1samplespacing'] = T1w['EchoSpacing']
                    r += "\n---> T1w image specific EchoSpacing: %s s" % (options['hcp_t1samplespacing'])
                if 'UnwarpDir' in T1w and checkInlineParameterUse('T1w', 'UnwarpDir', options):
                    options['hcp_unwarpdir'] = T1w['UnwarpDir']
                    r += "\n---> T1w image specific unwarp direction: %s" % (options['hcp_unwarpdir'])
            else:
                r += "\n---> ERROR: Could not find T1w image file. [%s]" % (tfile)
                run = False

        if hcp['T2w'] in ['', 'NONE']:
            if options['hcp_processing_mode'] == 'HCPStyleData':
                r += "\n---> ERROR: The requested HCP processing mode is 'HCPStyleData', however, no T2w image was specified!\n            Consider using LegacyStyleData processing mode."
                run = False
            else:
                r += "\n---> Not using T2w image."
        else:
            for tfile in hcp['T2w'].split("@"):
                if os.path.exists(tfile):
                    r += "\n---> T2w image file present."
                    T2w = [v for (k, v) in sinfo.iteritems() if k.isdigit() and v['name'] == 'T2w'][0]
                    if 'DwellTime' in T2w and checkInlineParameterUse('T2w', 'DwellTime', options):
                        options['hcp_t2samplespacing'] = T2w['DwellTime']
                        r += "\n---> T2w image specific EchoSpacing: %s s" % (options['hcp_t2samplespacing'])
                    elif 'EchoSpacing' in T2w and checkInlineParameterUse('T2w', 'EchoSpacing', options):
                        options['hcp_t2samplespacing'] = T2w['EchoSpacing']
                        r += "\n---> T2w image specific EchoSpacing: %s s" % (options['hcp_t2samplespacing'])
                else:
                    r += "\n---> ERROR: Could not find T2w image file. [%s]" % (tfile)
                    run = False

        # --- do we need spinecho images

        sepos       = ''
        seneg       = ''
        topupconfig = ''
        senum       = None
        tufolder    = None

        if options['hcp_avgrdcmethod'] == 'TOPUP':

            sesettings = True
            for p in ['hcp_sephaseneg', 'hcp_sephasepos', 'hcp_seunwarpdir']:
                if not options[p]:
                    r += '\n---> ERROR: %s parameter is not set! Please review parameter file!' % (p)
                    run = False
                    sesettings = False

            try:
                T1w = [v for (k, v) in sinfo.iteritems() if k.isdigit() and v['name'] == 'T1w'][0]
                senum = T1w.get('se', None)
                if senum:
                    try:
                        senum = int(senum)
                        if senum > 0:
                            tufolder = os.path.join(hcp['source'], 'SpinEchoFieldMap%d%s' % (senum, options['fctail']))
                            r += "\n---> TOPUP Correction, Spin-Echo pair %d specified" % (senum)
                        else:
                            r += "\n---> ERROR: No Spin-Echo image pair specfied for T1w image! [%d]" % (senum)
                            run = False
                    except:                        
                        r += "\n---> ERROR: Could not process the specified Spin-Echo information [%s]! " % (str(senum))
                        run = False

            except:
                pass

            if senum is None:
                try:
                    tufolder = glob.glob(os.path.join(hcp['source'], 'SpinEchoFieldMap*'))[0]
                    senum = int(os.path.basename(tufolder).replace('SpinEchoFieldMap', '').replace('_fncb', ''))
                    r += "\n---> TOPUP Correction, no Spin-Echo pair explicitly specified, using pair %d" % (senum)
                except:
                    r += "\n---> ERROR: Could not find folder with files for TOPUP processing of session %s." % (sinfo['id'])
                    run = False
                    raise
            
            if tufolder and sesettings:
                try:
                    sepos = glob.glob(os.path.join(tufolder, "*_" + options['hcp_sephasepos'] + "*"))[0]
                    seneg = glob.glob(os.path.join(tufolder, "*_" + options['hcp_sephaseneg'] + "*"))[0]

                    if all([sepos, seneg]):
                        r += "\n---> Spin-Echo pair of images present. [%s]" % (os.path.basename(tufolder))
                    else:
                        r += "\n---> ERROR: Could not find the relevant Spin-Echo files! [%s]" % (tufolder)
                        run = False


                    # get SE info from sesssion info
                    try:
                        seInfo = [v for (k, v) in sinfo.iteritems() if k.isdigit() and 'SE-FM' in v['name'] and 'se' in v and v['se'] == str(senum)][0]
                    except:
                        seInfo = None

                    if seInfo and 'EchoSpacing' in seInfo and checkInlineParameterUse('SE', 'EchoSpacing', options):
                        options['hcp_seechospacing'] = seInfo['EchoSpacing']
                        r += "\n---> Spin-Echo images specific EchoSpacing: %s s" % (options['hcp_seechospacing'])
                    if seInfo and 'phenc' in seInfo:
                        options['hcp_seunwarpdir'] = SEDirMap[seInfo['phenc']]
                        r += "\n---> Spin-Echo unwarp direction: %s" % (options['hcp_seunwarpdir'])
                    elif seInfo and 'PEDirection' in seInfo and checkInlineParameterUse('SE', 'PEDirection', options):
                        options['hcp_seunwarpdir'] = seInfo['PEDirection']
                        r += "\n---> Spin-Echo unwarp direction: %s" % (options['hcp_seunwarpdir'])

                    if options['hcp_topupconfig'] != 'NONE' and options['hcp_topupconfig']:
                        topupconfig = options['hcp_topupconfig']
                        if not os.path.exists(options['hcp_topupconfig']):
                            topupconfig = os.path.join(hcp['hcp_Config'], options['hcp_topupconfig'])
                            if not os.path.exists(topupconfig):
                                r += "\n---> ERROR: Could not find TOPUP configuration file: %s." % (options['hcp_topupconfig'])
                                run = False
                            else:
                                r += "\n---> TOPUP configuration file present."
                        else:
                            r += "\n---> TOPUP configuration file present."
                except:
                    r += "\n---> ERROR: Could not find files for TOPUP processing of session %s." % (sinfo['id'])
                    run = False    
                    raise

        elif options['hcp_avgrdcmethod'] == 'GeneralElectricFieldMap':
            if os.path.exists(hcp['fmapge']):
                r += "\n---> Gradient Echo Field Map file present."
            else:
                r += "\n---> ERROR: Could not find Gradient Echo Field Map file for session %s.\n            Expected location: %s" % (sinfo['id'], hcp['fmapge'])
                run = False

        elif options['hcp_avgrdcmethod'] in ['FIELDMAP', 'SiemensFieldMap']:
            if os.path.exists(hcp['fmapmag']):
                r += "\n---> Magnitude Field Map file present."
            else:
                r += "\n---> ERROR: Could not find Magnitude Field Map file for session %s.\n            Expected location: %s" % (sinfo['id'], hcp['fmapmag'])
                run = False
            if os.path.exists(hcp['fmapphase']):
                r += "\n---> Phase Field Map file present."
            else:
                r += "\n---> ERROR: Could not find Phase Field Map file for session %s.\n            Expected location: %s" % (sinfo['id'], hcp['fmapphase'])
                run = False

        else:
            r += "\n---> WARNING: No distortion correction method specified."

        # --- lookup gdcoeffs file if needed

        gdcfile, r, run = checkGDCoeffFile(options['hcp_gdcoeffs'], hcp=hcp, sinfo=sinfo, r=r, run=run)

        # --- see if we have set up to use custom mask

        if options['hcp_prefs_custombrain'] == 'MASK':
            tfile = os.path.join(hcp['T1w_folder'], 'T1w_acpc_dc_restore_brain.nii.gz')
            mfile = os.path.join(hcp['T1w_folder'], 'custom_acpc_dc_restore_mask.nii.gz')
            r += "\n---> Set to run only final atlas registration with a custom mask."

            if os.path.exists(tfile):
                r += "\n     ... Previous results present."
                if os.path.exists(mfile):
                    r += "\n     ... Custom mask present."
                else:
                    r += "\n     ... ERROR: Custom mask missing! [%s]!." % (mfile)
                    run = False
            else:
                run = False
                r += "\n     ... ERROR: No previous results found! Please run PreFS without hcp_prefs_custombrain set to MASK first!"
                if os.path.exists(mfile):
                    r += "\n     ... Custom mask present."
                else:
                    r += "\n     ... ERROR: Custom mask missing as well! [%s]!." % (mfile)

        # --- check if we are using a custom brain

        if options['hcp_prefs_custombrain'] == 'CUSTOM':
            t1files = ['T1w_acpc_dc_restore_brain.nii.gz', 'T1w_acpc_dc_restore.nii.gz']
            t2files = ['T2w_acpc_dc_restore_brain.nii.gz', 'T2w_acpc_dc_restore.nii.gz']
            if hcp['T2w'] in ['', 'NONE']:
                tfiles = t1files
            else:
                tfiles = t1files + t2files

            r += "\n---> Set to run only final atlas registration with custom brain images."

            missingfiles = [] 
            for tfile in tfiles:
                if not os.path.exists(os.path.join(hcp['T1w_folder'], tfile)):
                    missingfiles.append(tfile)

            if missingfiles:
                run = False
                r += "\n     ... ERROR: The following brain files are missing in %s:" % (hcp['T1w_folder'])
                for tfile in missingfiles:
                    r += "\n                %s" % tfile


        # --- Set up the command

        comm = os.path.join(hcp['hcp_base'], 'PreFreeSurfer', 'PreFreeSurferPipeline.sh') + " "

        elements = [("path", sinfo['hcp']), 
                    ('subject', sinfo['id'] + options['hcp_suffix']),
                    ('t1', hcp['T1w']),
                    ('t2', hcp['T2w']),
                    ('t1template', os.path.join(hcp['hcp_Templates'], 'MNI152_T1_%smm.nii.gz' % (options['hcp_prefs_template_res']))),
                    ('t1templatebrain', os.path.join(hcp['hcp_Templates'], 'MNI152_T1_%smm_brain.nii.gz' % (options['hcp_prefs_template_res']))),
                    ('t1template2mm', os.path.join(hcp['hcp_Templates'], 'MNI152_T1_2mm.nii.gz')),
                    ('t2template', os.path.join(hcp['hcp_Templates'], 'MNI152_T2_%smm.nii.gz' % (options['hcp_prefs_template_res']))),
                    ('t2templatebrain', os.path.join(hcp['hcp_Templates'], 'MNI152_T2_%smm_brain.nii.gz' % (options['hcp_prefs_template_res']))),
                    ('t2template2mm', os.path.join(hcp['hcp_Templates'], 'MNI152_T2_2mm.nii.gz')),
                    ('templatemask', os.path.join(hcp['hcp_Templates'], 'MNI152_T1_%smm_brain_mask.nii.gz' % (options['hcp_prefs_template_res']))),
                    ('template2mmmask', os.path.join(hcp['hcp_Templates'], 'MNI152_T1_2mm_brain_mask_dil.nii.gz')),
                    ('brainsize', options['hcp_brainsize']),
                    ('fnirtconfig', os.path.join(hcp['hcp_Config'], 'T1_2_MNI152_2mm.cnf')),
                    ('fmapmag', hcp['fmapmag']),
                    ('fmapphase', hcp['fmapphase']),
                    ('fmapgeneralelectric', hcp['fmapge']),
                    ('echodiff', options['hcp_echodiff']),
                    ('SEPhaseNeg', seneg),
                    ('SEPhasePos', sepos),
                    ('seechospacing', options['hcp_seechospacing']),
                    ('seunwarpdir', options['hcp_seunwarpdir']),
                    ('t1samplespacing', options['hcp_t1samplespacing']),
                    ('t2samplespacing', options['hcp_t2samplespacing']),
                    ('unwarpdir', options['hcp_unwarpdir']),
                    ('gdcoeffs', gdcfile),
                    ('avgrdcmethod', options['hcp_avgrdcmethod']),
                    ('topupconfig', topupconfig),
                    ('bfsigma', options['hcp_bfsigma']),
                    ('printcom', options['hcp_printcom']),
                    ('custombrain', options['hcp_prefs_custombrain']),
                    ('processing-mode', options['hcp_processing_mode'])]

        comm += " ".join(['--%s="%s"' % (k, v) for k, v in elements if v])

        # -- Report command
        if run:
            r += "\n\n------------------------------------------------------------\n"
            r += "Running HCP Pipelines command via Qu|Nex:\n\n"
            r += comm.replace("--", "\n    --").replace("             ", "")
            r += "\n------------------------------------------------------------\n"

        # -- Test files

        tfile = os.path.join(hcp['hcp_nonlin'], 'T1w_restore_brain.nii.gz')
        if hcp['hcp_prefs_check']:
            fullTest = {'tfolder': hcp['base'], 'tfile': hcp['hcp_prefs_check'], 'fields': [('sessionid', sinfo['id'] + options['hcp_suffix'])], 'specfolder': options['specfolder']}
        else:
            fullTest = None

        # -- Run

        if run:
            if options['run'] == "run":
                if overwrite and os.path.exists(tfile):
                    os.remove(tfile)

                r, endlog, report, failed = runExternalForFile(tfile, comm, 'Running HCP PreFS', overwrite=overwrite, thread=sinfo['id'], remove=options['log'] == 'remove', task=options['command_ran'], logfolder=options['comlogs'], logtags=options['logtag'], fullTest=fullTest, shell=True, r=r)

            # -- just checking
            else:
                passed, report, r, failed = checkRun(tfile, fullTest, 'HCP PreFS', r, overwrite=overwrite)
                if passed is None:
                    r += "\n---> HCP PreFS can be run"
                    report = "HCP Pre FS can be run"
                    failed = 0
        else:
            r += "\n---> Due to missing files session can not be processed."
            report = "Files missing, PreFS can not be run"
            failed = 1

    except ge.CommandFailed as e:
        r +=  "\n\nERROR in completing %s at %s:\n     %s\n" % ('PreFreeSurfer', e.function, "\n     ".join(e.report))
        report = "PreFS failed"
        failed = 1
    except (ExternalFailed, NoSourceFolder), errormessage:
        r = str(errormessage)
        report = "PreFS failed"
        failed = 1
    except:
        r += "\nERROR: Unknown error occured: \n...................................\n%s...................................\n" % (traceback.format_exc())
        report = "PreFS failed"
        failed = 1

    r += "\nHCP PreFS %s on %s\n------------------------------------------------------------" % (action("completed", options['run']), datetime.now().strftime("%A, %d. %B %Y %H:%M:%S"))

    # print r
    return (r, (sinfo['id'], report, failed))


def hcpFS(sinfo, options, overwrite=False, thread=0):
    """
    ``hcp_FS [... processing options]``
    ``hcp2 [... processing options]``

    Runs the FS step of the HCP Pipeline.

    REQUIREMENTS
    ============

    The code expects the previous step (hcp_PreFS) to have run successfully and
    checks for presence of a few key files and folders. Due to the number of
    inputs that it requires, it does not make a full check for all of them!

    INPUTS
    ======

    General parameters
    ------------------

    When running the command, the following *general* processing parameters are
    taken into account:

    --sessions                  The batch.txt file with all the sessions 
                                information. [batch.txt]
    --sessionsfolder            The path to the study/sessions folder, where the
                                imaging  data is supposed to go. [.]
    --parsessions               How many sessions to run in parallel. [1]
    --overwrite                 Whether to overwrite existing data (yes) or not 
                                (no). [no]
    --hcp_suffix                Specifies a suffix to the session id if multiple
                                variants are run, empty otherwise. []
    --logfolder                 The path to the folder where runlogs and comlogs
                                are to be stored, if other than default. []
    --log                       Whether to keep ('keep') or remove ('remove') 
                                the temporary logs once jobs are completed 
                                ['keep']. When a comma or pipe ('|') separated 
                                list is given, the log will be created at the 
                                first provided location and then linked or 
                                copied to other locations. The valid locations 
                                are:

                                - 'study' (for the default: 
                                  `<study>/processing/logs/comlogs` location)
                                - 'session' (for `<sessionid>/logs/comlogs`)
                                - 'hcp' (for `<hcp_folder>/logs/comlogs`)
                                - '<path>' (for an arbitrary directory)

    --hcp_processing_mode       Controls whether the HCP acquisition and 
                                processing guidelines should be treated as 
                                requirements (HCPStyleData) or if additional 
                                processing functionality is allowed 
                                (LegacyStyleData). In this case running 
                                processing w/o a T2w image.
    --hcp_folderstructure       Specifies the version of the folder structure to
                                use, 'initial' and 'hcpls' are supported.
                                ['hcpls']
    --hcp_filename              Specifies whether the standard ('standard') 
                                filenames or the specified original names 
                                ('original') are to be used. ['standard']
    

    Specific parameters
    -------------------

    These are optional parameters. Please note that they will only be used
    when HCP Pipelines are used. They are not implemented in hcpmodified!
    
    --hcp_fs_seed                  Recon-all seed value. If not specified, none
                                   will be used. []
    --hcp_fs_existing_session      Indicates that the command is to be run on
                                   top of an already existing analysis/subject.
                                   This excludes the `-i` flag from the 
                                   invocation of recon-all. If set, the
                                   user needs to specify which recon-all stages
                                   to run using the --hcp_fs_extra_reconall
                                   parameter. Accepted values are TRUE and 
                                   FALSE. [FALSE]
    --hcp_fs_extra_reconall        A string with extra parameters to pass to 
                                   FreeSurfer recon-all. The extra parameters 
                                   are to be listed in a pipe ('|') separated 
                                   string. Parameters and their values need to 
                                   be listed separately. E.g. to pass 
                                   `-norm3diters 3` to reconall, the string has 
                                   to be: "-norm3diters|3". []
    --hcp_fs_flair                 If set to TRUE indicates that recon-all is to 
                                   be run with the -FLAIR/-FLAIRpial options
                                   (rather than the -T2/-T2pial options).
                                   The FLAIR input image itself should be 
                                   provided as a regular T2w image.

    HCP LegacyStyleData processing mode parameters:
    -----------------------------------------------

    Please note, that these settings will only be used when LegacyStyleData 
    processing mode is specified!
    
    --hcp_t2                    NONE if no T2w image is available and the
                                preprocessing should be run without them,
                                anything else otherwise [t2]. NONE is only valid
                                if 'LegacyStyleData' processing mode was 
                                specified.
    --hcp_expert_file           Path to the read-in expert options file for
                                FreeSurfer if one is prepared and should be used
                                empty otherwise. []
    --hcp_control_points        Specify YES to use manual control points or
                                empty otherwise. [] (currently not available)
    --hcp_wm_edits              Specify YES to use manually edited WM mask or
                                empty otherwise. [] (currently not available)
    --hcp_fs_brainmask          Specify 'original' to keep the masked original 
                                brain image; 'manual' to use the manually edited
                                brainmask file; default 'fs' uses the brainmask 
                                generated by mri_watershed. [fs] (currently not 
                                available)
    --hcp_autotopofix_off       Specify YES to turn off the automatic topologic 
                                fix step in FS and compute WM surface 
                                deterministically from manual WM mask, or empty 
                                otherwise. [] (currently not available)                            
    --hcp_freesurfer_home       Path for FreeSurfer home folder can be manually
                                specified to override default environment 
                                variable to ensure backwards compatiblity and 
                                hcp2 customization.

    OUTPUTS
    =======

    The results of this step will be present in the above mentioned T1w folder
    as well as MNINonLinear folder in the sessions's root hcp folder.

    USE
    ===

    Runs the FS step of the HCP Pipeline. It takes the T1w and T2w images
    processed in the previous (hcp_PreFS) step, segments T1w image by brain
    matter and CSF, reconstructs the cortical surface of the brain and assigns
    structure labels for both subcortical and cortical structures. It completes
    the listed in multiple steps of increased precision and (if present) uses
    T2w image to refine the surface reconstruction. It uses the adjusted
    version of the HCP code that enables the preprocessing to run also if no T2w
    image is present. A short name 'hcp2' can be used for this command.

    EXAMPLE USE
    ===========

    ::
    
        qunex hcp_FS sessions=fcMRI/sessions_hcp.txt sessionsfolder=sessions \\
              overwrite=no parsessions=10
    
    ::

        qunex hcp_FS sessions=fcMRI/sessions_hcp.txt sessionsfolder=sessions \\
              overwrite=no parsessions=10 hcp_fs_longitudinal=TemplateA

    ::

        qunex hcp2 sessions=fcMRI/sessions_hcp.txt sessionsfolder=sessions \\
              overwrite=no parsessions=10 hcp_t2=NONE
    
    ::

        qunex hcp2 sessions=fcMRI/sessions_hcp.txt sessionsfolder=sessions \\
              overwrite=no parsessions=10 hcp_t2=NONE \\
              hcp_freesurfer_home=<absolute_path_to_freesurfer_binary> \\
    """

    """
    ~~~~~~~~~~~~~~~~~~

    Change log

    2017-01-08 Grega Repovš
               Initial version
    2017-01-08 Grega Repovš
               Updated documentation
    2017-03-19 Alan Anticevic
               Updated documentation
    2017-03-20 Alan Anticevic
               Updated documentation
    2018-05-05 Grega Repovš
               Optimized version checking
    2018-12-09 Grega Repovš
               Integrated changes from Lisa Ji
               Optimized folder construction
               Adapted removal of preexisting data for longitudinal run
    2018-12-14 Grega Repovš
               Cleaned up, updated documentation
    2019-01-12 Grega Repovš
               Cleaned up furher, added updates by Lisa Ji
    2019-01-16 Grega Repovš
               Added HCP Pipelines options
    2019-04-25 Grega Repovš
               Changed subjects to sessions
    2019-05-26 Grega Repovš
               Updated and simplified
               Made compatible with latest HCP code
               Added full file checking
    2019-06-06 Grega Repovš
               Enabled multiple log file locations
    2019-10-20 Grega Repovš
               Adjusted parameters, help and processing to use integrated HCPpipelines
    2019-10-24 Grega Repovš
               Added flair option and documentation
    2020-01-05 Grega Repovš
               Updated documentation
    2020-04-23 Grega Repovš
               Removed full file checking from documentation
    2020-08-04 Aleksij Kraljič
               Updated documentation

    ----------------
    2019-10-20 Future tasks:
             - Adjust code to enable running with FreeSurfer 5.3-HCP
             - Enable longitudinal mode
             - Enable using additional parameters
                -> hcp_control_points
                -> hcp_wm_edits
                -> hcp_fs_brainmask
                -> hcp_autotopofix_off
    """

    r = "\n------------------------------------------------------------"
    r += "\nSession id: %s \n[started on %s]" % (sinfo['id'], datetime.now().strftime("%A, %d. %B %Y %H:%M:%S"))
    r += "\n\n%s HCP FreeSurfer Pipeline [%s] ...\n" % (action("Running", options['run']), options['hcp_processing_mode'])

    run    = True
    status = True
    report = "Error"

    try:
        doOptionsCheck(options, sinfo, 'hcp_FS')
        doHCPOptionsCheck(options, sinfo, 'hcp_FS')
        hcp = getHCPPaths(sinfo, options)

        # --- run checks

        if 'hcp' not in sinfo:
            r += "\n---> ERROR: There is no hcp info for session %s in batch.txt" % (sinfo['id'])
            run = False
      
        # -> Pre FS results

        if os.path.exists(os.path.join(hcp['T1w_folder'], 'T1w_acpc_dc_restore_brain.nii.gz')):
            r += "\n---> PreFS results present."
        else:
            r += "\n---> ERROR: Could not find PreFS processing results."
            run = False

        # -> T2w image

        if hcp['T2w'] in ['', 'NONE']:
            t2w = 'NONE'
        else:
            t2w = os.path.join(hcp['T1w_folder'], 'T2w_acpc_dc_restore.nii.gz')

        if t2w == 'NONE' and options['hcp_processing_mode'] == 'HCPStyleData':
            r += "\n---> ERROR: The requested HCP processing mode is 'HCPStyleData', however, not T2w image was specified!\n            Consider using LegacyStyleData processing mode."
            run = False

        # -> check version of FS against previous version of FS

        # ------------------------------------------------------------------
        # - Alan added integrated code for FreeSurfer 6.0 completion check
        # -----------------------------------------------------------------

        freesurferhome = options['hcp_freesurfer_home']

        # - Set FREESURFER_HOME based on --hcp_freesurfer_home flag to ensure backward compatibility
        if freesurferhome:
            sys.path.append(freesurferhome)
            os.environ['FREESURFER_HOME'] = str(freesurferhome)
            r +=  "\n---> FREESURFER_HOME set to: " + str(freesurferhome)
            versionfile = os.path.join(os.environ['FREESURFER_HOME'], 'build-stamp.txt')
        else:
            fshome = os.environ["FREESURFER_HOME"]
            r += "\n---> FREESURFER_HOME set to: " + str(fshome)
            versionfile = os.path.join(os.environ['FREESURFER_HOME'], 'build-stamp.txt')

        fsbuildstamp = open(versionfile).read()

        for fstest, fsversion in [('stable-pub-v6.0.0', '6.0'), ('stable-pub-v5.3.0-HCP', '5.3-HCP'), ('unknown', 'unknown')]:
            if fstest in fsbuildstamp:
                break

        # - Check if recon-all.log exists to set the FS version
        reconallfile = os.path.join(hcp['T1w_folder'], sinfo['id'] + options['hcp_suffix'], 'scripts', 'recon-all.log')

        if os.path.exists(reconallfile):
            r +=  "\n---> Existing FreeSurfer recon-all.log was found!"

            reconallfiletxt = open(reconallfile).read()
            for fstest, efsversion in [('stable-pub-v6.0.0', '6.0'), ('stable-pub-v5.3.0-HCP', '5.3-HCP'), ('unknown', 'unknown')]:
                if fstest in reconallfiletxt:
                    break

            if overwrite and options['run'] == "run" and not options['hcp_fs_existing_session']:
                r += "\n     ... removing previous files"
            else:
                if fsversion == efsversion:
                    r += "\n     ... current FREESURFER_HOME settings match previous version of recon-all.log [%s]." % (fsversion)
                    r += "\n         Proceeding ..."
                else:
                    r += "\n     ... ERROR: current FREESURFER_HOME settings [%s] do not match previous version of recon-all.log [%s]!" % (fsversion, efsversion)
                    r += "\n         Please check your FS version or set overwrite to yes"
                    run = False

        # --- set target file

        # --- Deprecated versions of tfile variable based on prior FS runs ---------------------------------------------
        # tfile = os.path.join(hcp['T1w_folder'], sinfo['id'] + options['hcp_suffix'], 'mri', 'aparc+aseg.mgz')
        # tfile = os.path.join(hcp['T1w_folder'], '_FS.done')
        # tfile = os.path.join(hcp['T1w_folder'], sinfo['id'] + options['hcp_suffix'], 'label', 'BA_exvivo.thresh.ctab')
        # --------------------------------------------------------------------------------------------------------------

        tfiles = {'6.0':     os.path.join(hcp['FS_folder'], 'label', 'BA_exvivo.thresh.ctab'),
                  '5.3-HCP': os.path.join(hcp['FS_folder'], 'label', 'rh.entorhinal_exvivo.label')}
        tfile = tfiles[fsversion]

        
        # --> longitudinal run currently not supported
        #
        # identify template if longitudinal run
        #
        # fslongitudinal = ""
        #
        # if options['hcp_fs_longitudinal']:
        #     if 'subject' not in sinfo:
        #         r += "\n     ... 'subject' field not defined in batch file, can not run longitudinal FS"
        #         run = False
        #     elif sinfo['subject'] == sinfo['id']:
        #         r += "\n     ... 'subject' field is equal to session 'id' field, can not run longitudinal FS"
        #         run = False
        #     else:
        #         lresults = os.path.join(hcp['FS_long_template'], 'label', 'rh.entorhinal_exvivo.label')                
        #         if not os.path.exists(lresults):
        #             r += "\n     ... ERROR: Longitudinal template not present! [%s]" % (lresults)
        #             r += "\n                Please chesk the results of longitudinalFS command!"
        #             r += "\n                Please check your data and settings!" % (lresults)
        #             run = False   
        #         else:
        #             r += "\n     ... longitudinal template present"
        #             fslongitudinal = "run"
        #             tfiles = {'6.0':     os.path.join(hcp['FS_long_results'], 'label', 'BA_exvivo.thresh.ctab'),
        #                       '5.3-HCP': os.path.join(hcp['FS_long_results'], 'label', 'rh.entorhinal_exvivo.label')}
        #             tfile = tfiles[fsversion]
        
        # --> Building the command string
 
        comm = os.path.join(hcp['hcp_base'], 'FreeSurfer', 'FreeSurferPipeline.sh') + " "

        # -> Key elements

        elements = [("subjectDIR",       hcp['T1w_folder']), 
                    ('subject',          sinfo['id'] + options['hcp_suffix']),
                    ('seed',             options['hcp_fs_seed']),
                    ('no-conf2hires',    options['hcp_fs_no_conf2hires']),
                    ('processing-mode',  options['hcp_processing_mode'])]

        # -> add t1, t1brain and t2 only if options['hcp_fs_existing_session'] is FALSE
        if (not options['hcp_fs_existing_session']):
            elements.append(('t1', os.path.join(hcp['T1w_folder'], 'T1w_acpc_dc_restore.nii.gz')))
            elements.append(('t1brain', os.path.join(hcp['T1w_folder'], 'T1w_acpc_dc_restore_brain.nii.gz')))
            elements.append(('t2', t2w))

        # -> Additional, reconall parameters

        if options['hcp_fs_extra_reconall']:
            for f in options['hcp_fs_extra_reconall'].split('|'):
                elements.append(('extra-reconall-arg', f))

        # -> additional Qu|Nex passed parameters

        if options['hcp_expert_file']:
            elements.append(('extra-reconall-arg', '-expert'))
            elements.append(('extra-reconall-arg', options['hcp_expert_file']))
            
        # --> Pull all together

        comm += " ".join(['--%s="%s"' % (k, v) for k, v in elements if v])
        # --> Add flags

        for optionName, flag in [('hcp_fs_flair', '--flair'), ('hcp_fs_existing_session', '--existing-subject')]:
            if options[optionName]:
                comm += " %s" % (flag)

        # -- Report command
        if run:
            r += "\n\n------------------------------------------------------------\n"
            r += "Running HCP Pipelines command via Qu|Nex:\n\n"
            r += comm.replace("--", "\n    --").replace("             ", "")
            r += "\n------------------------------------------------------------\n"

        # -- Test files

        if hcp['hcp_fs_check']:
            fullTest = {'tfolder': hcp['base'], 'tfile': hcp['hcp_fs_check'], 'fields': [('sessionid', sinfo['id'] + options['hcp_suffix'])], 'specfolder': options['specfolder']}
        else:
            fullTest = None

        # -- Run

        if run:
            if options['run'] == "run":

                # --> clean up test file if overwrite and hcp_fs_existing_session not set to True
                if (overwrite and os.path.lexists(tfile)and not options['hcp_fs_existing_session']):
                    os.remove(tfile)

                # --> clean up only if hcp_fs_existing_session is not set to True
                if (overwrite or not os.path.exists(tfile)) and not options['hcp_fs_existing_session']:
                    # -> longitudinal mode currently not supported
                    # if options['hcp_fs_longitudinal']:
                    #     if os.path.lexists(hcp['FS_long_results']):
                    #         r += "\n --> removing preexisting folder with longitudinal results [%s]" % (hcp['FS_long_results'])
                    #         shutil.rmtree(hcp['FS_long_results'])
                    # else:
                        if os.path.lexists(hcp['FS_folder']):
                            r += "\n ---> removing preexisting FS folder [%s]" % (hcp['FS_folder'])
                            shutil.rmtree(hcp['FS_folder'])
                        for toremove in ['fsaverage', 'lh.EC_average', 'rh.EC_average', os.path.join('xfms','OrigT1w2T1w.nii.gz')]:
                            rmtarget = os.path.join(hcp['T1w_folder'], toremove)
                            try:
                                if os.path.islink(rmtarget) or os.path.isfile(rmtarget):
                                    os.remove(rmtarget)
                                elif os.path.isdir(rmtarget):
                                    shutil.rmtree(rmtarget)
                            except:
                                r += "\n---> WARNING: Could not remove preexisting file/folder: %s! Please check your data!" % (rmtarget)
                                status = False
                if status:
                    r, endlog, report, failed = runExternalForFile(tfile, comm, 'Running HCP FS', overwrite=overwrite, thread=sinfo['id'], remove=options['log'] == 'remove', task=options['command_ran'], logfolder=options['comlogs'], logtags=options['logtag'], fullTest=fullTest, shell=True, r=r)

            # -- just checking
            else:
                passed, report, r, failed = checkRun(tfile, fullTest, 'HCP FS', r, overwrite=overwrite)
                if passed is None:
                    r += "\n---> HCP FS can be run"
                    report = "HCP FS can be run"
                    failed = 0
        else:
            r += "\n---> Subject can not be processed."
            report = "FS can not be run"
            failed = 1
    
    except ge.CommandFailed as e:
        r +=  "\n\nERROR in completing %s at %s:\n     %s\n" % ('FreeSurfer', e.function, "\n     ".join(e.report))
        report = "FS failed"
        failed = 1
    except (ExternalFailed, NoSourceFolder), errormessage:
        r = str(errormessage)
        failed = 1
    except:
        r += "\nERROR: Unknown error occured: \n...................................\n%s...................................\n" % (traceback.format_exc())
        failed = 1

    r += "\n\nHCP FS %s on %s\n------------------------------------------------------------" % (action("completed", options['run']), datetime.now().strftime("%A, %d. %B %Y %H:%M:%S"))

    # print r
    return (r, (sinfo['id'], report, failed))



def longitudinalFS(sinfo, options, overwrite=False, thread=0):
    """
    ``longitudinalFS [... processing options]``
    ``lfs [... processing options]``

    Runs longitudinal FreeSurfer processing in cases when multiple sessions with
    structural data exist for a single subject.

    REQUIREMENTS
    ============

    The code expects the FreeSurfer Pipeline (hcp_PreFS) to have run 
    successfully on all subject's session. In the batch file, there need to be 
    clear separation between session id (`id` parameter) and subject id 
    (`subject` parameter). So that the command can identify which sessions 
    belong to which subject.

    INPUT
    =====

    General parameters
    ------------------

    When running the command, the following *general* processing parameters are
    taken into account:

    --sessions            The batch.txt file with all the sessions information.
                          [batch.txt]
    --sessionsfolder      The path to the study/subjects folder, where the
                          imaging data is supposed to go. [.]
    --parsessions         How many sessions to run in parallel. [1]
    --overwrite           Whether to overwrite existing data (yes) or not (no).
                          [no]
    --hcp_suffix          Specifies a suffix to the session id if multiple
                          variants are run, empty otherwise. []
    --logfolder           The path to the folder where runlogs and comlogs
                          are to be stored, if other than default. []
    --log                 Whether to keep ('keep') or remove ('remove') the
                          temporary logs once jobs are completed. ['keep']
                          When a comma or pipe ('|') separated list is given, 
                          the log will be created at the first provided 
                          location and then linked or copied to other 
                          locations. The valid locations are: 
                          
                          - 'study' (for the default: 
                            `<study>/processing/logs/comlogs` location)
                          - 'session' (for `<sessionid>/logs/comlogs`)
                          - 'hcp' (for `<hcp_folder>/logs/comlogs`)
                          - '<path>' (for an arbitrary directory)
                          
    --hcp_folderstructure       Specifies the version of the folder structure to
                                use, 'initial' and 'hcpls' are supported. 
                                ['hcpls']
    --hcp_filename              Specifies whether the standard ('standard') 
                                filenames or the specified original names 
                                ('original') are to be used. ['standard']

    Specific parameters
    -------------------

    In addition the following *specific* parameters will be used to guide the
    processing in this step:

    --hcp_t2                     NONE if no T2w image is available and the
                                 preprocessing should be run without them,
                                 anything else otherwise. [t2]
    --hcp_expert_file            Path to the read-in expert options file for
                                 FreeSurfer if one is prepared and should be
                                 used empty otherwise. []
    --hcp_control_points         Specify YES to use manual control points or
                                 empty otherwise. []
    --hcp_wm_edits               Specify YES to use manually edited WM mask or
                                 empty otherwise. []
    --hcp_fs_brainmask           Specify 'original' to keep the masked original 
                                 brain image; 'manual' to use the manually 
                                 edited brainmask file; default 'fs' uses the 
                                 brainmask generated by mri_watershed. [fs]
    --hcp_autotopofix_off        Specify YES to turn off the automatic 
                                 topological fix step in FS and compute WM 
                                 surface deterministically from manual WM mask, 
                                 or empty otherwise. []                           
    --hcp_freesurfer_home        Path for FreeSurfer home folder can be manually
                                 specified to override default environment 
                                 variable to ensure backwards compatibility and 
                                 hcp2 customization.
    --hcp_freesurfer_module      Whether to load FreeSurfer as a module on the 
                                 cluster. You can specify using YES or empty 
                                 otherwise. [] To ensure backwards compatibility 
                                 and hcp2 customization.
    --hcp_fs_longitudinal        The name of the FS longitudinal template to
                                 be used for the template resulting from this 
                                 command call.

    OUTPUTS
    =======

    The result is a longitudinal FreeSurfer template that is created in 
    `FSTemplates` folder for each subject in a subfolder with the template name, 
    but is also copied to each session's hcp folder in the T1w folder as
    subjectid.long.TemplateA. An example is shown below::

        study
        └─ subjects
           ├─ subject1_session1
           │  └─ hcp
           │     └─ subject1_session1
           │       └─ T1w
           │          ├─ subject1_session1 (FS folder - original)
           │          └─ subject1_session1.long.TemplateA (FS folder - longitudinal)
           ├─ subject1_session2
           ├─ ...
           └─ FSTemplates
              ├─ subject1
              │  └─ TemplateA
              └─ ...

    EXAMPLE USE
    ===========
    
    ::

        qunex longitudinalFS sessions=fcMRI/sessions_hcp.txt sessionsfolder=sessions \\
              overwrite=no parsessions=10
    
    ::

        qunex lfs sessions=fcMRI/sessions_hcp.txt sessionsfolder=sessions \\
              overwrite=no parsessions=10 hcp_t2=NONE
    
    ::

        qunex lfs sessions=fcMRI/sessions_hcp.txt sessionsfolder=sessions \\
              overwrite=no parsessions=10 hcp_t2=NONE \\
              hcp_freesurfer_home=<absolute_path_to_freesurfer_binary> \\
              hcp_freesurfer_module=YES
    """

    """
    ~~~~~~~~~~~~~~~~~~

    Change log

    2018-09-14 Grega Repovš
               Initial version
    2018-12-09 Grega Repovš
               Adjusted paths creation
    2018-12-14 Grega Repovš
               Updated documentation
    2019-04-25 Grega Repovš
               Changed subjects to sessions
    2019-05-26 Grega Repovš
               Updated and simplified
               Added full file checking
    2019-06-06 Grega Repovš
               Enabled multiple log file locations
    2020-04-23 Grega Repovš
               Removed full file checking from documentation
    2020-08-04 Aleksij Kraljič
               Updated documentation
    """

    r = "\n------------------------------------------------------------"
    r += "\nSubject id: %s \n[started on %s]" % (sinfo['id'], datetime.now().strftime("%A, %d. %B %Y %H:%M:%S"))
    r += "\n\n%s Longitudinal FreeSurfer Pipeline [%s] ...\n" % (action("Running", options['run']), options['hcp_processing_mode'])

    run           = True
    report        = "Error"
    sessionsid    = []
    sessionspaths = []
    resultspaths  = []

    try:

        # --- check that we have data for all sessions

        r += "\n---> Checking sessions for subject %s" % (sinfo['id'])

        for session in sinfo['sessions']:
            r += "\n     => session %s" % (session['id'])
            sessionsid.append(session['id'] + options['hcp_suffix'])
            sessionStatus = True

            try:
                doOptionsCheck(options, sinfo, 'longitudinalFS')
                doHCPOptionsCheck(options, sinfo, 'longitudinalFS')
                hcp = getHCPPaths(session, options)
                sessionspaths.append(hcp['FS_folder'])
                resultspaths.append(hcp['FS_long_results'])
                # --- run checks

                if 'hcp' not in session:
                    r += "\n       -> ERROR: There is no hcp info for session %s in batch file" % (session['id'])
                    sessionStatus = False

                # --- check for T1w and T2w images

                for tfile in hcp['T1w'].split("@"):
                    if os.path.exists(tfile):
                        r += "\n       -> T1w image file present."
                    else:
                        r += "\n       -> ERROR: Could not find T1w image file."
                        sessionStatus = False

                if hcp['T2w'] == 'NONE':
                    r += "\n       -> Not using T2w image."
                else:
                    for tfile in hcp['T2w'].split("@"):
                        if os.path.exists(tfile):
                            r += "\n       -> T2w image file present."
                        else:
                            r += "\n       -> ERROR: Could not find T2w image file."
                            sessionStatus = False

                # -> Pre FS results

                if os.path.exists(os.path.join(hcp['T1w_folder'], 'T1w_acpc_dc_restore_brain.nii.gz')):
                    r += "\n       -> PreFS results present."
                else:
                    r += "\n       -> ERROR: Could not find PreFS processing results."
                    sessionStatus = False

                # -> FS results

                if os.path.exists(os.path.join(hcp['FS_folder'], 'mri', 'aparc+aseg.mgz')):
                    r += "\n       -> FS results present."
                else:
                    r += "\n       -> ERROR: Could not find Freesurfer processing results."
                    sessionStatus = False

                if sessionStatus:
                    r += "\n     => data check for session completed successfully!\n"
                else:
                    r += "\n     => data check for session failed!\n"
                    run = False
            except:
                r += "\n     => data check for session failed!\n"

        if run:
            r += "\n===> OK: Sessions check completed with success!"
        else:
            r += "\n===> ERROR: Sessions check failed. Please check your data before proceeding!"

        if hcp['T2w'] == 'NONE':
            t2w = 'NONE'
        else:
            t2w = 'T2w_acpc_dc_restore.nii.gz'
       
        # --- set up command

        comm = '%(script)s \
            --subject="%(subject)s" \
            --subjectDIR="%(subjectDIR)s" \
            --expertfile="%(expertfile)s" \
            --controlpoints="%(controlpoints)s" \
            --wmedits="%(wmedits)s" \
            --autotopofixoff="%(autotopofixoff)s" \
            --fsbrainmask="%(fsbrainmask)s" \
            --freesurferhome="%(freesurferhome)s" \
            --fsloadhpcmodule="%(fsloadhpcmodule)s" \
            --t1="%(t1)s" \
            --t1brain="%(t1brain)s" \
            --t2="%(t2)s" \
            --timepoints="%(timepoints)s" \
            --longitudinal="template"' % {
                'script'            : os.path.join(hcp['hcp_base'], 'FreeSurfer', 'FreeSurferPipeline.sh'),
                'subject'           : options['hcp_fs_longitudinal'],
                'subjectDIR'        : os.path.join(options['sessionsfolder'], 'FSTemplates', sinfo['id']),
                'freesurferhome'    : options['hcp_freesurfer_home'],      # -- Alan added option for --hcp_freesurfer_home flag passing
                'fsloadhpcmodule'   : options['hcp_freesurfer_module'],   # -- Alan added option for --hcp_freesurfer_module flag passing
                'expertfile'        : options['hcp_expert_file'],
                'controlpoints'     : options['hcp_control_points'],
                'wmedits'           : options['hcp_wm_edits'],
                'autotopofixoff'    : options['hcp_autotopofix_off'],
                'fsbrainmask'       : options['hcp_fs_brainmask'],
                't1'                : "",
                't1brain'           : "",
                't2'                : "",
                'timepoints'        : ",".join(sessionspaths)}

        # -- Report command
        if run:
            r += "\n\n------------------------------------------------------------\n"
            r += "Running HCP Pipelines command via Qu|Nex:\n\n"
            r += comm.replace("--", "\n    --").replace("             ", "")
            r += "\n------------------------------------------------------------\n"

       # -- Test files

        if hcp['hcp_fslong_check']:
            fullTest = {'tfolder': hcp['base'], 'tfile': hcp['hcp_fslong_check'], 'fields': [('sessionid', sinfo['id'] + options['hcp_suffix'])], 'specfolder': options['specfolder']}
        else:
            fullTest = None

        # -- Run 

        if run:
            if options['run'] == "run":
                lttemplate = hcp['FS_long_subject_template']
                tfile      = os.path.join(hcp['FS_long_results'], 'label', 'rh.entorhinal_exvivo.label')
                
                if overwrite or not os.path.exists(tfile):
                    try:
                        if os.path.exists(lttemplate):
                            rmfolder = lttemplate
                            shutil.rmtree(lttemplate)
                        for rmfolder in resultspaths:                            
                            if os.path.exists(rmfolder):
                                shutil.rmtree(rmfolder)
                    except:
                        r += "\n---> WARNING: Could not remove preexisting folder: %s! Please check your data!" % (rmfolder)
                        status = False

                    r, endlog, report, failed = runExternalForFile(tfile, comm, 'Running HCP FS Longitudinal', overwrite=overwrite, thread=sinfo['id'], remove=options['log'] == 'remove', task=options['command_ran'], logfolder=options['comlogs'], logtags=options['logtag'], fullTest=fullTest, shell=True, r=r)

            # -- just checking
            else:
                r += "\n---> The command was tested for sessions: %s" % (", ".join(sessionsid))
                report = "Command can be run"
                failed = 0
                
        else:
            r += "\n---> The command could not be run on sessions: %s" % (", ".join(sessionsid))
            report = "Command can not be run"
            failed = 1

    except ge.CommandFailed as e:
        r +=  "\n\nERROR in completing %s at %s:\n     %s\n" % ('FreeSurferLongitudinal', e.function, "\n     ".join(e.report))
        report = "FSLong failed"
        failed = 1
    except (ExternalFailed, NoSourceFolder), errormessage:
        r = str(errormessage)
        failed = 1
    except:
        r += "\nERROR: Unknown error occured: \n...................................\n%s...................................\n" % (traceback.format_exc())
        failed = 1

    r += "\n\nLongitudinal FreeSurfer %s on %s\n------------------------------------------------------------" % (action("completed", options['run']), datetime.now().strftime("%A, %d. %B %Y %H:%M:%S"))

    # print r
    return (r, (sinfo['id'], report, failed))



def hcpPostFS(sinfo, options, overwrite=False, thread=0):
    """
    ``hcp_PostFS [... processing options]``
    ``hcp3 [... processing options]``

    Runs the PostFS step of the HCP Pipeline.

    REQUIREMENTS
    ============

    The code expects the previous step (hcp_FS) to have run successfully and
    checks for presence of the last file that should have been generated. Due
    to the number of files that it requires, it does not make a full check for
    all of them!

    RELEVANT PARAMETERS
    ===================

    General parameters
    ------------------

    When running the command, the following *general* processing parameters are
    taken into account:

    --sessions                  The batch.txt file with all the sessions 
                                information. [batch.txt]
    --sessionsfolder            The path to the study/sessions folder, where the
                                imaging  data is supposed to go. [.]
    --parsessions               How many sessions to run in parallel. [1]
    --overwrite                 Whether to overwrite existing data (yes) or not 
                                (no). [no]
    --hcp_suffix                Specifies a suffix to the session id if multiple
                                variants are run, empty otherwise. []
    --logfolder                 The path to the folder where runlogs and comlogs
                                are to be stored, if other than default. []
    --log                       Whether to keep ('keep') or remove ('remove') 
                                the temporary logs once jobs are completed 
                                ['keep']. When a comma or pipe ('|') separated 
                                list is given, the log will be created at the 
                                first provided location and then linked or 
                                copied to other locations. The valid locations 
                                are:

                                - 'study' (for the default: 
                                  `<study>/processing/logs/comlogs` location)
                                - 'session' (for `<sessionid>/logs/comlogs`)
                                - 'hcp' (for `<hcp_folder>/logs/comlogs`)
                                - '<path>' (for an arbitrary directory)

    --hcp_processing_mode       Controls whether the HCP acquisition and 
                                processing guidelines should be treated as 
                                requirements (HCPStyleData) or if additional 
                                processing functionality is allowed 
                                (LegacyStyleData). In this case running 
                                processing w/o a T2w image.
    --hcp_folderstructure       Specifies the version of the folder structure to
                                use, 'initial' and 'hcpls' are supported.
                                ['hcpls']
    --hcp_filename              Specifies whether the standard ('standard') 
                                filenames or the specified original names 
                                ('original') are to be used. ['standard']

    Specific parameters
    -------------------

    In addition the following *specific* parameters will be used to guide the
    processing in this step:

    --hcp_t2                     NONE if no T2w image is available and the
                                 preprocessing should be run without them,
                                 anything else otherwise [t2]. NONE is only 
                                 valid if 'LegacyStyleData' processing mode was 
                                 specified.
    --hcp_grayordinatesres       The resolution of the volume part of the
                                 grayordinate representation in mm. [2]
    --hcp_hiresmesh              The number of vertices for the high resolution
                                 mesh of each hemisphere (in thousands). [164]
    --hcp_lowresmesh             The number of vertices for the low resolution
                                 mesh of each hemisphere (in thousands). [32]
    --hcp_regname                The registration used, FS or MSMSulc. [MSMSulc]
    --hcp_mcsigma                Correction sigma used for metric smoothing.
                                 [sqrt(200)]
    --hcp_inflatescale           Inflate extra scale parameter. [1]
    --hcp_fs_longitudinal        The name of the FS longitudinal template if one
                                 was created and is to be used in this step. 
                                 (currently not available)

    OUTPUTS
    =======

    The results of this step will be present in the MNINonLinear folder in the
    sessions's root hcp folder.

    USE
    ===

    Runs the PostFS step of the HCP Pipeline. It creates Workbench compatible
    files based on the Freesurfer segmentation and surface registration. It uses
    the adjusted version of the HCP code that enables the preprocessing to run
    also if no T2w image is present. A short name 'hcp3' can be used for this
    command.

    EXAMPLE USE
    ===========
    
    ::

        qunex hcp_PostFS sessions=fcMRI/sessions_hcp.txt sessionsfolder=sessions \\
              overwrite=no parsessions=10
    
    ::

        qunex hcp3 sessions=fcMRI/sessions_hcp.txt sessionsfolder=sessions \\
              overwrite=no parsessions=10 hcp_t2=NONE
    """

    """
    ~~~~~~~~~~~~~~~~~~

    Change log

    2017-01-08 Grega Repovš
               Initial version
    2017-01-08 Grega Repovš
               Updated documentation.
    2018-04-23 Grega Repovš
               Added new options and updated documentation.
    2018-12-13 Grega Repovš
               Updated test files and documentation
    2019-01-12 Grega Repovš
               Cleaned up, added updates by Lisa Ji
    2019-04-25 Grega Repovš
               Changed subjects to sessions
    2019-05-26 Grega Repovš
               Updated and simplified
               Added full file checking
               Made congruent with latest HCP pipeline
    2019-06-06 Grega Repovš
               Enabled multiple log file locations
    2019-10-20 Grega Repovš
               Adjusted parameters, help and processing to use integrated HCPpipelines
    2020-01-05 Grega Repovš
               Updated documentation
    2020-04-23 Grega Repovš
               Removed full file checking from documentation
    """

    r = "\n------------------------------------------------------------"
    r += "\nSession id: %s \n[started on %s]" % (sinfo['id'], datetime.now().strftime("%A, %d. %B %Y %H:%M:%S"))
    r += "\n%s HCP PostFreeSurfer Pipeline [%s] ...\n" % (action("Running", options['run']), options['hcp_processing_mode'])

    run    = True
    report = "Error"

    try:
        doOptionsCheck(options, sinfo, 'hcp_PostFS')
        doHCPOptionsCheck(options, sinfo, 'hcp_PostFS')
        hcp = getHCPPaths(sinfo, options)

        # --- run checks

        if 'hcp' not in sinfo:
            r += "\n---> ERROR: There is no hcp info for session %s in batch.txt" % (sinfo['id'])
            run = False

        # -> FS results

        if os.path.exists(os.path.join(hcp['FS_folder'], 'mri', 'aparc+aseg.mgz')):
            r += "\n---> FS results present."
        else:
            r += "\n---> ERROR: Could not find Freesurfer processing results."
            run = False

        # -> T2w image

        if hcp['T2w'] in ['', 'NONE'] and options['hcp_processing_mode'] == 'HCPStyleData':
            r += "\n---> ERROR: The requested HCP processing mode is 'HCPStyleData', however, no T2w image was specified!"
            run = False

        ## -> longitudinal processing is currently not supported
        #
        # identify template if longitudinal run
        #
        # lttemplate     = ""
        # fslongitudinal = ""
        #
        # if options['hcp_fs_longitudinal']:
        #     if 'subject' not in sinfo:
        #         r += "\n     ... 'subject' field not defined in batch file, can not run longitudinal FS"
        #         run = False
        #     elif sinfo['subject'] == sinfo['id']:
        #         r += "\n     ... 'subject' field is equal to session 'id' field, can not run longitudinal FS"
        #         run = False
        #     else:
        #         lttemplate = hcp['FS_long_subject_template']
        #         lresults = os.path.join(hcp['FS_long_results'], 'label', 'rh.entorhinal_exvivo.label')
        #         if not os.path.exists(lresults):
        #             r += "\n     ... ERROR: Results of the longitudinal run not present [%s]" % (lresults)
        #             r += "\n                Please check your data and settings!" % (lresults)
        #             run = False   
        #         else:
        #             r += "\n     ... longitudinal template present"
        #             fslongitudinal = "run"


        comm = os.path.join(hcp['hcp_base'], 'PostFreeSurfer', 'PostFreeSurferPipeline.sh') + " "
        elements = [("path", sinfo['hcp']), 
                    ('subject', sinfo['id'] + options['hcp_suffix']),
                    ('surfatlasdir', os.path.join(hcp['hcp_Templates'], 'standard_mesh_atlases')),
                    ('grayordinatesdir', os.path.join(hcp['hcp_Templates'], '91282_Greyordinates')),
                    ('grayordinatesres', options['hcp_grayordinatesres']),
                    ('hiresmesh', options['hcp_hiresmesh']),
                    ('lowresmesh', options['hcp_lowresmesh']),
                    ('subcortgraylabels', os.path.join(hcp['hcp_Config'], 'FreeSurferSubcorticalLabelTableLut.txt')),
                    ('freesurferlabels', os.path.join(hcp['hcp_Config'], 'FreeSurferAllLut.txt')),
                    ('refmyelinmaps', os.path.join(hcp['hcp_Templates'], 'standard_mesh_atlases', 'Conte69.MyelinMap_BC.164k_fs_LR.dscalar.nii')),
                    ('mcsigma', options['hcp_mcsigma']),
                    ('regname', options['hcp_regname']),
                    ('inflatescale', options['hcp_inflatescale']),
                    ('processing-mode', options['hcp_processing_mode'])]

        comm += " ".join(['--%s="%s"' % (k, v) for k, v in elements if v])

        # -- Report command
        if run:
            r += "\n\n------------------------------------------------------------\n"
            r += "Running HCP Pipelines command via Qu|Nex:\n\n"
            r += comm.replace("--", "\n    --").replace("             ", "")
            r += "\n------------------------------------------------------------\n"


        # -- Test files

        if False: #  fslongitudinal not supported:
            tfolder = hcp['hcp_long_nonlin']
            tfile = os.path.join(tfolder, sinfo['id'] + options['hcp_suffix'] + '.long.' + options['hcp_fs_longitudinal'] + '.corrThickness.164k_fs_LR.dscalar.nii')
        else:
            tfolder = hcp['hcp_nonlin']
            tfile = os.path.join(tfolder, sinfo['id'] + options['hcp_suffix'] + '.corrThickness.164k_fs_LR.dscalar.nii')

        if hcp['hcp_postfs_check']:
            fullTest = {'tfolder': hcp['base'], 'tfile': hcp['hcp_postfs_check'], 'fields': [('sessionid', sinfo['id'] + options['hcp_suffix'])], 'specfolder': options['specfolder']}
        else:
            fullTest = None

        # -- run

        if run:
            if options['run'] == "run":
                if overwrite and os.path.exists(tfile):
                    os.remove(tfile)

                r, endlog, report, failed = runExternalForFile(tfile, comm, 'Running HCP PostFS', overwrite=overwrite, thread=sinfo['id'], remove=options['log'] == 'remove', task=options['command_ran'], logfolder=options['comlogs'], logtags=options['logtag'], fullTest=fullTest, shell=True, r=r)

            # -- just checking
            else:
                passed, report, r, failed = checkRun(tfile, fullTest, 'HCP PostFS', r, overwrite=overwrite)
                if passed is None:
                    r += "\n---> HCP PostFS can be run"
                    report = "HCP PostFS can be run"
                    failed = 0
        else:
            r += "\n---> Session can not be processed."
            report = "HCP PostFS can not be run"
            failed = 1

    except ge.CommandFailed as e:
        r +=  "\n\nERROR in completing %s at %s:\n     %s\n" % ('PostFreeSurfer', e.function, "\n     ".join(e.report))
        report = "PostFS failed"
        failed = 1
    except (ExternalFailed, NoSourceFolder), errormessage:
        r = str(errormessage)
        failed = 1
    except:
        r += "\nERROR: Unknown error occured: \n...................................\n%s...................................\n" % (traceback.format_exc())
        failed = 1

    r += "\n\nHCP PostFS %s on %s\n------------------------------------------------------------" % (action("completed", options['run']), datetime.now().strftime("%A, %d. %B %Y %H:%M:%S"))

    # print r
    return (r, (sinfo['id'], report, failed))


def hcpDiffusion(sinfo, options, overwrite=False, thread=0):
    """
    ``hcp_Diffusion [... processing options]``
    ``hcpd [... processing options]``

    Runs the Diffusion step of HCP Pipeline.

    REQUIREMENTS
    ============

    The code expects the first HCP preprocessing step (hcp_PreFS) to have been 
    run and finished successfully. It expects the DWI data to have been acquired
    in phase encoding reversed pairs, which should be present in the Diffusion 
    folder in the sessions's root hcp folder.

    INPUTS
    ======

    General parameters
    ------------------

    When running the command, the following *general* processing parameters are
    taken into account:

    --sessions            The batch.txt file with all the sessions information.
                          [batch.txt]
    --sessionsfolder      The path to the study/sessions folder, where the
                          imaging data is supposed to go. [.]
    --parsessions         How many sessions to run in parallel. [1]
    --overwrite           Whether to overwrite existing data (yes) or not (no).
                          [no]
    --hcp_suffix          Specifies a suffix to the session id if multiple
                          variants are run, empty otherwise. []
    --logfolder           The path to the folder where runlogs and comlogs
                          are to be stored, if other than default. []
    --log                 Whether to keep ('keep') or remove ('remove') the
                          temporary logs once jobs are completed. ['keep']
                          When a comma or pipe ('|') separated list is given, 
                          the log will be created at the first provided location
                          and then linked or copied to other locations. 
                          The valid locations are: 
                          
                          - 'study' (for the default: 
                            `<study>/processing/logs/comlogs` location)
                          - 'session' (for `<sessionid>/logs/comlogs`)
                          - 'hcp' (for `<hcp_folder>/logs/comlogs`)
                          - '<path>' (for an arbitrary directory)

    In addition a number of *specific* parameters can be used to guide the
    processing in this step:

    Image acquisition details
    -------------------------

    --hcp_dwi_echospacing   ... Echo Spacing or Dwelltime of DWI images.
                                [image specific]
    --use_sequence_info     ... A pipe, comma or space separated list of inline 
                                sequence information to use in preprocessing of
                                specific image modalities.
                                
                                Example specifications:
                                * `all`: use all present inline information for
                                  all modalities,
                                * 'DwellTime': use DwellTime information for all
                                  modalities,
                                * `T1w:all': use all present inline information 
                                  for T1w modality,
                                * `SE:EchoSpacing': use EchoSpacing information
                                  for Spin-Echo fieldmap images.
                                * 'none': do not use inline information

                                Modalities: T1w, T2w, SE, BOLD, dMRi
                                Inline information: TR, PEDirection, EchoSpacing
                                  DwellTime, ReadoutDirection

                                If information is not specified it will not be 
                                used. More general specification (e.g. `all`) 
                                implies all more specific cases (e.g. `T1w:all`).
                                ['all']

    Distortion correction details
    -----------------------------

<<<<<<< HEAD
    --hcp_dwi_PEdir         ... The direction of unwarping. Use 1 for LR/RL
                                Use 2 for AP/PA. Default is [2]
    --hcp_dwi_gdcoeffs      ... A path to a file containing gradient distortion
                                coefficients, alternatively a string describing
                                multiple options (see below), or "NONE", if not 
                                used [NONE].
=======
                                 coefficients, alternatively a string describing
                                 multiple options (see below), or "NONE", if not 
                                 used. [NONE]
>>>>>>> 036056df

    Eddy post processing parameters
    -------------------------------

    --hcp_dwi_dof               Degrees of Freedom for post eddy registration to 
                                structural images. [6]
    --hcp_dwi_b0maxbval         Volumes with a bvalue smaller than this value 
                                will be considered as b0s. [50]
    --hcp_dwi_combinedata       Specified value is passed as the CombineDataFlag 
                                value for the eddy_postproc.sh script. If JAC 
                                resampling has been used in eddy, this value 
    ----------------------------------------

    `--hcp_dwi_gdcoeffs` parameter can be set to either 'NONE', a path to a 
    specific file to use, or a string that describes, which file to use in which
    case. Each option of the string has to be divided by a pipe '|' character 
    and it has to specify, which information to look up, a possible value, and a
    file to use in that case, separated by a colon ':' character. The 
    information too look up needs to be present in the description of that 
    session. Standard options are e.g.::

        institution: Yale
        device: Siemens|Prisma|123456

    Where device is formatted as `<manufacturer>|<model>|<serial number>`.

    If specifying a string it also has to include a `default` option, which 
    will be used in the information was not found. An example could be::

        "default:/data/gc1.conf|model:Prisma:/data/gc/Prisma.conf|model:Trio:/data/gc/Trio.conf"

    With the information present above, the file `/data/gc/Prisma.conf` would
    be used.

    OUTPUTS
    =======

    The results of this step will be present in the Diffusion folder in the
    sessions's root hcp folder.

    USE
    ===

    Runs the Diffusion step of HCP Pipeline. It preprocesses diffusion weighted
    images (DWI). Specifically, after b0 intensity normalization, the b0 images
    of both phase encoding directions are used to calculate the 
    susceptibility-induced B0 field deviations.The full timeseries from both 
    phase encoding directions is used in the “eddy” tool for modeling of eddy 
    current distortions and subject motion. Gradient distortion is corrected and
    the b0 image is registered to the T1w image using BBR. The diffusion data 
    output from eddy are then resampled into 1.25mm native structural space and 
    masked.Diffusion directions and the gradient deviation estimates are also 
    appropriately rotated and registered into structural space. The function 
    enables the use of a number of parameters to customize the specific
    preprocessing steps. A short name 'hcpd' can be used for this command.
    
    EXAMPLE USE
    ===========

    Example run from the base study folder with test flag::
    
        qunex hcp_Diffusion \
          --sessions="processing/batch.hcp.txt" \\
          --sessionsfolder="sessions" \\
          --parsessions="10" \\
          --overwrite="no" \\
          --test

    Run using absolute paths with scheduler::

        qunex hcpd \
          --sessions="<path_to_study_folder>/processing/batch.hcp.txt" \\
          --sessionsfolder="<path_to_study_folder>/sessions" \\
          --parsessions="4" \\
          --overwrite="yes" \\
          --scheduler="SLURM,time=24:00:00,ntasks=10,cpus-per-task=2,mem-per-cpu=2500,partition=YourPartition"
    """

    """
    ~~~~~~~~~~~~~~~~~~

    Change log

    2018-01-14 Grega Repovš
               Initial version
    2018-01-14 Alan Anticevic
               Added inline documentation
    2019-04-25 Grega Repovs
               Changed subjects to sessions
    2019-05-25 Grega Repovs
               Updated with additional HCP parameters
               Simplified calling and testing
               Added gdcoeffs processing
               Added full file checking
    2019-06-06 Grega Repovš
               Enabled multiple log file locations
    2020-01-05 Grega Repovš
               Updated documentation
    2020-04-23 Grega Repovš
<<<<<<< HEAD
             - Removed full file checking from documentation
    2020-08-22 Grega Repovš
             - Added the use of use_sequence_info parameter
=======
               Removed full file checking from documentation
>>>>>>> 036056df
    """

    r = "\n------------------------------------------------------------"
    r += "\nSession id: %s \n[started on %s]" % (sinfo['id'], datetime.now().strftime("%A, %d. %B %Y %H:%M:%S"))
    r += "\n%s HCP DiffusionPreprocessing Pipeline [%s] ..." % (action("Running", options['run']), options['hcp_processing_mode'])

    run    = True
    report = "Error"

    try:
        doOptionsCheck(options, sinfo, 'hcp_Diffusion')
        doHCPOptionsCheck(options, sinfo, 'hcp_Diffusion')
        hcp = getHCPPaths(sinfo, options)

        if 'hcp' not in sinfo:
            r += "\n---> ERROR: There is no hcp info for session %s in batch.txt" % (sinfo['id'])
            run = False

        # --- set up data
        if 'hcp_dwi_phasepos' not in options or options['hcp_dwi_phasepos'] == "PA":
            direction = [('pos', 'PA'), ('neg', 'AP')]
            PEdir = 2
        elif options['hcp_dwi_phasepos'] == "AP":
            direction = [('pos', 'AP'), ('neg', 'PA')]
            PEdir = 2
        elif options['hcp_dwi_phasepos'] == "LR":
            direction = [('pos', 'LR'), ('neg', 'RL')]
            PEdir = 1
        elif options['hcp_dwi_phasepos'] == "RL":
            direction = [('pos', 'RL'), ('neg', 'LR')]
            PEdir = 1
        else:
            r += "\n---> ERROR: Invalid value of the hcp_dwi_phasepos parameter [%s]" % options['hcp_dwi_phasepos']
            run = False

        if run:
            dwiData = dict()
            for ddir, dext in direction:
                dwiData[ddir] = "@".join(glob.glob(os.path.join(hcp['DWI_source'], "*_%s.nii.gz" % (dext))))

            for ddir in ['pos', 'neg']:
                dfiles = dwiData[ddir].split("@")

                if dfiles and dfiles != ['']:
                    r += "\n---> The following %s direction files were found:" % (ddir)
                    for dfile in dfiles:
                        r += "\n     %s" % (os.path.basename(dfile))
                else:
                    r += "\n---> ERROR: No %s direction files were found!" % ddir
                    run = False

        # --- lookup gdcoeffs file if needed

        gdcfile, r, run = checkGDCoeffFile(options['hcp_dwi_gdcoeffs'], hcp=hcp, sinfo=sinfo, r=r, run=run)

        # -- set echospacing

        dwiinfo = [v for (k, v) in sinfo.iteritems() if k.isdigit() and v['name'] == 'DWI'][0]

        if 'EchoSpacing' in dwiinfo and checkInlineParameterUse('dMRI', 'EchoSpacing', options):
            echospacing = dwiinfo['EchoSpacing']
            r += "\n---> Using image specific EchoSpacing: %s ms" % (echospacing)
        elif 'DwellTime' in dwiinfo and checkInlineParameterUse('dMRI', 'DwellTime', options):
            echospacing = dwiinfo['DwellTime']
            r += "\n---> Using image specific DwellTime as EchoSpacing: %s ms" % (echospacing)                
        else:
            echospacing = options['hcp_dwi_echospacing']
            r += "\n---> Using study general EchoSpacing: %s ms" % (echospacing)

        # --- build the command
        if run:
            comm = '%(script)s \
                --path="%(path)s" \
                --subject="%(subject)s" \
                --PEdir=%(PEdir)s \
                --posData="%(posData)s" \
                --negData="%(negData)s" \
                --echospacing="%(echospacing)s" \
                --gdcoeffs="%(gdcoeffs)s" \
                --dof="%(dof)s" \
                --b0maxbval="%(b0maxbval)s" \
                --combine-data-flag="%(combinedataflag)s" \
                --printcom="%(printcom)s"' % {
                    'script'            : os.path.join(hcp['hcp_base'], 'DiffusionPreprocessing', 'DiffPreprocPipeline.sh'),
                    'posData'           : dwiData['pos'],
                    'negData'           : dwiData['neg'],
                    'path'              : sinfo['hcp'],
                    'subject'           : sinfo['id'] + options['hcp_suffix'],
                    'echospacing'       : echospacing,
                    'PEdir'             : PEdir,
                    'gdcoeffs'          : gdcfile,
                    'dof'               : options['hcp_dwi_dof'],
                    'b0maxbval'         : options['hcp_dwi_b0maxbval'],
                    'combinedataflag'   : options['hcp_dwi_combinedata'],
                    'printcom'          : options['hcp_printcom']}

            # -- Optional parameters
            if 'hcp_dwi_extraeddyarg' in options:
                eddyoptions = options['hcp_dwi_extraeddyarg'].split("|")

                if eddyoptions != ['']:
                    for eddyoption in eddyoptions:
                        comm += "                --extra-eddy-arg=" + eddyoption

            if 'hcp_dwi_name' in options:
                comm += "                --dwiname=" + options['hcp_dwi_name']

            if 'hcp_dwi_selectbestb0' in options:
                comm += "                --select-best-b0"

            if 'hcp_dwi_cudaversion' in options:
                comm += "                --cuda-version=" + options['hcp_dwi_cudaversion']

            if 'hcp_dwi_nogpu' in options:
                comm += "                --no-gpu"


            # -- Report command
            if run:
                r += "\n\n------------------------------------------------------------\n"
                r += "Running HCP Pipelines command via Qu|Nex:\n\n"
                r += comm.replace("                --", "\n    --")
                r += "\n------------------------------------------------------------\n"

            # -- Test files
            tfile = os.path.join(hcp['T1w_folder'], 'Diffusion', 'data.nii.gz')

            if hcp['hcp_dwi_check']:
                fullTest = {'tfolder': hcp['base'], 'tfile': hcp['hcp_dwi_check'], 'fields': [('sessionid', sinfo['id'])], 'specfolder': options['specfolder']}
            else:
                fullTest = None

        # -- Run

        if run:
            if options['run'] == "run":
                if overwrite and os.path.exists(tfile):
                    os.remove(tfile)

                r, endlog, report, failed  = runExternalForFile(tfile, comm, 'Running HCP Diffusion Preprocessing', overwrite=overwrite, thread=sinfo['id'], remove=options['log'] == 'remove', task=options['command_ran'], logfolder=options['comlogs'], logtags=options['logtag'], fullTest=fullTest, shell=True, r=r)

            # -- just checking
            else:
                passed, report, r, failed = checkRun(tfile, fullTest, 'HCP Diffusion', r, overwrite=overwrite)
                if passed is None:
                    r += "\n---> HCP Diffusion can be run"
                    report = "HCP Diffusion can be run"
                    failed = 0

        else:
            r += "\n---> Session can not be processed."
            report = "HCP Diffusion can not be run"
            failed = 1

    except (ExternalFailed, NoSourceFolder), errormessage:
        r = str(errormessage)
        failed = 1
    except:
        r += "\nERROR: Unknown error occured: \n...................................\n%s...................................\n" % (traceback.format_exc())
        failed = 1

    r += "\n\nHCP Diffusion Preprocessing %s on %s\n------------------------------------------------------------" % (action("completed", options['run']), datetime.now().strftime("%A, %d. %B %Y %H:%M:%S"))

    # print r
    return (r, (sinfo['id'], report, failed))



def hcpfMRIVolume(sinfo, options, overwrite=False, thread=0):
    """
    ``hcp_fMRIVolume [... processing options]``
    ``hcp4 [... processing options]``

    Runs the fMRI Volume step of HCP Pipeline.

    REQUIREMENTS
    ============

    The code expects the first two HCP preprocessing steps (hcp_PreFS and
    hcp_FS) to have been run and finished successfully. It also tests for the
    presence of fieldmap or spin-echo images if they were specified. It does
    not make a thorough check for PreFS and FS steps due to the large number
    of files. If `hcp_fs_longitudinal` is specified, it also checks for 
    presence of the specified longitudinal data.

    INPUTS
    ======

    General parameters
    ------------------

    When running the command, the following *general* processing parameters are
    taken into account:

    --sessions                  The batch.txt file with all the sessions 
                                information. [batch.txt]
    --sessionsfolder            The path to the study/sessions folder, where the
                                imaging  data is supposed to go. [.]
    --parsessions               How many sessions to run in parallel. [1]
    --parelements               How many elements (e.g bolds) to run in
                                parallel. [1]
    --bolds                     Which bold images (as they are specified in the
                                batch.txt file) to process. It can be a single
                                type (e.g. 'task'), a pipe separated list (e.g.
                                'WM|Control|rest') or 'all' to process all.
                                [all]
    --overwrite                 Whether to overwrite existing data (yes) or not 
                                (no). [no]
    --hcp_suffix                Specifies a suffix to the session id if multiple
                                variants are run, empty otherwise. []
    --logfolder                 The path to the folder where runlogs and comlogs
                                are to be stored, if other than default. []
    --log                       Whether to keep ('keep') or remove ('remove') 
                                the temporary logs once jobs are completed 
                                ['keep']. When a comma or pipe ('|') separated 
                                list is given, the log will be created at the 
                                first provided location and then linked or 
                                copied to other locations. The valid locations 
                                are:

                                - 'study' (for the default: 
                                  `<study>/processing/logs/comlogs` location)
                                - 'session' (for `<sessionid>/logs/comlogs`)
                                - 'hcp' (for `<hcp_folder>/logs/comlogs`)
                                - '<path>' (for an arbitrary directory)

    --hcp_processing_mode       Controls whether the HCP acquisition and 
                                processing guidelines should be treated as 
                                requirements (HCPStyleData) or if additional 
                                processing functionality is allowed 
                                (LegacyStyleData). In this case running 
                                processing with slice timing correction,
                                external BOLD reference, or without a distortion 
                                correction method.
    --hcp_folderstructure       Specifies the version of the folder structure to
                                use, 'initial' and 'hcpls' are supported. 
                                ['hcpls']
    --hcp_filename              Specifies whether the standard ('standard') 
                                filenames or the specified original names 
                                ('original') are to be used. ['standard']


    In addition a number of *specific* parameters can be used to guide the
    processing in this step:

    Specific parameters
    -------------------

    --hcp_bold_biascorrection       Whether to perform bias correction for BOLD 
                                    images. NONE or Legacy. [NONE]
    --hcp_bold_usejacobian          Whether to apply the jacobian of the 
                                    distortion correction to fMRI data.

    Use of FS longitudinal template
    -------------------------------

    --hcp_fs_longitudinal      The name of the FS longitudinal template if one
                               was created and is to be used in this step. 
                               (This parameter is currently not supported)

    Naming options
    --------------

<<<<<<< HEAD
    --hcp_bold_prefix       ... To be specified if multiple variants of BOLD
                                preprocessing are run. The prefix is prepended
                                to the bold name. [BOLD_]
    --hcp_filename          ... Specifies whether BOLD names are to be created
                                using sequential numbers ('standard') using the 
                                formula `<hcp_bold_prefix>_[N]` (e.g. BOLD_3) 
                                or actual bold names ('original', e.g. 
                                rfMRI_REST1_AP). ['standard']
=======
    --hcp_bold_prefix            To be specified if multiple variants of BOLD
                                 preprocessing are run. The prefix is prepended
                                 to the bold name. [BOLD]
    --hcp_filename               Specifies whether BOLD names are to be created
                                 using sequential numbers ('standard') using the 
                                 formula `<hcp_bold_prefix>_[N]` (e.g. BOLD_3) 
                                 or actual bold names ('original', e.g. 
                                 rfMRI_REST1_AP). ['standard']
>>>>>>> 036056df

    Image acquisition details
    -------------------------

<<<<<<< HEAD
    --hcp_bold_echospacing  ... Echo Spacing or Dwelltime of BOLD images.
                                [0.00035]
    --hcp_bold_sbref        ... Whether BOLD Reference images should be used
                                - NONE or USE. [NONE]
    --use_sequence_info     ... A pipe, comma or space separated list of inline 
                                sequence information to use in preprocessing of
                                specific image modalities.
                                
                                Example specifications:
                                * `all`: use all present inline information for
                                  all modalities,
                                * 'DwellTime': use DwellTime information for all
                                  modalities,
                                * `T1w:all': use all present inline information 
                                  for T1w modality,
                                * `SE:EchoSpacing': use EchoSpacing information
                                  for Spin-Echo fieldmap images.
                                * 'none': do not use inline information

                                Modalities: T1w, T2w, SE, BOLD, dMRi
                                Inline information: TR, PEDirection, EchoSpacing
                                  DwellTime, ReadoutDirection

                                If information is not specified it will not be 
                                used. More general specification (e.g. `all`) 
                                implies all more specific cases (e.g. `T1w:all`).
                                ['all']
=======
    --hcp_bold_echospacing          Echo Spacing or Dwelltime of BOLD images.
                                    [0.00035]
    --hcp_bold_sbref                Whether BOLD Reference images should be used
                                    - NONE or USE. [NONE]
>>>>>>> 036056df

    Distortion correction details
    -----------------------------

<<<<<<< HEAD
    --hcp_bold_dcmethod     ... BOLD image deformation correction that should
                                be used: TOPUP, FIELDMAP / SiemensFieldMap,
                                GeneralElectricFieldMap or NONE. [TOPUP]
    --hcp_bold_echodiff     ... Delta TE for BOLD fieldmap images or NONE if
                                not used. [NONE]
    --hcp_bold_sephasepos   ... Label for the positive image of the Spin Echo 
                                Field Map pair [""]
    --hcp_bold_sephaseneg   ... Label for the negative image of the Spin Echo 
                                Field Map pair [""]
    --hcp_bold_unwarpdir    ... The direction of unwarping. Can be specified
                                separately for LR/RL : 'LR=x|RL=-x|x' or
                                separately for PA/AP : 'PA=y|AP=y-|y-'. [y]
    --hcp_bold_res          ... Target image resolution. 2mm recommended. [2].
    --hcp_bold_gdcoeffs     ... Gradient distorsion correction coefficients
                                or NONE. [NONE]
=======
    --hcp_bold_dcmethod          BOLD image deformation correction that should
                                 be used: TOPUP, FIELDMAP / SiemensFieldMap,
                                 GeneralElectricFieldMap or NONE. [TOPUP]
    --hcp_bold_echodiff          Delta TE for BOLD fieldmap images or NONE if
                                 not used. [NONE]
    --hcp_bold_sephasepos        Label for the positive image of the Spin Echo 
                                 Field Map pair []
    --hcp_bold_sephaseneg        Label for the negative image of the Spin Echo 
                                 Field Map pair []
    --hcp_bold_unwarpdir         The direction of unwarping. Can be specified
                                 separately for LR/RL : `'LR=x|RL=-x|x'` or
                                 separately for PA/AP : `'PA=y|AP=y-|y-'`. [y]
    --hcp_bold_res               Target image resolution. 2mm recommended. [2].
    --hcp_bold_gdcoeffs          Gradient distortion correction coefficients
                                 or NONE. [NONE]
>>>>>>> 036056df

    Slice timing correction
    -----------------------

    --hcp_bold_doslicetime           Whether to do slice timing correction TRUE 
                                     or FALSE. []
    --hcp_bold_slicetimerparams      A comma or pipe separated string of 
                                     parameters for FSL slicetimer.
    --hcp_bold_stcorrdir             (*) The direction of slice acquisition 
                                     ('up' or 'down'. [up]
    --hcp_bold_stcorrint             (*) Whether slices were acquired in an 
                                     interleaved fashion (odd) or not (empty).
                                     [odd]

    (*) These parameters are deprecated. If specified, they will be added to 
    --hcp_bold_slicetimerparams.

    Motion correction and atlas registration
    ----------------------------------------

    --hcp_bold_preregistertool      What tool to use to preregister BOLDs before
                                    FSL BBR is run, epi_reg (default) or flirt.
                                    [epi_reg]
    --hcp_bold_movreg               Whether to use FLIRT (default and best for
                                    multiband images) or MCFLIRT for motion
                                    correction. [FLIRT]
    --hcp_bold_movref               (*) What reference to use for movement 
                                    correction (independent, first). 
                                    [independent]
    --hcp_bold_seimg                (*) What image to use for spin-echo 
                                    distortion correction (independent, first). 
                                    [independent]
    --hcp_bold_refreg               (*) Whether to use only linear (default) or 
                                    also nonlinear registration of motion 
                                    corrected bold to reference. [linear]
    --hcp_bold_mask                 (*) Specifies what mask to use for the final 
                                    bold:

                                    - T1_fMRI_FOV: combined T1w brain mask and 
                                      fMRI FOV masks 
                                      (the default and HCPStyleData compliant) 
                                    - T1_DILATED_fMRI_FOV: a once dilated T1w 
                                      brain based mask combined with fMRI FOV
                                    - T1_DILATED2x_fMRI_FOV: a twice dilated T1w 
                                      brain based mask combined with fMRI FOV 
                                    - fMRI_FOV: a fMRI FOV mask

    (*) These parameters are only valid when running HCPpipelines using the
    LegacyStyleData processing mode!

    These last parameters enable fine-tuning of preprocessing and deserve
    additional information. In general the defaults should be appropriate for
    multiband images, single-band can profit from specific adjustments.
    Whereas FLIRT is best used for motion registration of high-resolution BOLD
    images, lower resolution single-band images might be better motion aligned
    using MCFLIRT (--hcp_bold_movreg).

    As a movement correction target, either each BOLD can be independently
    registered to T1 image, or all BOLD images can be motion correction aligned
    to the first BOLD in the series and only that image is registered to the T1
    structural image (--hcp_bold_moveref). Do note that in this case also
    distortion correction will be computed for the first BOLD image in the
    series only and applied to all subsequent BOLD images after they were
    motion-correction aligned to the first BOLD.

    Similarly, for distortion correction, either the last preceding spin-echo
    image pair can be used (independent) or only the first spin-echo pair is
    used for all BOLD images (first; --hcp_bold_seimg). Do note that this also
    affects the previous motion correction target setting. If independent
    spin-echo pairs are used, then the first BOLD image after a new spin-echo
    pair serves as a new starting motion-correction reference.

    If there is no spin-echo image pair and TOPUP correction was requested, an
    error will be reported and processing aborted. If there is no preceding
    spin-echo pair, but there is at least one following the BOLD image in
    question, the first following spin-echo pair will be used and no error will
    be reported. The spin-echo pair used is reported in the log.

    When BOLD images are registered to the first BOLD in the series, due to
    larger movement between BOLD images it might be advantageous to use also
    nonlinear alignment to the first bold reference image (--hcp_bold_refreg).

    Lastly, for lower resolution BOLD images it might be better not to use
    subject specific T1 image based brain mask, but rather a mask generated on
    the BOLD image itself or based on the dilated standard MNI brain mask.
    
    Gradient coefficient file specification:
    ----------------------------------------

    `--hcp_bold_gdcoeffs` parameter can be set to either 'NONE', a path to a 
    specific file to use, or a string that describes, which file to use in which 
    case. Each option of the string has to be divided by a pipe '|' character 
    and it has to specify, which information to look up, a possible value, and a 
    file to use in that case, separated by a colon ':' character. The 
    information too look up needs to be present in the description of that 
    session. Standard options are e.g.::

        institution: Yale
        device: Siemens|Prisma|123456

    Where device is formatted as ``<manufacturer>|<model>|<serial number>``.

    If specifying a string it also has to include a `default` option, which 
    will be used in the information was not found. An example could be::

        "default:/data/gc1.conf|model:Prisma:/data/gc/Prisma.conf|model:Trio:/data/gc/Trio.conf"

    With the information present above, the file `/data/gc/Prisma.conf` would
    be used.

    OUTPUTS
    =======

    The results of this step will be present in the MNINonLinear folder in the
    sessions's root hcp folder. In case a longitudinal FS template is used, the
    results will be stored in a `MNINonlinear_<FS longitudinal template name>`
    folder::

        study
        └─ sessions
           └─ subject1_session1
              └─ hcp
                 └─ subject1_session1
                   ├─ MNINonlinear
                   │  └─ Results
                   │     └─ BOLD_1
                   └─ MNINonlinear_TemplateA
                      └─ Results
                         └─ BOLD_1

    USE
    ===

    Runs the fMRI Volume step of HCP Pipeline. It preprocesses BOLD images and
    linearly and nonlinearly registers them to the MNI atlas. It makes use of
    the PreFS and FS steps of the pipeline. It enables the use of a number of
    parameters to customize the specific preprocessing steps. A short name
    'hcp4' can be used for this command.

    EXAMPLE USE
    ===========

    ::

        qunex hcp_fMRIVolume sessions=fcMRI/sessions_hcp.txt sessionsfolder=sessions \\
              overwrite=no parsessions=10

    ::

        qunex hcp4 sessions=fcMRI/sessions_hcp.txt sessionsfolder=sessions \\
              overwrite=no parsessions=10 hcp_bold_movref=first hcp_bold_seimg=first \\
              hcp_bold_refreg=nonlinear hcp_bold_mask=DILATED
    """

    """
    ~~~~~~~~~~~~~~~~~~

    Change log

    2017-02-06 Grega Repovš
               Initial version
    2017-02-06 Grega Repovš
               Updated documentation.
    2017-09-02 Grega Repovs
               Changed looking for relevant SE images
    2018-11-17 Jure Demsar
               Parallel implementation.
    2018-11-20 Jure Demsar
               Optimized parallelization that now covers all scenarios.
    2018-12-14 Grega Repovš
               Added FS longitudinal option and documentation
    2019-01-12 Grega Repovš
               Cleaned up, added updates by Lisa Ji
    2019-01-16 Grega Repovš
               HCP Pipelines compatible.
    2019-04-25 Grega Repovš
               Changed subjects to sessions
    2019-05-22 Grega Repovš
               Added support for boldnamekey
               Added reading of individual BOLD parameters
    2019-05-26 Grega Repovš
               Updated, simplified calling and testing
               Added full file checking
    2019-06-06 Grega Repovš
               Enabled multiple log file locations
    2019-10-20 Grega Repovš
               Initial adjustment of parameters, help and processing to use integrated HCPpipelines
    2020-01-05 Grega Repovš
               Updated documentation
    2020-01-16 Grega Repovš
               Introduced bold specific SE options and updated documentation
    2020-01-28 Grega Repovš
               Made SE selection more robust
    2020-04-23 Grega Repovš
<<<<<<< HEAD
             - Removed full file checking from documentation
    2020-08-22 Grega Repovš
             - Added the use of use_sequence_info parameter
    '''
=======
               Removed full file checking from documentation
    """
>>>>>>> 036056df

    r = "\n------------------------------------------------------------"
    r += "\nSession id: %s \n[started on %s]" % (sinfo['id'], datetime.now().strftime("%A, %d. %B %Y %H:%M:%S"))
    r += "\n%s HCP fMRI Volume registration [%s] ... " % (action("Running", options['run']), options['hcp_processing_mode'])

    run    = True
    report = {'done': [], 'incomplete': [], 'failed': [], 'ready': [], 'not ready': [], 'skipped': []}

    try:
        # --- Base settings
        doOptionsCheck(options, sinfo, 'hcp_fMRIVolume')
        doHCPOptionsCheck(options, sinfo, 'hcp_fMRIVolume')
        hcp = getHCPPaths(sinfo, options)

        # --- bold filtering not yet supported!
        # btargets = options['bolds'].split("|")

        # --- run checks

        if 'hcp' not in sinfo:
            r += "\n---> ERROR: There is no hcp info for session %s in batch.txt" % (sinfo['id'])
            run = False

        # -> Pre FS results

        if os.path.exists(os.path.join(hcp['T1w_folder'], 'T1w_acpc_dc_restore_brain.nii.gz')):
            r += "\n---> PreFS results present."
        else:
            r += "\n---> ERROR: Could not find PreFS processing results."
            run = False

        # -> FS results

        if False:  # Longitudinal processing is currently unavailanle # options['hcp_fs_longitudinal']:
            tfolder = hcp['FS_long_results']
        else:
            tfolder = hcp['FS_folder']

        if os.path.exists(os.path.join(tfolder, 'mri', 'aparc+aseg.mgz')):
            r += "\n---> FS results present."
        else:
            r += "\n---> ERROR: Could not find Freesurfer processing results."
            # if options['hcp_fs_longitudinal']:
            #     r += "\n--->        Please check that you have run FS longitudinal as specified,"
            #     r += "\n--->        and that %s template was successfully generated." % (options['hcp_fs_longitudinal'])

            run = False

        # -> PostFS results

        if False:  # Longitudinal processing is currently unavailanle # options['hcp_fs_longitudinal']:
            tfile = os.path.join(hcp['hcp_long_nonlin'], 'fsaverage_LR32k', sinfo['id'] + options['hcp_suffix'] + '.long.' + options['hcp_fs_longitudinal'] + options['hcp_suffix'] + '.32k_fs_LR.wb.spec')
        else:
            tfile = os.path.join(hcp['hcp_nonlin'], 'fsaverage_LR32k', sinfo['id'] + options['hcp_suffix'] + '.32k_fs_LR.wb.spec')

        if os.path.exists(tfile):
            r += "\n---> PostFS results present."
        else:
            r += "\n---> ERROR: Could not find PostFS processing results."
            # if options['hcp_fs_longitudinal']:
            #     r += "\n--->        Please check that you have run PostFS on FS longitudinal as specified,"
            #     r += "\n--->        and that %s template was successfully used." % (options['hcp_fs_longitudinal'])
            run = False
        
        # -> lookup gdcoeffs file if needed

        gdcfile, r, run = checkGDCoeffFile(options['hcp_bold_gdcoeffs'], hcp=hcp, sinfo=sinfo, r=r, run=run)

        # -> default parameter values

        spinP       = 0
        spinN       = 0
        spinNeg     = ""  # AP or LR
        spinPos     = ""  # PA or RL
        refimg      = "NONE"
        futureref   = "NONE"
        topupconfig = ""
        orient      = ""

        # -> Check for SE images

        sepresent = []
        sepairs = {}
        sesettings = False

        if options['hcp_bold_dcmethod'].lower() == 'topup':
                
            # -- spin echo settings

            sesettings = True
            for p in ['hcp_bold_sephaseneg', 'hcp_bold_sephasepos', 'hcp_bold_unwarpdir', 'hcp_bold_topupconfig']:
                if not options[p]:
                    r += '\n---> ERROR: TOPUP requested but %s parameter is not set! Please review parameter file!' % (p)
                    boldok = False
                    sesettings = False
                    run = False

            if sesettings:
                r += "\n---> Looking for spin echo fieldmap set images [%s/%s]." % (options['hcp_bold_sephasepos'], options['hcp_bold_sephaseneg'])

                for bold in range(50):
                    spinok = False

                    # check if folder exists
                    sepath = glob.glob(os.path.join(hcp['source'], "SpinEchoFieldMap%d*" % (bold)))
                    if sepath:
                        sepath = sepath[0]
                        r += "\n     ... identified folder %s" % (os.path.basename(sepath))
                        # get all *.nii.gz files in that folder
                        images = glob.glob(os.path.join(sepath, "*.nii.gz"))

                        # variable for checking se status
                        spinok = True
                        spinPos, spinNeg = None, None
                        
                        # search in images
                        for i in images:
                            # look for phase positive 
                            if "_" + options['hcp_bold_sephasepos'] in os.path.basename(i):
                                spinPos = i
                                r, spinok = checkForFile2(r, spinPos, "\n     ... phase positive %s spin echo fieldmap image present" % (options['hcp_bold_sephasepos']), "\n         ERROR: %s spin echo fieldmap image missing!" % (options['hcp_bold_sephasepos']), status=spinok)
                            # look for phase negative
                            elif "_" + options['hcp_bold_sephaseneg'] in os.path.basename(i):
                                spinNeg = i
                                r, spinok = checkForFile2(r, spinNeg, "\n     ... phase negative %s spin echo fieldmap image present" % (options['hcp_bold_sephaseneg']), "\n         ERROR: %s spin echo fieldmap image missing!" % (options['hcp_bold_sephaseneg']), status=spinok)

                        if not all([spinPos, spinNeg]):
                            r += "\n---> ERROR: Either one of both pairs of SpinEcho images are missing in the %s folder! Please check your data or settings!" % (os.path.basename(sepath))
                            spinok = False

                    if spinok:
                        sepresent.append(bold)
                        sepairs[bold] = {'spinPos': spinPos, 'spinNeg': spinNeg}

            # --> check for topupconfig

            if options['hcp_bold_topupconfig']:
                topupconfig = options['hcp_bold_topupconfig']
                if not os.path.exists(options['hcp_bold_topupconfig']):
                    topupconfig = os.path.join(hcp['hcp_Config'], options['hcp_bold_topupconfig'])
                    if not os.path.exists(topupconfig):
                        r += "\n---> ERROR: Could not find TOPUP configuration file: %s." % (options['hcp_bold_topupconfig'])
                        run = False
                    else:
                        r += "\n     ... TOPUP configuration file present"
                else:
                    r += "\n     ... TOPUP configuration file present"

        # --- Process unwarp direction

        if options['hcp_bold_dcmethod'].lower() in ['topup', 'fieldmap', 'siemensfieldmap', 'philipsfieldmap', 'generalelectricfieldmap']:
            unwarpdirs = [[f.strip() for f in e.strip().split("=")] for e in options['hcp_bold_unwarpdir'].split("|")]
            unwarpdirs = [['default', e[0]] if len(e) == 1 else e for e in unwarpdirs]
            unwarpdirs = dict(unwarpdirs)
        else:
            unwarpdirs = {'default': ""}

        # --- Get sorted bold numbers

        bolds, bskip, report['boldskipped'], r = useOrSkipBOLD(sinfo, options, r)
        if report['boldskipped']:
            if options['hcp_filename'] == 'original':
                report['skipped'] = [bi.get('filename', str(bn)) for bn, bnm, bt, bi in bskip]
            else:
                report['skipped'] = [str(bn) for bn, bnm, bt, bi in bskip]

        # --- Preprocess

        boldsData = []

        if bolds:
            firstSE = bolds[0][3].get('se', None)

        for bold, boldname, boldtask, boldinfo in bolds:

            if 'filename' in boldinfo and options['hcp_filename'] == 'original':
                printbold  = boldinfo['filename']
                boldsource = boldinfo['filename']
                boldtarget = boldinfo['filename']
            else:
                printbold  = str(bold)
                boldsource = 'BOLD_%d' % (bold)
                boldtarget = "%s%s" % (options['hcp_bold_prefix'], printbold)

            r += "\n\n---> %s BOLD %s" % (action("Preprocessing settings (unwarpdir, refimage, moveref, seimage) for", options['run']), printbold)
            boldok = True

            # ===> Check for and prepare distortion correction parameters

            echospacing = ""
            unwarpdir = ""

            if options['hcp_bold_dcmethod'].lower() in ['topup', 'fieldmap', 'siemensfieldmap', 'philipsfieldmap', 'generalelectricfieldmap']:

                # --- set unwarpdir

                if "o" in boldinfo:
                    orient    = "_" + boldinfo['o']
                    unwarpdir = unwarpdirs.get(boldinfo['o'])
                    if unwarpdir is None:
                        r += '\n     ... ERROR: No unwarpdir is defined for %s! Please check hcp_bold_unwarpdir parameter!' % (boldinfo['o'])
                        boldok = False
                elif 'phenc' in boldinfo:
                    orient    = "_" + boldinfo['phenc']
                    unwarpdir = unwarpdirs.get(boldinfo['phenc'])
                    if unwarpdir is None:
                        r += '\n     ... ERROR: No unwarpdir is defined for %s! Please check hcp_bold_unwarpdir parameter!' % (boldinfo['phenc'])
                        boldok = False
                elif 'PEDirection' in boldinfo and checkInlineParameterUse('BOLD', 'PEDirection', options):
                    if boldinfo['PEDirection'] in PEDirMap:
                        orient    = "_" + PEDirMap[boldinfo['PEDirection']]
                        unwarpdir = boldinfo['PEDirection']
                    else:
                        r += '\n     ... ERROR: Invalid PEDirection specified [%s]! Please check sequence specific PEDirection value!' % (boldinfo['PEDirection'])
                        boldok = False
                else:
                    orient = ""
                    unwarpdir = unwarpdirs.get('default')
                    if unwarpdir is None:
                        r += '\n     ... ERROR: No default unwarpdir is set! Please check hcp_bold_unwarpdir parameter!'
                        boldok = False

                if orient:
                    r += "\n     ... phase encoding direction: %s" % (orient[1:])
                else:
                    r += "\n     ... phase encoding direction not specified"
                    
                r += "\n     ... unwarp direction: %s" % (unwarpdir)

                # -- set echospacing

                if 'EchoSpacing' in boldinfo and checkInlineParameterUse('BOLD', 'EchoSpacing', options):
                    echospacing = boldinfo['EchoSpacing']
                    r += "\n     ... using image specific EchoSpacing: %s s" % (echospacing)                
                elif options['hcp_bold_echospacing']:
                    echospacing = options['hcp_bold_echospacing']
                    r += "\n     ... using study general EchoSpacing: %s s" % (echospacing)
                else:
                    echospacing = ""
                    r += "\n---> ERROR: EchoSpacing is not set! Please review parameter file."
                    boldok = False

            # --- check for spin-echo-fieldmap image

            if options['hcp_bold_dcmethod'].lower() == 'topup' and sesettings:
                
                if not sepresent:
                    r += '\n     ... ERROR: No spin echo fieldmap set images present!'
                    boldok = False

                elif options['hcp_bold_seimg'] == 'first':
                    if firstSE is None:
                        spinN = sepresent[0]
                        r += "\n     ... using the first recorded spin echo fieldmap set %d" % (spinN)
                    else:
                        spinN = firstSE
                        r += "\n     ... using the spin echo fieldmap set for the first bold run, %d" % (spinN)
                    spinNeg = sepairs[spinN]['spinNeg']
                    spinPos = sepairs[spinN]['spinPos']

                else:
                    spinN = False
                    if 'se' in boldinfo:
                        spinN = int(boldinfo['se'])
                    else:
                        for sen in sepresent:
                            if sen <= bold:
                                spinN = sen
                            elif not spinN:
                                spinN = sen
                    spinNeg = sepairs[spinN]['spinNeg']
                    spinPos = sepairs[spinN]['spinPos']
                    r += "\n     ... using spin echo fieldmap set %d" % (spinN)
                    r += "\n         -> SE Positive image : %s" % (os.path.basename(spinPos))
                    r += "\n         -> SE Negative image : %s" % (os.path.basename(spinNeg))

                # -- are we using a new SE image?

                if spinN != spinP:
                    spinP = spinN
                    futureref = "NONE"

            # --- check for Siemens double TE-fieldmap image

            elif options['hcp_bold_dcmethod'].lower() in ['fieldmap', 'siemensfieldmap']:
                fieldok = True
                r, fieldok = checkForFile2(r, hcp['fmapmag'], '\n     ... Siemens fieldmap magnitude image present ', '\n     ... ERROR: Siemens fieldmap magnitude image missing!', status=fieldok)
                r, fieldok = checkForFile2(r, hcp['fmapphase'], '\n     ... Siemens fieldmap phase image present ', '\n     ... ERROR: Siemens fieldmap phase image missing!', status=fieldok)
                if not is_number(options['hcp_bold_echospacing']):
                    fieldok = False
                    r += '\n     ... ERROR: hcp_bold_echospacing not defined correctly: "%s"!' % (options['hcp_bold_echospacing'])
                if not is_number(options['hcp_bold_echodiff']):
                    fieldok = False
                    r += '\n     ... ERROR: hcp_bold_echodiff not defined correctly: "%s"!' % (options['hcp_bold_echodiff'])
                boldok = boldok and fieldok

            # --- check for GE fieldmap image

            elif options['hcp_bold_dcmethod'].lower() in ['generalelectricfieldmap']:
                fieldok = True
                r, fieldok = checkForFile2(r, hcp['fmapge'], '\n     ... GeneralElectric fieldmap image present ', '\n     ... ERROR: GeneralElectric fieldmap image missing!', status=fieldok)
                boldok = boldok and fieldok

            # --- NO DC used

            elif options['hcp_bold_dcmethod'].lower() == 'none':
                r += '\n     ... No distortion correction used '
                if options['hcp_processing_mode'] == 'HCPStyleData':
                    r += "\n---> ERROR: The requested HCP processing mode is 'HCPStyleData', however, no distortion correction method was specified!\n            Consider using LegacyStyleData processing mode."
                    run = False

            # --- ERROR

            else:
                r += '\n     ... ERROR: Unknown distortion correction method: %s! Please check your settings!' % (options['hcp_bold_dcmethod'])
                boldok = False

            # --- set reference
            #
            # Need to make sure the right reference is used in relation to LR/RL AP/PA bolds
            # - have to keep track of whether an old topup in the same direction exists
            #

            # --- check for bold image

            if 'filename' in boldinfo and options['hcp_filename'] == 'original':
                boldroot = boldinfo['filename']
            else:
                boldroot = boldsource + orient

            boldimg = os.path.join(hcp['source'], "%s%s" % (boldroot, options['fctail']), "%s_%s.nii.gz" % (sinfo['id'], boldroot))
            r, boldok = checkForFile2(r, boldimg, "\n     ... bold image present", "\n     ... ERROR: bold image missing [%s]!" % (boldimg), status=boldok)

            # --- check for ref image

            if options['hcp_bold_sbref'].lower() == 'use':
                refimg = os.path.join(hcp['source'], "%s_SBRef%s" % (boldroot, options['fctail']), "%s_%s_SBRef.nii.gz" % (sinfo['id'], boldroot))
                r, boldok = checkForFile2(r, refimg, '\n     ... reference image present', '\n     ... ERROR: bold reference image missing!', status=boldok)
            else:
                r += "\n     ... reference image not used"

            # ---> Check the mask used
            if options['hcp_bold_mask']:
                if options['hcp_bold_mask'] != 'T1_fMRI_FOV' and options['hcp_processing_mode'] == 'HCPStyleData':
                    r += "\n---> ERROR: The requested HCP processing mode is 'HCPStyleData', however, %s was specified as bold mask to use!\n            Consider either using 'T1_fMRI_FOV' for the bold mask or LegacyStyleData processing mode."
                    run = False
                else:
                    r += '\n     ... using %s as BOLD mask' % (options['hcp_bold_mask'])
            else:
                r += '\n     ... using the HCPpipelines default BOLD mask'

            # --- set movement reference image

            fmriref = futureref
            if options['hcp_bold_movref'] == 'first':
                if futureref == "NONE":
                    futureref = boldtarget

            # --- are we using previous reference

            if fmriref is not "NONE":
                r += '\n     ... using %s as movement correction reference' % (fmriref)
                refimg = 'NONE'
                if options['hcp_processing_mode'] == 'HCPStyleData' and options['hcp_bold_refreg'] == 'nonlinear':
                    r += "\n---> ERROR: The requested HCP processing mode is 'HCPStyleData', however, a nonlinear registration to an external BOLD was specified!\n            Consider using LegacyStyleData processing mode."
                    run = False

            # store required data
            b = {'boldsource':   boldsource,
                 'boldtarget':   boldtarget,
                 'printbold':    printbold,
                 'run':          run,
                 'boldok':       boldok,
                 'boldimg':      boldimg,
                 'refimg':       refimg,
                 'gdcfile':      gdcfile,
                 'unwarpdir':    unwarpdir,
                 'echospacing':  echospacing,
                 'spinNeg':      spinNeg,
                 'spinPos':      spinPos,
                 'topupconfig':  topupconfig,
                 'fmriref':      fmriref}
            boldsData.append(b)

        # --- Process
        r += "\n"

        parelements = max(1, min(options['parelements'], len(boldsData)))
        r += "\n%s %d BOLD images in parallel" % (action("Running", options['run']), parelements)

        if (parelements == 1): # serial execution
            # loop over bolds
            for b in boldsData:
                # process
                result = executeHCPfMRIVolume(sinfo, options, overwrite, hcp, b)

                # merge r
                r += result['r']

                # merge report
                tempReport            = result['report']
                report['done']       += tempReport['done']
                report['incomplete'] += tempReport['incomplete']
                report['failed']     += tempReport['failed']
                report['ready']      += tempReport['ready']
                report['not ready']  += tempReport['not ready']
                report['skipped']    += tempReport['skipped']

        else: # parallel execution
            # if moveref equals first and seimage equals independent (complex scenario)
            if (options['hcp_bold_movref'] == 'first') and (options['hcp_bold_seimg'] == 'independent'):
                # loop over bolds to prepare processing pools
                boldsPool = []
                for b in boldsData:
                    fmriref = b['fmriref']
                    if (fmriref == "NONE"): # if fmriref is "NONE" then process the previous pool followed by this one as single
                        if (len(boldsPool) > 0):
                            r, report = executeMultipleHCPfMRIVolume(sinfo, options, overwrite, hcp, boldsPool, r, report)
                        boldsPool = []
                        r, report = executeSingleHCPfMRIVolume(sinfo, options, overwrite, hcp, b, r, report)
                    else: # else add to pool
                        boldsPool.append(b)

                # execute remaining pool
                r, report = executeMultipleHCPfMRIVolume(sinfo, options, overwrite, hcp, boldsPool, r, report)                      
            
            else:
                # if moveref equals first then process first one in serial
                if options['hcp_bold_movref'] == 'first':
                    # process first one
                    b = boldsData[0]
                    r, report = executeSingleHCPfMRIVolume(sinfo, options, overwrite, hcp, b, r, report)
                    
                    # remove first one from array then process others in parallel
                    boldsData.pop(0)

                # process the rest in parallel
                r, report = executeMultipleHCPfMRIVolume(sinfo, options, overwrite, hcp, boldsData, r, report)

        rep = []
        for k in ['done', 'incomplete', 'failed', 'ready', 'not ready', 'skipped']:
            if len(report[k]) > 0:
                rep.append("%s %s" % (", ".join(report[k]), k))
        
        report = (sinfo['id'], "HCP fMRI Volume: bolds " + "; ".join(rep), len(report['failed'] + report['incomplete'] + report['not ready']))

    except (ExternalFailed, NoSourceFolder), errormessage:
        r = str(errormessage)
        report = (sinfo['id'], 'HCP fMRI Volume failed', 1)
    except:
        r += "\nERROR: Unknown error occured: \n...................................\n%s...................................\n" % (traceback.format_exc())
        report = (sinfo['id'], 'HCP fMRI Volume failed', 1)

    r += "\n\nHCP fMRIVolume %s on %s\n------------------------------------------------------------" % (action("completed", options['run']), datetime.now().strftime("%A, %d. %B %Y %H:%M:%S"))

    # rint r
    return (r, report)

def executeSingleHCPfMRIVolume(sinfo, options, overwrite, hcp, b, r, report):
    # process
    result = executeHCPfMRIVolume(sinfo, options, overwrite, hcp, b)

    # merge r
    r += result['r']

    # merge report
    tempReport            = result['report']
    report['done']       += tempReport['done']
    report['incomplete'] += tempReport['incomplete']
    report['failed']     += tempReport['failed']
    report['ready']      += tempReport['ready']
    report['not ready']  += tempReport['not ready']
    report['skipped']    += tempReport['skipped']

    return r, report

def executeMultipleHCPfMRIVolume(sinfo, options, overwrite, hcp, boldsData, r, report):
    # parelements
    parelements = max(1, min(options['parelements'], len(boldsData)))

    # create a multiprocessing Pool
    processPoolExecutor = ProcessPoolExecutor(parelements)

    # partial function
    f = partial(executeHCPfMRIVolume, sinfo, options, overwrite, hcp)
    results = processPoolExecutor.map(f, boldsData)

    # merge r and report
    for result in results:
        r += result['r']
        tempReport            = result['report']
        report['done']       += tempReport['done']
        report['incomplete'] += tempReport['incomplete']
        report['failed']     += tempReport['failed']
        report['ready']      += tempReport['ready']
        report['not ready']  += tempReport['not ready']
        report['skipped']    += tempReport['skipped']

    return r, report

def executeHCPfMRIVolume(sinfo, options, overwrite, hcp, b):
    # extract data
    boldsource  = b['boldsource']
    boldtarget  = b['boldtarget']
    printbold   = b['printbold']
    gdcfile     = b['gdcfile']
    run         = b['run']
    boldok      = b['boldok']
    boldimg     = b['boldimg']
    refimg      = b['refimg']
    unwarpdir   = b['unwarpdir']
    echospacing = b['echospacing']
    spinNeg     = b['spinNeg']
    spinPos     = b['spinPos']
    topupconfig = b['topupconfig']
    fmriref     = b['fmriref']

    # prepare return variables
    r = ""
    report = {'done': [], 'incomplete': [], 'failed': [], 'ready': [], 'not ready': [], 'skipped': []}

    try:

        # --- process additional parameters

        slicetimerparams = ""

        if options['hcp_bold_doslicetime'].lower() == 'true':

            slicetimerparams = re.split(' +|,|\|', options['hcp_bold_slicetimerparams'])

            stappendItems = []
            if options['hcp_bold_stcorrdir'] == 'down':
                stappendItems.append('--down')
            if options['hcp_bold_stcorrint'] == 'odd':
                stappendItems.append('--odd')
            
            for stappend in stappendItems:
                if stappend not in slicetimerparams:
                    slicetimerparams.append(stappend)

            slicetimerparams = [e for e in slicetimerparams if e]
            slicetimerparams = "@".join(slicetimerparams)

        # --- Set up the command

        if fmriref == 'NONE':
            fmrirefparam = ""
        else:
            fmrirefparam = fmriref

        comm = os.path.join(hcp['hcp_base'], 'fMRIVolume', 'GenericfMRIVolumeProcessingPipeline.sh') + " "

        elements = [("path",                sinfo['hcp']),
                    ("subject",             sinfo['id'] + options['hcp_suffix']),
                    ("fmriname",            boldtarget),
                    ("fmritcs",             boldimg),
                    ("fmriscout",           refimg),
                    ("SEPhaseNeg",          spinNeg),
                    ("SEPhasePos",          spinPos),
                    ("fmapmag",             hcp['fmapmag']),
                    ("fmapphase",           hcp['fmapphase']),
                    ("fmapgeneralelectric", hcp['fmapge']),
                    ("echospacing",         echospacing),
                    ("echodiff",            options['hcp_bold_echodiff']),
                    ("unwarpdir",           unwarpdir),
                    ("fmrires",             options['hcp_bold_res']),
                    ("dcmethod",            options['hcp_bold_dcmethod']),
                    ("biascorrection",      options['hcp_bold_biascorrection']),
                    ("gdcoeffs",            gdcfile),
                    ("topupconfig",         topupconfig),
                    ("dof",                 options['hcp_bold_dof']),
                    ("printcom",            options['hcp_printcom']),
                    ("usejacobian",         options['hcp_bold_usejacobian']),
                    ("mctype",              options['hcp_bold_movreg'].upper()),
                    ("preregistertool",     options['hcp_bold_preregistertool']),
                    ("processing-mode",     options['hcp_processing_mode']),
                    ("doslicetime",         options['hcp_bold_doslicetime'].upper()),
                    ("slicetimerparams",    slicetimerparams),
                    ("fmriref",             fmrirefparam),
                    ("fmrirefreg",          options['hcp_bold_refreg']),
                    ("boldmask",            options['hcp_bold_mask'])]

        comm += " ".join(['--%s="%s"' % (k, v) for k, v in elements if v])

        # -- Report command
        if boldok:
            r += "\n\n------------------------------------------------------------\n"
            r += "Running HCP Pipelines command via Qu|Nex:\n\n"
            r += comm.replace("--", "\n    --").replace("             ", "")
            r += "\n------------------------------------------------------------\n"

        # -- Test files

        if False:   # Longitudinal option currently not supported options['hcp_fs_longitudinal']:
            tfile = os.path.join(hcp['hcp_long_nonlin'], 'Results', "%s_%s" % (boldtarget, options['hcp_fs_longitudinal']), "%s%d_%s.nii.gz" % (options['hcp_bold_prefix'], bold, options['hcp_fs_longitudinal']))
        else:
            tfile = os.path.join(hcp['hcp_nonlin'], 'Results', boldtarget, "%s.nii.gz" % (boldtarget))

        if hcp['hcp_bold_vol_check']:
            fullTest = {'tfolder': hcp['base'], 'tfile': hcp['hcp_bold_vol_check'], 'fields': [('sessionid', sinfo['id'] + options['hcp_suffix']), ('scan', boldtarget)], 'specfolder': options['specfolder']}
        else:
            fullTest = None

        # -- Run

        if run and boldok:
            if options['run'] == "run":
                if overwrite or not os.path.exists(tfile):

                    # ---> Clean up existing data
                    # -> bold working folder
                    bold_folder = os.path.join(hcp['base'], boldtarget)
                    if os.path.exists(bold_folder):
                        r += "\n     ... removing preexisting working bold folder [%s]" % (bold_folder)
                        shutil.rmtree(bold_folder)

                    # -> bold MNINonLinear results folder
                    bold_folder = os.path.join(hcp['hcp_nonlin'], 'Results', boldtarget)
                    if os.path.exists(bold_folder):
                        r += "\n     ... removing preexisting MNINonLinar results bold folder [%s]" % (bold_folder)
                        shutil.rmtree(bold_folder)

                    # -> bold T1w results folder
                    bold_folder = os.path.join(hcp['T1w_folder'], 'Results', boldtarget)
                    if os.path.exists(bold_folder):
                        r += "\n     ... removing preexisting T1w results bold folder [%s]" % (bold_folder)
                        shutil.rmtree(bold_folder)

                    # -> xfms in T1w folder
                    xfms_file = os.path.join(hcp['T1w_folder'], 'xfms', "%s2str.nii.gz" % (boldtarget))
                    if os.path.exists(xfms_file):
                        r += "\n     ... removing preexisting xfms file [%s]" % (xfms_file)
                        os.remove(xfms_file)

                    # -> xfms in MNINonLinear folder
                    xfms_file = os.path.join(hcp['hcp_nonlin'], 'xfms', "%s2str.nii.gz" % (boldtarget))
                    if os.path.exists(xfms_file):
                        r += "\n     ... removing preexisting xfms file [%s]" % (xfms_file)
                        os.remove(xfms_file)

                    # -> xfms in MNINonLinear folder
                    xfms_file = os.path.join(hcp['hcp_nonlin'], 'xfms', "standard2%s.nii.gz" % (boldtarget))
                    if os.path.exists(xfms_file):
                        r += "\n     ... removing preexisting xfms file [%s]" % (xfms_file)
                        os.remove(xfms_file)

                r, endlog, _, failed = runExternalForFile(tfile, comm, 'Running HCP fMRIVolume', overwrite=overwrite, thread=sinfo['id'], remove=options['log'] == 'remove', task=options['command_ran'], logfolder=options['comlogs'], logtags=[options['logtag'], boldtarget], fullTest=fullTest, shell=True, r=r)

                if failed:
                    report['failed'].append(printbold)                    
                else:
                    report['done'].append(printbold)
            
            # -- just checking
            else:
                passed, _, r, failed = checkRun(tfile, fullTest, 'HCP fMRIVolume ' + boldtarget, r, overwrite=overwrite)
                if passed is None:
                    r += "\n---> HCP fMRIVolume can be run"
                    report['ready'].append(printbold)
                else:
                    report['skipped'].append(printbold)

        elif run:
            report['not ready'].append(printbold)
            if options['run'] == "run":
                r += "\n---> ERROR: images or data parameters missing, skipping this BOLD!"
            else:
                r += "\n---> ERROR: images or data parameters missing, this BOLD would be skipped!"
        else:
            report['not ready'].append(printbold)
            if options['run'] == "run":
                r += "\n---> ERROR: No hcp info for session, skipping this BOLD!"
            else:
                r += "\n---> ERROR: No hcp info for session, this BOLD would be skipped!"

    except (ExternalFailed, NoSourceFolder), errormessage:
        r = "\n\n\n --- Failed during processing of bold %s with error:\n" % (printbold)
        r += str(errormessage)
        report['failed'].append(printbold)
    except:
        r += "\n --- Failed during processing of bold %s with error:\n %s\n" % (printbold, traceback.format_exc())
        report['failed'].append(printbold)

    return {'r': r, 'report': report}


def hcpfMRISurface(sinfo, options, overwrite=False, thread=0):
    """
    ``hcp_fMRISurface [... processing options]``
    ``hcp5 [... processing options]``

    Runs the fMRI Surface step of HCP Pipeline.

    REQUIREMENTS
    ============

    The code expects all the previous HCP preprocessing steps (hcp_PreFS,
    hcp_FS, hcp_PostFS, hcp_fMRIVolume) to have been run and finished
    successfully. The command will test for presence of key files but do note
    that it won't run a thorough check for all the required files.

    INPUTS
    ======

    General parameters
    ------------------

    When running the command, the following *general* processing parameters are
    taken into account:

    --sessions              The batch.txt file with all the sessions information.
                            [batch.txt]
    --sessionsfolder        The path to the study/sessions folder, where the
                            imaging data is supposed to go. [.]
    --parsessions           How many sessions to run in parallel. [1]
    --parelements           How many elements (e.g bolds) to run in parallel. 
                            [1]
    --bolds                 Which bold images (as they are specified in the
                            batch.txt file) to process. It can be a single
                            type (e.g. 'task'), a pipe separated list (e.g.
                            'WM|Control|rest') or 'all' to process all [all].
    --overwrite             Whether to overwrite existing data (yes) or not (no).
                            [no]
    --hcp_suffix            Specifies a suffix to the session id if multiple
                            variants are run, empty otherwise. []
    --logfolder             The path to the folder where runlogs and comlogs
                            are to be stored, if other than default. []
    --log                   Whether to keep ('keep') or remove ('remove') the
                            temporary logs once jobs are completed. ['keep']
                            When a comma or pipe ('|') separated list is given, 
                            the log will be created at the first provided 
                            location and then linked or copied to other 
                            locations. The valid locations are:
                          
                            - 'study' (for the default: 
                              `<study>/processing/logs/comlogs` location)
                            - 'session' (for `<sessionid>/logs/comlogs`)
                            - 'hcp' (for `<hcp_folder>/logs/comlogs`)
                            - '<path>' (for an arbitrary directory)

    --hcp_folderstructure   Specifies the version of the folder structure to use,
                            initial' and 'hcpls' are supported. ['hcpls']
    --hcp_filename          Specifies whether the standard ('standar
                            filenames or the specified original names 
                            ('original') are to be used. ['standard']

    In addition a number of *specific* parameters can be used to guide the
    processing in this step:

    Use of FS longitudinal template
    -------------------------------

    --hcp_fs_longitudinal      (*) The name of the FS longitudinal template if 
                               one was created and is to be used in this step.
    
    (*) This parameter is currently not in use

    Naming options
    --------------

    --hcp_bold_prefix            To be specified if multiple variants of BOLD
                                 preprocessing are run. The prefix is prepended
                                 to the bold name. []

    Grayordinate image mapping details
    ----------------------------------

    --hcp_lowresmesh             The number of vertices to be used in the
                                 low-resolution grayordinate mesh 
                                 (in thousands). [32]
    --hcp_bold_res               The resolution of the BOLD volume data in mm.
                                 [2]
    --hcp_grayordinatesres       The size of voxels for the subcortical and
                                 cerebellar data in grayordinate space in mm.
                                 [2]
    --hcp_bold_smoothFWHM        The size of the smoothing kernel (in mm). [2]
    --hcp_regname                The name of the registration used. [MSMSulc]

    OUTPUTS
    =======

    The results of this step will be present in the MNINonLinear folder in the
    sessions's root hcp folder. In case a longitudinal FS template is used, the
    results will be stored in a `MNINonlinear_<FS longitudinal template name>`
    folder::

        study
        └─ sessions
           └─ session1_session1
              └─ hcp
                 └─ subject1_session1
                   ├─ MNINonlinear
                   │  └─ Results
                   │     └─ BOLD_1
                   └─ MNINonlinear_TemplateA
                      └─ Results
                         └─ BOLD_1

    USE
    ===

    Runs the fMRI Surface step of HCP Pipeline. It uses the FreeSurfer
    segmentation and surface reconstruction to map BOLD timeseries to
    grayordinate representation and generates .dtseries.nii files.
    A short name 'hcp5' can be used for this command.

    EXAMPLE USE
    ===========

    ::

        qunex hcp_fMRISurface sessions=fcMRI/sessions_hcp.txt sessionsfolder=sessions \\
              overwrite=no parsessions=10

    ::

        qunex hcp5 sessions=fcMRI/sessions_hcp.txt sessionsfolder=sessions \\
              overwrite=no parsessions=10
    """

    """
    ~~~~~~~~~~~~~~~~~~

    Change log

    2017-02-06 Grega Repovš
               Initial version
    2017-02-06 Grega Repovš
               Updated documentation.
    2018-11-17 Jure Demsar
               Parallel implementation.
    2018-12-14 Grega Repovš
               FS Longitudinal implementation and documentation
    2019-01-12 Grega Repovš
               Cleaned furher, added updates by Lisa Ji
    2019-04-25 Grega Repovš
               Changed subjects to sessions
    2019-05-26 Grega Repovš
               Added support for boldnamekey
               Updated, simplified calling and testing
               Added full file checking
    2019-06-06 Grega Repovš
               Enabled multiple log file locations
    2019-10-20 Grega Repovš
               Adjusted parameters, help and processing to use integrated HCPpipelines
    2020-01-05 Grega Repovš
               Updated documentation
    2020-04-23 Grega Repovš
               Removed full file checking from documentation
    """

    r = "\n------------------------------------------------------------"
    r += "\nSession id: %s \n[started on %s]" % (sinfo['id'], datetime.now().strftime("%A, %d. %B %Y %H:%M:%S"))
    r += "\n%s HCP fMRI Surface registration [%s] ..." % (action("Running", options['run']), options['hcp_processing_mode'])

    run    = True
    report = {'done': [], 'incomplete': [], 'failed': [], 'ready': [], 'not ready': [], 'skipped': []}

    try:

        # --- Base settings

        doOptionsCheck(options, sinfo, 'hcp_fMRISurface')
        doHCPOptionsCheck(options, sinfo, 'hcp_fMRISurface')
        hcp = getHCPPaths(sinfo, options)

        # --- bold filtering not yet supported!
        # btargets = options['bolds'].split("|")

        # --- run checks

        if 'hcp' not in sinfo:
            r += "\n---> ERROR: There is no hcp info for session %s in batch.txt" % (sinfo['id'])
            run = False

        # -> PostFS results

        if options['hcp_fs_longitudinal']:
            tfile = os.path.join(hcp['hcp_long_nonlin'], 'fsaverage_LR32k', sinfo['id'] + options['hcp_suffix'] + '.long.' + options['hcp_fs_longitudinal'] + '.32k_fs_LR.wb.spec')
        else:
            tfile = os.path.join(hcp['hcp_nonlin'], 'fsaverage_LR32k', sinfo['id'] + options['hcp_suffix'] + '.32k_fs_LR.wb.spec')

        if os.path.exists(tfile):
            r += "\n---> PostFS results present."
        else:
            r += "\n---> ERROR: Could not find PostFS processing results."
            if options['hcp_fs_longitudinal']:
                r += "\n--->        Please check that you have run PostFS on FS longitudinal as specified,"
                r += "\n--->        and that %s template was successfully used." % (options['hcp_fs_longitudinal'])
            run = False

        # --- Get sorted bold numbers

        bolds, bskip, report['boldskipped'], r = useOrSkipBOLD(sinfo, options, r)
        if report['boldskipped']:
            if options['hcp_filename'] == 'original':
                report['skipped'] = [bi.get('filename', str(bn)) for bn, bnm, bt, bi in bskip]
            else:
                report['skipped'] = [str(bn) for bn, bnm, bt, bi in bskip]

        parelements = max(1, min(options['parelements'], len(bolds)))
        r += "\n%s %d BOLD images in parallel" % (action("Running", options['run']), parelements)

        if parelements == 1: # serial execution
            for b in bolds:
                # process
                result = executeHCPfMRISurface(sinfo, options, overwrite, hcp, run, b)

                # merge r
                r += result['r']

                # merge report
                tempReport            = result['report']
                report['done']       += tempReport['done']
                report['incomplete'] += tempReport['incomplete']
                report['failed']     += tempReport['failed']
                report['ready']      += tempReport['ready']
                report['not ready']  += tempReport['not ready']
                report['skipped']    += tempReport['skipped']

        else: # parallel execution
            # create a multiprocessing Pool
            processPoolExecutor = ProcessPoolExecutor(parelements)
            # process 
            f = partial(executeHCPfMRISurface, sinfo, options, overwrite, hcp, run)
            results = processPoolExecutor.map(f, bolds)

            # merge r and report
            for result in results:
                r                    += result['r']
                tempReport            = result['report']
                report['done']       += tempReport['done']
                report['failed']     += tempReport['failed']
                report['incomplete'] += tempReport['incomplete']
                report['ready']      += tempReport['ready']
                report['not ready']  += tempReport['not ready']
                report['skipped']    += tempReport['skipped']
            
        rep = []
        for k in ['done', 'incomplete', 'failed', 'ready', 'not ready', 'skipped']:
            if len(report[k]) > 0:
                rep.append("%s %s" % (", ".join(report[k]), k))

        report = (sinfo['id'], "HCP fMRI Surface: bolds " + "; ".join(rep), len(report['failed'] + report['incomplete'] + report['not ready']))

    except (ExternalFailed, NoSourceFolder), errormessage:
        r = str(errormessage)
        report = (sinfo['id'], 'HCP fMRI Surface failed')
    except:
        r += "\nERROR: Unknown error occured: \n...................................\n%s...................................\n" % (traceback.format_exc())
        report = (sinfo['id'], 'HCP fMRI Surface failed')

    r += "\n\nHCP fMRISurface %s on %s\n------------------------------------------------------------" % (action("completed", options['run']), datetime.now().strftime("%A, %d. %B %Y %H:%M:%S"))

    # print r
    return (r, report)


def executeHCPfMRISurface(sinfo, options, overwrite, hcp, run, boldData):
    # extract data
    bold, boldname, task, boldinfo = boldData

    if 'filename' in boldinfo and options['hcp_filename'] == 'original':
        printbold  = boldinfo['filename']
        boldsource = boldinfo['filename']
        boldtarget = boldinfo['filename']
    else:
        printbold  = str(bold)
        boldsource = 'BOLD_%d' % (bold)
        boldtarget = "%s%s" % (options['hcp_bold_prefix'], printbold)

    # prepare return variables
    r = ""
    report = {'done': [], 'incomplete': [], 'failed': [], 'ready': [], 'not ready': [], 'skipped': []}

    try:
        r += "\n\n---> %s BOLD image %s" % (action("Processing", options['run']), printbold)
        boldok = True

        # --- check for bold image
        boldimg = os.path.join(hcp['hcp_nonlin'], 'Results', boldtarget, "%s.nii.gz" % (boldtarget))
        r, boldok = checkForFile2(r, boldimg, '\n     ... fMRIVolume preprocessed bold image present', '\n     ... ERROR: fMRIVolume preprocessed bold image missing!', status=boldok)

        # --- Set up the command

        comm = os.path.join(hcp['hcp_base'], 'fMRISurface', 'GenericfMRISurfaceProcessingPipeline.sh') + " "

        elements = [('path',              sinfo['hcp']),
                    ('subject',           sinfo['id'] + options['hcp_suffix']),
                    ('fmriname',          boldtarget),
                    ('lowresmesh',        options['hcp_lowresmesh']),
                    ('fmrires',           options['hcp_bold_res']),
                    ('smoothingFWHM',     options['hcp_bold_smoothFWHM']),
                    ('grayordinatesres',  options['hcp_grayordinatesres']),
                    ('regname',           options['hcp_regname']),
                    ('printcom',          options['hcp_printcom'])]

        comm += " ".join(['--%s="%s"' % (k, v) for k, v in elements if v])

        # -- Report command
        if boldok:
            r += "\n\n------------------------------------------------------------\n"
            r += "Running HCP Pipelines command via Qu|Nex:\n\n"
            r += comm.replace("--", "\n    --").replace("             ", "")
            r += "\n------------------------------------------------------------\n"

        # -- Test files

        if False:   # Longitudinal option currently not supported options['hcp_fs_longitudinal']:
            tfile = os.path.join(hcp['hcp_long_nonlin'], 'Results', "%s_%s" % (boldtarget, options['hcp_fs_longitudinal']), "%s_%s%s.dtseries.nii" % (boldtarget, options['hcp_fs_longitudinal'], options['hcp_cifti_tail']))
        else:
            tfile = os.path.join(hcp['hcp_nonlin'], 'Results', boldtarget, "%s%s.dtseries.nii" % (boldtarget, options['hcp_cifti_tail']))

        if hcp['hcp_bold_surf_check']:
            fullTest = {'tfolder': hcp['base'], 'tfile': hcp['hcp_bold_surf_check'], 'fields': [('sessionid', sinfo['id'] + options['hcp_suffix']), ('scan', boldtarget)], 'specfolder': options['specfolder']}
        else:
            fullTest = None

        # -- Run

        if run and boldok:
            if options['run'] == "run":
                if overwrite and os.path.exists(tfile):
                    os.remove(tfile)

                r, endlog, _, failed = runExternalForFile(tfile, comm, 'Running HCP fMRISurface', overwrite=overwrite, thread=sinfo['id'], remove=options['log'] == 'remove', task=options['command_ran'], logfolder=options['comlogs'], logtags=[options['logtag'], boldtarget], fullTest=fullTest, shell=True, r=r)

                if failed:
                    report['failed'].append(printbold)
                else:
                    report['done'].append(printbold)

            # -- just checking
            else:
                passed, _, r, failed = checkRun(tfile, fullTest, 'HCP fMRISurface ' + boldtarget, r, overwrite=overwrite)
                if passed is None:
                    r += "\n---> HCP fMRISurface can be run"
                    report['ready'].append(printbold)
                else:
                    report['skipped'].append(printbold)

        elif run:
            report['not ready'].append(printbold)
            if options['run'] == "run":
                r += "\n---> ERROR: images missing, skipping this BOLD!"
            else:
                r += "\n---> ERROR: images missing, this BOLD would be skipped!"
        else:
            report['not ready'].append(printbold)
            if options['run'] == "run":
                r += "\n---> ERROR: No hcp info for session, skipping this BOLD!"
            else:
                r += "\n---> ERROR: No hcp info for session, this BOLD would be skipped!"

    except (ExternalFailed, NoSourceFolder), errormessage:
        r = "\n\n\n --- Failed during processing of bold %s with error:\n" % (printbold)
        r += str(errormessage)
        report['failed'].append(printbold)
    except:
        r += "\n --- Failed during processing of bold %s with error:\n %s\n" % (printbold, traceback.format_exc())
        report['failed'].append(printbold)

    return {'r': r, 'report': report}


def parseICAFixBolds(options, bolds, r, msmall=False):
    # --- Use hcp_icafix parameter to determine if a single fix or a multi fix should be used
    singleFix = True

    # variable for storing groups and their bolds
    hcpGroups = {}

    # variable for storing erroneously specified bolds
    boldError = []

    # flag that all is OK
    boldsOK= True

    # get all bold targets and tags
    boldtargets = []
    boldtags = []

    for b in bolds:
        # extract data
        printbold, _, _, boldinfo = b

        if 'filename' in boldinfo and options['hcp_filename'] == 'original':
            boldtarget = boldinfo['filename']
            boldtag = boldinfo['task']
        else:
            printbold = str(printbold)
            boldtarget = "%s%s" % (options['hcp_bold_prefix'], printbold)
            boldtag = boldinfo['task']

        boldtargets.append(boldtarget)
        boldtags.append(boldtag)

    hcpBolds = None
    if 'hcp_icafix_bolds' in options:
        hcpBolds = options['hcp_icafix_bolds']

    if hcpBolds:
        # if hcpBolds includes : then we have groups and we need multi fix
        if ":" in hcpBolds:
            # run multi fix
            singleFix = False

            # get all groups
            groups = str.split(hcpBolds, "|")

            # store all bolds in hcpBolds
            hcpBolds = []

            for g in groups:
                # get group name
                split = str.split(g, ":")

                # create group and add to dictionary
                if split[0] not in hcpGroups:
                    specifiedBolds = str.split(split[1], ",")
                    groupBolds = []

                    # iterate over all and add to bolds or inject instead of tags
                    for sb in specifiedBolds:
                        if sb not in boldtargets and sb not in boldtags: 
                            boldError.append(sb)
                        else:
                            # counter
                            i = 0

                            for b in boldtargets:
                                if sb == boldtargets[i] or sb == boldtags[i]:
                                    if sb in hcpBolds:
                                        boldsOK = False
                                        r += "\n\nERROR: the bold [%s] is specified twice!" % b
                                    else:
                                        groupBolds.append(b)
                                        hcpBolds.append(b)

                                # increase counter
                                i = i + 1

                    hcpGroups[split[0]] = groupBolds
                else:
                    boldsOK = False
                    r += "\n\nERROR: multiple concatenations with the same name [%s]!" % split[0]

        # else we extract bolds and use single fix
        else:
            # specified bolds
            specifiedBolds = str.split(hcpBolds, ",")

            # variable for storing bolds
            hcpBolds = []

            # iterate over all and add to bolds or inject instead of tags
            for sb in specifiedBolds:
                if sb not in boldtargets and sb not in boldtags: 
                    boldError.append(sb)
                else:
                    # counter
                    i = 0

                    for b in boldtargets:
                        if sb == boldtargets[i] or sb == boldtags[i]:
                            if sb in hcpBolds:
                                boldsOK = False
                                r += "\n\nERROR: the bold [%s] is specified twice!" % b
                            else:
                                hcpBolds.append(b)

                        # increase counter
                        i = i + 1

    # if hcp_icafix is empty then bundle all bolds
    else:
        # run multi fix
        singleFix = False
        hcpBolds = bolds
        hcpGroups = []
        hcpGroups.append({"name":"fMRI_CONCAT_ALL", "bolds":hcpBolds})

        # create specified bolds
        specifiedBolds = boldtargets

        r += "\nConcatenating all bolds\n"

    # --- Get hcp_icafix data from bolds
    # variable for storing skipped bolds
    boldSkip = []

    if hcpBolds is not bolds:
        # compare
        r += "\n\nComparing bolds with those specifed via parameters\n"

        # single fix
        if singleFix:
            # variable for storing bold data
            boldData = []

            # add data to list
            for b in hcpBolds:
                # get index
                i = boldtargets.index(b)

                # store data
                if b in boldtargets:
                    boldData.append(bolds[i])

            # skipped bolds
            for b in boldtargets:
                if b not in hcpBolds:
                    boldSkip.append(b)

            # store data into the hcpBolds variable
            hcpBolds = boldData

        # multi fix
        else:
            # variable for storing group data
            groupData = {}

            # variable for storing skipped bolds
            boldSkipDict = {}
            for b in boldtargets:
                boldSkipDict[b] = True

            # go over all groups
            for g in hcpGroups:
                # create empty dict entry for group
                groupData[g] = []

                # go over group bolds
                groupBolds = hcpGroups[g]

                # add data to list
                for b in groupBolds:
                    # get index
                    i = boldtargets.index(b)

                    # store data
                    if b in boldtargets:
                        groupData[g].append(bolds[i])

                # find skipped bolds
                for i in range(len(boldtargets)):
                    # bold is defined
                    if boldtargets[i] in groupBolds:
                        # append

                        boldSkipDict[boldtargets[i]] = False

            # cast boldSkip from dictionary to array
            for b in boldtargets:
                if boldSkipDict[b]:
                    boldSkip.append(b)

            # cast group data to array of dictionaries (needed for parallel)
            hcpGroups = []
            for g in groupData:
                hcpGroups.append({"name":g, "bolds":groupData[g]})

    # report that some hcp_icafix_bolds not found in bolds
    if len(boldSkip) > 0 or len(boldError) > 0:
        for b in boldSkip:
            r += "     ... skipping %s: it is not specified in hcp_icafix_bolds\n" % b
        for b in boldError:
            r += "     ... ERROR: %s specified in hcp_icafix_bolds but not found in bolds\n" % b
    else:
        r += "     ... all bolds specified via hcp_icafix_bolds are present\n"

    if (len(boldError) > 0):
        boldsOK = False

    # --- Report single fix or multi fix
    if singleFix:
        r += "\nSingle-run HCP ICAFix on %d bolds" % len(hcpBolds)
    else:
        r += "\nMulti-run HCP ICAFix on %d groups" % len(hcpGroups)

    # different output for msmall and singlefix
    if msmall and singleFix:
        # single group
        hcpGroups = []
        icafixGroup = {}
        icafixGroup["bolds"] = hcpBolds
        hcpGroups.append(icafixGroup)

        # bolds
        hcpBolds = specifiedBolds
    elif 'hcp_icafix_bolds' not in options:
        # bolds
        hcpBolds = specifiedBolds

    return (singleFix, hcpBolds, hcpGroups, boldsOK, r)


def hcpICAFix(sinfo, options, overwrite=False, thread=0):
    """
    ``hcp_ICAFix [... processing options]``
    ``hcp6 [... processing options]``

    Runs the ICAFix step of HCP Pipeline.

    REQUIREMENTS
    ============

    The code expects the input images to be named and present in the Qu|Nex
    folder structure. The function will look into folder::

        <session id>/hcp/<session id>

    for files::

        MNINonLinear/Results/<boldname>/<boldname>.nii.gz

    INPUTS
    ======

    General parameters
    ------------------

    --sessions              The batch.txt file with all the sessions 
                            information. [batch.txt]
    --sessionsfolder        The path to the study/sessions folder, where the
                            imaging  data is supposed to go. [.]
    --parsessions           How many sessions to run in parallel. [1]
    --parelements           How many elements (e.g bolds) to run in
                            parralel. [1]
    --overwrite             Whether to overwrite existing data (yes)
                            or not (no). [no]
    --hcp_suffix            Specifies a suffix to the session id if multiple
                            variants are run, empty otherwise. []
    --logfolder             The path to the folder where runlogs and comlogs
                            are to be stored, if other than default []
    --log                   Whether to keep ('keep') or remove ('remove') the
                            temporary logs once jobs are completed ['keep'].
                            When a comma or pipe ('|') separated list is given, 
                            the log will be created at the first provided
                            location and then linked or copied to other 
                            locations. The valid locations are: 

                            - 'study' (for the default: 
                              `<study>/processing/logs/comlogs` location)
                            - 'session' (for `<sessionid>/logs/comlogs`)
                            - 'hcp' (for `<hcp_folder>/logs/comlogs`)
                            - '<path>' (for an arbitrary directory)

    Specific parameters
    -------------------

    In addition the following *specific* parameters will be used to guide the
    processing in this step:

    --hcp_icafix_bolds                    Specify a list of bolds for ICAFix.
                                          You can specify a comma separated list
                                          of bolds, e.g. 
                                          "<boldname1>,<boldname2>", in this
                                          case single-run HCP ICAFix will be 
                                          executed over specified bolds. You can
                                          also specify how to group/concatenate 
                                          bolds together, e.g.
                                          "<group1>:<boldname1>,<boldname2>|
                                          <group2>:<boldname3>,<boldname4>",
                                          in this case multi-run HCP ICAFix will 
                                          be executed. Instead of full bold 
                                          names, you can also use bold tags from
                                          the batch file. If this parameter is 
                                          not provided ICAFix will bundle all 
                                          bolds together and execute multi-run
                                          HCP ICAFix, the concatenated file will
                                          be named fMRI_CONCAT_ALL. []
    --hcp_icafix_highpass                 Value for the highpass filter,
                                          [0] for multi-run HCP ICAFix and
                                          [2000] for single-run HCP ICAFix.
    --hcp_matlab_mode                     Specifies the Matlab version, can be
                                          interpreted, compiled or octave.
                                          [compiled]
    --hcp_icafix_domotionreg              Whether to regress motion parameters 
                                          as part of the cleaning. The default 
                                          value for single-run HCP ICAFix is 
                                          [TRUE], while the default for 
                                          multi-run HCP ICAFix is [FALSE].
    --hcp_icafix_traindata                Which file to use for training data.
                                          You can provide a full path to a file 
                                          or just a filename if the file is in 
                                          the ${FSL_FIXDIR}/training_files 
                                          folder. [] for single-run HCP ICAFix 
                                          and
                                          [HCP_Style_Single_Multirun_Dedrift.RData]
                                          for multi-run HCP ICAFix.
    --hcp_icafix_threshold                ICAFix threshold that controls the
                                          sensitivity/specificity tradeoff. [10]
    --hcp_icafix_deleteintermediates      If TRUE, deletes both the concatenated
                                          high-pass filtered and non-filtered 
                                          timeseries files that are 
                                          prerequisites to FIX cleaning. [FALSE]
    --hcp_icafix_postfix                  Whether to automatically run HCP 
                                          PostFix if HCP ICAFix finishes
                                          successfully. [TRUE]

    OUTPUTS
    =======

    The results of this step will be generated and populated in the
    MNINonLinear folder inside the same sessions's root hcp folder.

    The final clean ICA file can be found in::

        MNINonLinear/Results/<boldname>/<boldname>_hp<highpass>_clean.nii.gz,

    where highpass is the used value for the highpass filter. The default 
    highpass value is 0 for multi-run HCP ICAFix and 2000 for single-run HCP 
    ICAFix .

    USE
    ===

    Runs the ICAFix step of HCP Pipeline. This step attempts to auto-classify
    ICA components into good and bad components, so that the bad components
    can be then removed from the 4D FMRI data. If ICAFix step finishes
    successfully PostFix step will execute automatically, to disable this
    set the hcp_icafix_postfix to FALSE.
    
    If the hcp_icafix_bolds parameter is not provided ICAFix will bundle
    all bolds together and execute multi-run HCP ICAFix, the concatenated file
    will be named fMRI_CONCAT_ALL. WARNING: if session has many bolds such
    processing requires a lot of computational resources.

    EXAMPLE USE
    ===========
    
    ::

        qunex hcp_ICAFix \
            --sessions=processing/batch.txt \
            --sessionsfolder=sessions
    

    ::

        qunex hcp_ICAFix \
            --sessions=processing/batch.txt \
            --sessionsfolder=sessions \
            --hcp_icafix_bolds="GROUP_1:BOLD_1,BOLD_2|GROUP_2:BOLD_3,BOLD_4"
    """

    """
    ~~~~~~~~~~~~~~~~~~

    Change log

    2019-10-09 Jure Demšar
               Initial version
    2019-10-09 Jure Demsar
               Core functionality.
    """

    r = "\n------------------------------------------------------------"
    r += "\nSession id: %s \n[started on %s]" % (sinfo['id'], datetime.now().strftime("%A, %d. %B %Y %H:%M:%S"))
    r += "\n%s HCP ICAFix registration [%s] ..." % (action("Running", options['run']), options['hcp_processing_mode'])

    run    = True
    report = {'done': [], 'incomplete': [], 'failed': [], 'ready': [], 'not ready': [], 'skipped': []}

    try:
        # --- Base settings
        doOptionsCheck(options, sinfo, 'hcp_ICAFix')
        doHCPOptionsCheck(options, sinfo, 'hcp_ICAFix')
        hcp = getHCPPaths(sinfo, options)

        # --- Get sorted bold numbers and bold data
        bolds, bskip, report['boldskipped'], r = useOrSkipBOLD(sinfo, options, r)
        if report['boldskipped']:
            if options['hcp_filename'] == 'original':
                report['skipped'] = [bi.get('filename', str(bn)) for bn, bnm, bt, bi in bskip]
            else:
                report['skipped'] = [str(bn) for bn, bnm, bt, bi in bskip]

        # --- Parse icafix_bolds
        singleFix, icafixBolds, icafixGroups, parsOK, r = parseICAFixBolds(options, bolds, r)

        # --- Multi threading
        if singleFix:
            parelements = max(1, min(options['parelements'], len(icafixBolds)))
        else:
            parelements = max(1, min(options['parelements'], len(icafixGroups)))
        r += "\n\n%s %d ICAFix images in parallel" % (action("Processing", options['run']), parelements)

        # matlab run mode, compiled=0, interpreted=1, octave=2
        matlabrunmode = "0"
        if 'hcp_matlab_mode' in options:
            if options['hcp_matlab_mode'] == "compiled":
                matlabrunmode = "0"
            elif options['hcp_matlab_mode'] == "interpreted":
                matlabrunmode = "1"
            elif options['hcp_matlab_mode'] == "octave":
                r += "\nWARNING: ICAFix runs with octave results are unstable!\n"
                matlabrunmode = "2"
            else:
                parsOK = False

        # set variable
        os.environ["FSL_FIX_MATLAB_MODE"] = matlabrunmode

        if not parsOK:
            raise ge.CommandFailed("hcp_ICAFix", "... invalid input parameters!")

        # --- Execute
        # single fix
        if singleFix:
            if parelements == 1: # serial execution
                for b in icafixBolds:
                    # process
                    result = executeHCPSingleICAFix(sinfo, options, overwrite, hcp, run, b)

                    # merge r
                    r += result['r']

                    # merge report
                    tempReport            = result['report']
                    report['done']       += tempReport['done']
                    report['incomplete'] += tempReport['incomplete']
                    report['failed']     += tempReport['failed']
                    report['ready']      += tempReport['ready']
                    report['not ready']  += tempReport['not ready']
                    report['skipped']    += tempReport['skipped']

            else: # parallel execution
                # create a multiprocessing Pool
                processPoolExecutor = ProcessPoolExecutor(parelements)
                # process 
                f = partial(executeHCPSingleICAFix, sinfo, options, overwrite, hcp, run)
                results = processPoolExecutor.map(f, icafixBolds)

                # merge r and report
                for result in results:
                    r                    += result['r']
                    tempReport            = result['report']
                    report['done']       += tempReport['done']
                    report['failed']     += tempReport['failed']
                    report['incomplete'] += tempReport['incomplete']
                    report['ready']      += tempReport['ready']
                    report['not ready']  += tempReport['not ready']
                    report['skipped']    += tempReport['skipped']

        # multi fix
        else:
            if parelements == 1: # serial execution
                for g in icafixGroups:
                    # process
                    result = executeHCPMultiICAFix(sinfo, options, overwrite, hcp, run, g)

                    # merge r
                    r += result['r']

                    # merge report
                    tempReport            = result['report']
                    report['done']       += tempReport['done']
                    report['incomplete'] += tempReport['incomplete']
                    report['failed']     += tempReport['failed']
                    report['ready']      += tempReport['ready']
                    report['not ready']  += tempReport['not ready']
                    report['skipped']    += tempReport['skipped'] 

            else: # parallel execution
                # create a multiprocessing Pool
                processPoolExecutor = ProcessPoolExecutor(parelements)
                # process 
                f = partial(executeHCPMultiICAFix, sinfo, options, overwrite, hcp, run)
                results = processPoolExecutor.map(f, icafixGroups)

                # merge r and report
                for result in results:
                    r                    += result['r']
                    tempReport            = result['report']
                    report['done']       += tempReport['done']
                    report['failed']     += tempReport['failed']
                    report['incomplete'] += tempReport['incomplete']
                    report['ready']      += tempReport['ready']
                    report['not ready']  += tempReport['not ready']
                    report['skipped']    += tempReport['skipped']

        # report
        rep = []
        for k in ['done', 'incomplete', 'failed', 'ready', 'not ready', 'skipped']:
            if len(report[k]) > 0:
                rep.append("%s %s" % (", ".join(report[k]), k))

        report = (sinfo['id'], "HCP ICAFix: bolds " + "; ".join(rep), len(report['failed'] + report['incomplete'] + report['not ready']))

    except ge.CommandFailed as e:
        r +=  "\n\nERROR in completing %s:\n     %s\n" % (e.function, "\n     ".join(e.report))
        report = (sinfo['id'], 'HCP ICAFix failed')
        failed = 1
    except (ExternalFailed, NoSourceFolder), errormessage:
        r = str(errormessage)
        report = (sinfo['id'], 'HCP ICAFix failed')
    except:
        r += "\nERROR: Unknown error occured: \n...................................\n%s...................................\n" % (traceback.format_exc())
        report = (sinfo['id'], 'HCP ICAFix failed')

    r += "\n\nHCP ICAFix %s on %s\n------------------------------------------------------------" % (action("completed", options['run']), datetime.now().strftime("%A, %d. %B %Y %H:%M:%S"))

    # print r
    return (r, report)


def executeHCPSingleICAFix(sinfo, options, overwrite, hcp, run, bold):
    # extract data
    printbold, _, _, boldinfo = bold

    if 'filename' in boldinfo and options['hcp_filename'] == 'original':
        printbold  = boldinfo['filename']
        boldtarget = boldinfo['filename']
    else:
        printbold = str(printbold)
        boldtarget = "%s%s" % (options['hcp_bold_prefix'], printbold)

    # prepare return variables
    r = ""
    report = {'done': [], 'incomplete': [], 'failed': [], 'ready': [], 'not ready': [], 'skipped': []}

    try:
        r += "\n\n------------------------------------------------------------"
        r += "\n---> %s BOLD image %s" % (action("Processing", options['run']), printbold)
        boldok = True

        # --- check for bold image
        boldimg = os.path.join(hcp['hcp_nonlin'], 'Results', boldtarget, "%s.nii.gz" % (boldtarget))
        r, boldok = checkForFile2(r, boldimg, '\n     ... bold image %s present' % boldtarget, '\n     ... ERROR: bold image [%s] missing!' % boldimg, status=boldok)

        # bold in input format
        inputfile = os.path.join(hcp['hcp_nonlin'], 'Results', boldtarget, "%s" % (boldtarget))

        # bandpass value
        bandpass = 2000 if 'hcp_icafix_highpass' not in options else options['hcp_icafix_highpass']

        comm = '%(script)s \
                "%(inputfile)s" \
                %(bandpass)d \
                "%(domot)s" \
                "%(trainingdata)s" \
                %(fixthreshold)d \
                "%(deleteintermediates)s"' % {
                'script'                : os.path.join(hcp['hcp_base'], 'ICAFIX', 'hcp_fix'),
                'inputfile'             : inputfile,
                'bandpass'              : int(bandpass),
                'domot'                 : "TRUE" if 'hcp_icafix_domotionreg' not in options else options['hcp_icafix_domotionreg'],
                'trainingdata'          : "" if 'hcp_icafix_traindata' not in options else options['hcp_icafix_traindata'],
                'fixthreshold'          : int(10 if 'hcp_icafix_threshold' not in options else options['hcp_icafix_threshold']),
                'deleteintermediates'   : "FALSE" if 'hcp_icafix_deleteintermediates' not in options else options['hcp_icafix_deleteintermediates']}

        # -- Report command
        if boldok:
            r += "\n\n------------------------------------------------------------\n"
            r += "Running HCP Pipelines command via Qu|Nex:\n\n"
            r += comm.replace("--", "\n    --").replace("             ", "")
            r += "\n------------------------------------------------------------\n"

        # -- Test file
        tfile = os.path.join(hcp['hcp_nonlin'], 'Results', boldtarget, "%s_hp%s_clean.nii.gz" % (boldtarget, bandpass))
        fullTest = None

        # -- Run
        if run and boldok:
            if options['run'] == "run":
                if overwrite and os.path.exists(tfile):
                    os.remove(tfile)

                r, endlog, _, failed = runExternalForFile(tfile, comm, 'Running single-run HCP ICAFix', overwrite=overwrite, thread=sinfo['id'], remove=options['log'] == 'remove', task=options['command_ran'], logfolder=options['comlogs'], logtags=[options['logtag'], boldtarget], fullTest=fullTest, shell=True, r=r)

                if failed:
                    report['failed'].append(printbold)
                else:
                    report['done'].append(printbold)

                # if all ok execute PostFix if enabled
                if 'hcp_icafix_postfix' not in options or options['hcp_icafix_postfix'] == "TRUE":
                    if report['incomplete'] == [] and report['failed'] == [] and report['not ready'] == []:
                        result = executeHCPPostFix(sinfo, options, overwrite, hcp, run, True, bold)
                        r += result['r']
                        report = result['report']

            # -- just checking
            else:
                passed, _, r, failed = checkRun(tfile, fullTest, 'single-run HCP ICAFix ' + boldtarget, r, overwrite=overwrite)
                if passed is None:
                    r += "\n---> single-run HCP ICAFix can be run"
                    report['ready'].append(printbold)
                else:
                    report['skipped'].append(printbold)

        elif run:
            report['not ready'].append(printbold)
            if options['run'] == "run":
                r += "\n---> ERROR: images missing, skipping this BOLD!"
            else:
                r += "\n---> ERROR: images missing, this BOLD would be skipped!"
        else:
            report['not ready'].append(printbold)
            if options['run'] == "run":
                r += "\n---> ERROR: No hcp info for session, skipping this BOLD!"
            else:
                r += "\n---> ERROR: No hcp info for session, this BOLD would be skipped!"

    except (ExternalFailed, NoSourceFolder), errormessage:
        r = "\n\n\n --- Failed during processing of bold %s\n" % (printbold)
        r += str(errormessage)
        report['failed'].append(printbold)
    except:
        r += "\n --- Failed during processing of bold %s with error:\n %s\n" % (printbold, traceback.format_exc())
        report['failed'].append(printbold)

    return {'r': r, 'report': report}


def executeHCPMultiICAFix(sinfo, options, overwrite, hcp, run, group):
    # get group data
    groupname = group["name"]
    bolds = group["bolds"]

    # prepare return variables
    r = ""
    report = {'done': [], 'incomplete': [], 'failed': [], 'ready': [], 'not ready': [], 'skipped': []}

    try:
        r += "\n\n------------------------------------------------------------"
        r += "\n---> %s group %s" % (action("Processing", options['run']), groupname)
        groupok = True

        # --- check for bold images and prepare images parameter
        boldimgs = ""

         # check if files for all bolds exist
        for b in bolds:
            # set ok to true for now
            boldok = True

            # extract data
            printbold, _, _, boldinfo = b

            if 'filename' in boldinfo and options['hcp_filename'] == 'original':
                printbold  = boldinfo['filename']
                boldtarget = boldinfo['filename']
            else:
                printbold  = str(printbold)
                boldtarget = "%s%s" % (options['hcp_bold_prefix'], printbold)

            boldimg = os.path.join(hcp['hcp_nonlin'], 'Results', boldtarget, "%s" % (boldtarget))
            r, boldok = checkForFile2(r, "%s.nii.gz" % boldimg, '\n     ... bold image %s present' % boldtarget, '\n     ... ERROR: bold image [%s.nii.gz] missing!' % boldimg, status=boldok)

            if not boldok:
                groupok = False
                break
            else:
                # add @ separator
                if boldimgs is not "":
                    boldimgs = boldimgs + "@"

                # add latest image
                boldimgs = boldimgs + boldimg

        # construct concat file name
        concatfilename = os.path.join(hcp['hcp_nonlin'], 'Results', groupname, groupname)

        # bandpass
        bandpass = 0 if 'hcp_icafix_highpass' not in options else options['hcp_icafix_highpass']

        comm = '%(script)s \
                "%(inputfile)s" \
                %(bandpass)d \
                "%(concatfilename)s" \
                "%(domot)s" \
                "%(trainingdata)s" \
                %(fixthreshold)d \
                "%(deleteintermediates)s"' % {
                'script'                : os.path.join(hcp['hcp_base'], 'ICAFIX', 'hcp_fix_multi_run'),
                'inputfile'             : boldimgs,
                'bandpass'              : int(bandpass),
                'concatfilename'        : concatfilename,
                'domot'                 : "FALSE" if 'hcp_icafix_domotionreg' not in options else options['hcp_icafix_domotionreg'],
                'trainingdata'          : "HCP_Style_Single_Multirun_Dedrift.RData" if 'hcp_icafix_traindata' not in options else options['hcp_icafix_traindata'],
                'fixthreshold'          : int(10 if 'hcp_icafix_threshold' not in options else options['hcp_icafix_threshold']),
                'deleteintermediates'   : "FALSE" if 'hcp_icafix_deleteintermediates' not in options else options['hcp_icafix_deleteintermediates']}

        # -- Report command
        if groupok:
            r += "\n\n------------------------------------------------------------\n"
            r += "Running HCP Pipelines command via Qu|Nex:\n\n"
            r += comm.replace("--", "\n    --").replace("             ", "")
            r += "\n------------------------------------------------------------\n"

        # -- Test file
        tfile = concatfilename + "_hp%s_clean.nii.gz" % bandpass
        fullTest = None

        # -- Run
        if run and groupok:
            if options['run'] == "run":
                if overwrite and os.path.exists(tfile):
                    os.remove(tfile)

                r, endlog, _, failed = runExternalForFile(tfile, comm, 'Running multi-run HCP ICAFix', overwrite=overwrite, thread=sinfo['id'], remove=options['log'] == 'remove', task=options['command_ran'], logfolder=options['comlogs'], logtags=[options['logtag'], groupname], fullTest=fullTest, shell=True, r=r)

                if failed:
                    report['failed'].append(groupname)
                else:
                    report['done'].append(groupname)

                # if all ok execute PostFix if enabled
                if 'hcp_icafix_postfix' not in options or options['hcp_icafix_postfix'] == "TRUE":
                    if report['incomplete'] == [] and report['failed'] == [] and report['not ready'] == []:
                        result = executeHCPPostFix(sinfo, options, overwrite, hcp, run, False, groupname)
                        r += result['r']
                        report = result['report']

            # -- just checking
            else:
                passed, _, r, failed = checkRun(tfile, fullTest, 'multi-run HCP ICAFix ' + groupname, r, overwrite=overwrite)
                if passed is None:
                    r += "\n---> multi-run HCP ICAFix can be run"
                    report['ready'].append(groupname)
                else:
                    report['skipped'].append(groupname)

        elif run:
            report['not ready'].append(groupname)
            if options['run'] == "run":
                r += "\n---> ERROR: images missing, skipping this group!"
            else:
                r += "\n---> ERROR: images missing, this group would be skipped!"
        else:
            report['not ready'].append(groupname)
            if options['run'] == "run":
                r += "\n---> ERROR: No hcp info for session, skipping this group!"
            else:
                r += "\n---> ERROR: No hcp info for session, this group would be skipped!"

    except (ExternalFailed, NoSourceFolder), errormessage:
        r = "\n\n\n --- Failed during processing of group %s with error:\n" % (groupname)
        r += str(errormessage)
        report['failed'].append(groupname)
    except:
        r += "\n --- Failed during processing of group %s with error:\n %s\n" % (groupname, traceback.format_exc())
        report['failed'].append(groupname)

    return {'r': r, 'report': report}


def hcpPostFix(sinfo, options, overwrite=False, thread=0):
    """
    ``hcp_PostFix [... processing options]``
    ``hcp7 [... processing options]``

    Runs the PostFix step of HCP Pipeline.

    REQUIREMENTS
    ============

    The code expects the input images to be named and present in the Qu|Nex
    folder structure. The function will look into folder::

        <session id>/hcp/<session id>

    for files::

        MNINonLinear/Results/<boldname>/<boldname>_hp<highpass>_clean.nii.gz

    INPUTS
    ======

    General parameters
    ------------------

    --sessions              The batch.txt file with all the sessions 
                            information. [batch.txt]
    --sessionsfolder        The path to the study/sessions folder, where the
                            imaging  data is supposed to go. [.]
    --parsessions           How many sessions to run in parallel. [1]
    --parelements           How many elements (e.g bolds) to run in
                            parallel. [1]
    --overwrite             Whether to overwrite existing data (yes)
                            or not (no). [no]
    --hcp_suffix            Specifies a suffix to the session id if multiple
                            variants are run, empty otherwise. []
    --logfolder             The path to the folder where runlogs and comlogs
                            are to be stored, if other than default [].
    --log                   Whether to keep ('keep') or remove ('remove') the
                            temporary logs once jobs are completed. ['keep']
                            When a comma or pipe ('|') separated list is given, 
                            the log will be created at the first provided 
                            location and then linked or copied to other 
                            locations. The valid locations are: 
                            
                            - 'study' (for the default: 
                              `<study>/processing/logs/comlogs` location)
                            - 'session' (for `<sessionid>/logs/comlogs`)
                            - 'hcp' (for `<hcp_folder>/logs/comlogs`)
                            - '<path>' (for an arbitrary directory)

    Specific parameters
    -------------------

    In addition the following *specific* parameters will be used to guide the
    processing in this step:

    --hcp_icafix_bolds               Specify a list of bolds for ICAFix.
                                     You can specify a comma separated list
                                     of bolds, e.g. "<boldname1>,<boldname2>",
                                     in this case single-run HCP ICAFix will be
                                     executed over specified bolds. You can also
                                     specify how to group/concatenate bolds
                                     together, e.g.
                                     "<group1>:<boldname1>,<boldname2>|
                                     <group2>:<boldname3>,<boldname4>",
                                     in this case multi-run HCP ICAFix will be
                                     executed. Instead of full bold names, you
                                     can also use bold tags from the batch file.
                                     If this parameter is not provided
                                     ICAFix will bundle all bolds together and
                                     execute multi-run HCP ICAFix, the
                                     concatenated file will be named
                                     fMRI_CONCAT_ALL. []
    --hcp_icafix_highpass            Value for the highpass filter,
                                     [0] for multi-run HCP ICAFix and [2000]
                                     for single-run HCP ICAFix.
    --hcp_matlab_mode                Specifies the Matlab version, can be
                                     interpreted, compiled or octave.
                                     [compiled]
    --hcp_postfix_dualscene          Path to an alternative template scene, if
                                     empty HCP default dual scene will be used
                                     [].
    --hcp_postfix_singlescene        Path to an alternative template scene, if
                                     empty HCP default single scene will be used
                                     [].
    --hcp_postfix_reusehighpass      Whether to reuse highpass. [YES]

    OUTPUTS
    =======

    The results of this step will be generated and populated in the
    MNINonLinear folder inside the same sessions's root hcp folder.

    The final output files are::

        MNINonLinear/Results/<boldname>/
        <session id>_<boldname>_hp<highpass>_ICA_Classification_singlescreen.scene

    where highpass is the used value for the highpass filter. The default 
    highpass value is 0 for multi-run HCP ICAFix and 2000 for single-run HCP 
    ICAFix .

    USE
    ===

    Runs the PostFix step of HCP Pipeline. This step creates Workbench scene
    files that can be used to visually review the signal vs. noise
    classification generated by ICAFix.

    If the hcp_icafix_bolds parameter is not provided ICAFix will bundle
    all bolds together and execute multi-run HCP ICAFix, the concatenated file
    will be named fMRI_CONCAT_ALL. WARNING: if session has many bolds such
    processing requires a lot of computational resources.

    EXAMPLE USE
    ===========
    
    ::

        qunex hcp_PostFix \
            --sessions=processing/batch.txt \
            --sessionsfolder=sessions \
            --hcp_matlab_mode="interpreted"

    ::

        qunex hcp_PostFix \
            --sessions=processing/batch.txt \
            --sessionsfolder=sessions \
            --hcp_icafix_bolds="GROUP_1:BOLD_1,BOLD_2|GROUP_2:BOLD_3,BOLD_4" \
            --hcp_matlab_mode="interpreted"
    """

    """
    ~~~~~~~~~~~~~~~~~~

    Change log

    2019-10-11 Jure Demsar
               Initial version
    2019-10-11 Jure Demsar
               Core functionality.
    """

    r = "\n------------------------------------------------------------"
    r += "\nSession id: %s \n[started on %s]" % (sinfo['id'], datetime.now().strftime("%A, %d. %B %Y %H:%M:%S"))
    r += "\n%s HCP PostFix registration [%s] ..." % (action("Running", options['run']), options['hcp_processing_mode'])

    run    = True
    report = {'done': [], 'incomplete': [], 'failed': [], 'ready': [], 'not ready': [], 'skipped': []}

    try:
        # --- Base settings
        doOptionsCheck(options, sinfo, 'hcp_PostFix')
        doHCPOptionsCheck(options, sinfo, 'hcp_PostFix')
        hcp = getHCPPaths(sinfo, options)

        # --- Get sorted bold numbers and bold data
        bolds, bskip, report['boldskipped'], r = useOrSkipBOLD(sinfo, options, r)
        if report['boldskipped']:
            if options['hcp_filename'] == 'original':
                report['skipped'] = [bi.get('filename', str(bn)) for bn, bnm, bt, bi in bskip]
            else:
                report['skipped'] = [str(bn) for bn, bnm, bt, bi in bskip]

        # --- Parse icafix_bolds
        singleFix, icafixBolds, icafixGroups, parsOK, r = parseICAFixBolds(options, bolds, r)
        if not parsOK:
            raise ge.CommandFailed("hcp_PostFix", "... invalid input parameters!")

        # --- Multi threading
        if singleFix:
            parelements = max(1, min(options['parelements'], len(icafixBolds)))
        else:
            parelements = max(1, min(options['parelements'], len(icafixGroups)))
        r += "\n\n%s %d PostFixes in parallel" % (action("Processing", options['run']), parelements)

        # --- Execute
        # single fix
        if not singleFix:
            # put all group bolds together
            icafixBolds = []
            for g in icafixGroups:
                groupBolds = g["name"]
                icafixBolds.append(groupBolds)

        if parelements == 1: # serial execution
            for b in icafixBolds:
                # process
                result = executeHCPPostFix(sinfo, options, overwrite, hcp, run, singleFix, b)

                # merge r
                r += result['r']

                # merge report
                tempReport            = result['report']
                report['done']       += tempReport['done']
                report['incomplete'] += tempReport['incomplete']
                report['failed']     += tempReport['failed']
                report['ready']      += tempReport['ready']
                report['not ready']  += tempReport['not ready']
                report['skipped']    += tempReport['skipped']

        else: # parallel execution
            # create a multiprocessing Pool
            processPoolExecutor = ProcessPoolExecutor(parelements)
            # process 
            f = partial(executeHCPPostFix, sinfo, options, overwrite, hcp, run, singleFix)
            results = processPoolExecutor.map(f, icafixBolds)

            # merge r and report
            for result in results:
                r                    += result['r']
                tempReport            = result['report']
                report['done']       += tempReport['done']
                report['failed']     += tempReport['failed']
                report['incomplete'] += tempReport['incomplete']
                report['ready']      += tempReport['ready']
                report['not ready']  += tempReport['not ready']
                report['skipped']    += tempReport['skipped']
        
        # report
        rep = []
        for k in ['done', 'incomplete', 'failed', 'ready', 'not ready', 'skipped']:
            if len(report[k]) > 0:
                rep.append("%s %s" % (", ".join(report[k]), k))

        report = (sinfo['id'], "HCP PostFix: bolds " + "; ".join(rep), len(report['failed'] + report['incomplete'] + report['not ready']))

    except ge.CommandFailed as e:
        r +=  "\n\nERROR in completing %s:\n     %s\n" % (e.function, "\n     ".join(e.report))
        report = (sinfo['id'], 'HCP PostFix failed')
        failed = 1
    except (ExternalFailed, NoSourceFolder), errormessage:
        r = str(errormessage)
        report = (sinfo['id'], 'HCP PostFix failed')
    except:
        r += "\nERROR: Unknown error occured: \n...................................\n%s...................................\n" % (traceback.format_exc())
        report = (sinfo['id'], 'HCP PostFix failed')

    r += "\n\nHCP PostFix %s on %s\n------------------------------------------------------------" % (action("completed", options['run']), datetime.now().strftime("%A, %d. %B %Y %H:%M:%S"))

    # print r
    return (r, report)


def executeHCPPostFix(sinfo, options, overwrite, hcp, run, singleFix, bold):
    # prepare return variables
    r = ""
    report = {'done': [], 'incomplete': [], 'failed': [], 'ready': [], 'not ready': [], 'skipped': []}

    # extract data
    r += "\n\n------------------------------------------------------------"

    if singleFix:
        # highpass
        highpass = 2000 if 'hcp_icafix_highpass' not in options else options['hcp_icafix_highpass']

        printbold, _, _, boldinfo = bold

        if 'filename' in boldinfo and options['hcp_filename'] == 'original':
            printbold  = boldinfo['filename']
            boldtarget = boldinfo['filename']
        else:
            printbold  = str(printbold)
            boldtarget = "%s%s" % (options['hcp_bold_prefix'], printbold)

        printica = "%s_hp%s_clean.nii.gz" % (boldtarget, highpass)
        icaimg = os.path.join(hcp['hcp_nonlin'], 'Results', boldtarget, printica)
        r += "\n---> %s bold ICA %s" % (action("Processing", options['run']), printica)

    else:
        # highpass
        highpass = 0 if 'hcp_icafix_highpass' not in options else options['hcp_icafix_highpass']

        printbold = bold
        boldtarget = bold

        printica = "%s_hp%s_clean.nii.gz" % (boldtarget, highpass)
        icaimg = os.path.join(hcp['hcp_nonlin'], 'Results', boldtarget, printica)
        r += "\n---> %s group ICA %s" % (action("Processing", options['run']), printica)

    try:
        boldok = True

        # --- check for ICA image
        r, boldok = checkForFile2(r, icaimg, '\n     ... ICA %s present' % boldtarget, '\n     ... ERROR: ICA [%s] missing!' % icaimg, status=boldok)

        reusehighpass = "YES" if 'hcp_postfix_reusehighpass' not in options else options['hcp_postfix_reusehighpass']

        singlescene = os.path.join(hcp['hcp_base'], 'ICAFIX/PostFixScenes/', 'ICA_Classification_SingleScreenTemplate.scene')
        if 'hcp_postfix_singlescene' in options:
            singlescene = options['hcp_postfix_singlescene']

        dualscene = os.path.join(hcp['hcp_base'], 'ICAFIX/PostFixScenes/', 'ICA_Classification_DualScreenTemplate.scene')
        if 'hcp_postfix_dualscene' in options:
            dualscene = options['hcp_postfix_dualscene']

        # matlab run mode, compiled=0, interpreted=1, octave=2
        matlabrunmode = 0
        if 'hcp_matlab_mode' in options:
            if options['hcp_matlab_mode'] == "compiled":
                matlabrunmode = 0
            elif options['hcp_matlab_mode'] == "interpreted":
                matlabrunmode = 1
            elif options['hcp_matlab_mode'] == "octave":
                r += "\nWARNING: ICAFix runs with octave results are unstable!"
                matlabrunmode = 2
            else:
                r += "\nERROR: wrong value for the hcp_matlab_mode parameter!"
                boldok = False

        # subject/session
        subject = sinfo['id'] + options['hcp_suffix']

        comm = '%(script)s \
            --study-folder="%(studyfolder)s" \
            --subject="%(subject)s" \
            --fmri-name="%(boldtarget)s" \
            --high-pass="%(highpass)d" \
            --template-scene-dual-screen="%(dualscene)s" \
            --template-scene-single-screen="%(singlescene)s" \
            --reuse-high-pass="%(reusehighpass)s" \
            --matlab-run-mode="%(matlabrunmode)d"' % {
                'script'            : os.path.join(hcp['hcp_base'], 'ICAFIX', 'PostFix.sh'),
                'studyfolder'       : sinfo['hcp'],
                'subject'           : subject,
                'boldtarget'        : boldtarget,
                'highpass'          : int(highpass),
                'dualscene'         : dualscene,
                'singlescene'       : singlescene,
                'reusehighpass'     : reusehighpass,
                'matlabrunmode'     : int(matlabrunmode)}

        # -- Report command
        if boldok:
            r += "\n\n------------------------------------------------------------\n"
            r += "Running HCP Pipelines command via Qu|Nex:\n\n"
            r += comm.replace("--", "\n    --").replace("             ", "")
            r += "\n------------------------------------------------------------\n"

        # -- Test files
        tfile = os.path.join(hcp['hcp_nonlin'], 'Results', boldtarget, "%s_%s_hp%s_ICA_Classification_singlescreen.scene" % (subject, boldtarget, highpass))
        fullTest = None

        # -- Run
        if run and boldok:
            if options['run'] == "run":
                if overwrite and os.path.exists(tfile):
                    os.remove(tfile)

                r, endlog, _, failed = runExternalForFile(tfile, comm, 'Running HCP PostFix', overwrite=overwrite, thread=sinfo['id'], remove=options['log'] == 'remove', task="hcp_PostFix", logfolder=options['comlogs'], logtags=[options['logtag'], boldtarget], fullTest=fullTest, shell=True, r=r)

                if failed:
                    report['failed'].append(printbold)
                else:
                    report['done'].append(printbold)

            # -- just checking
            else:
                passed, _, r, failed = checkRun(tfile, fullTest, 'HCP PostFix ' + boldtarget, r, overwrite=overwrite)
                if passed is None:
                    r += "\n---> HCP PostFix can be run"
                    report['ready'].append(printbold)
                else:
                    report['skipped'].append(printbold)

        elif run:
            report['not ready'].append(printbold)
            if options['run'] == "run":
                r += "\n---> ERROR: images missing, skipping this BOLD!"
            else:
                r += "\n---> ERROR: images missing, this BOLD would be skipped!"
        else:
            report['not ready'].append(printbold)
            if options['run'] == "run":
                r += "\n---> ERROR: No hcp info for session, skipping this BOLD!"
            else:
                r += "\n---> ERROR: No hcp info for session, this BOLD would be skipped!"

        # log beautify
        r += "\n\n"

    except (ExternalFailed, NoSourceFolder), errormessage:
        r = "\n\n\n --- Failed during processing of bold %s with error:\n" % (printbold)
        r += str(errormessage)
        report['failed'].append(printbold)
    except:
        r += "\n --- Failed during processing of bold %s with error:\n %s\n" % (printbold, traceback.format_exc())
        report['failed'].append(printbold)

    return {'r': r, 'report': report}


def hcpReApplyFix(sinfo, options, overwrite=False, thread=0):
    """
    ``hcp_ReApplyFix [... processing options]``
    ``hcp8 [... processing options]``

    Runs the ReApplyFix step of HCP Pipeline.

    REQUIREMENTS
    ============

    The code expects the input images to be named and present in the Qu|Nex
    folder structure. The function will look into folder::

        <session id>/hcp/<session id>

    for files::

        MNINonLinear/Results/<boldname>/<boldname>.nii.gz

    INPUTS
    ======

    General parameters
    ------------------

    --sessions              The batch.txt file with all the sessions 
                            information. [batch.txt]
    --sessionsfolder        The path to the study/sessions folder, where the
                            imaging  data is supposed to go. [.]
    --parsessions           How many sessions to run in parallel. [1]
    --parelements           How many elements (e.g bolds) to run in
                            parallel. [1]
    --overwrite             Whether to overwrite existing data (yes)
                            or not (no). [no]
    --hcp_suffix            Specifies a suffix to the session id if multiple
                            variants are run, empty otherwise. []
    --logfolder             The path to the folder where runlogs and comlogs
                            are to be stored, if other than default [].
    --log                   Whether to keep ('keep') or remove ('remove') the
                            temporary logs once jobs are completed ['keep'].
                            When a comma or pipe ('|') separated list is given, 
                            the log will be created at the first provided 
                            location and then linked or copied to other 
                            locations. The valid locations are:

                            - 'study' (for the default: 
                              `<study>/processing/logs/comlogs` location)
                            - 'session' (for `<sessionid>/logs/comlogs`)
                            - 'hcp' (for `<hcp_folder>/logs/comlogs`)
                            - '<path>' (for an arbitrary directory)

    Specific parameters
    -------------------

    In addition the following *specific* parameters will be used to guide the
    processing in this step:

    --hcp_icafix_bolds                    Specify a list of bolds for ICAFix.
                                          You can specify a comma separated list
                                          of bolds, e.g. 
                                          "<boldname1>,<boldname2>", in this 
                                          case single-run HCP ICAFix will be
                                          executed over specified bolds. You can
                                          also specify how to group/concatenate 
                                          bolds together, e.g.
                                          "<group1>:<boldname1>,<boldname2>|
                                          <group2>:<boldname3>,<boldname4>",
                                          in this case multi-run HCP ICAFix will
                                          be executed. Instead of full bold 
                                          names, you can also use bold tags from
                                          the batch file. If this parameter is 
                                          not provided ICAFix will bundle all 
                                          bolds together and execute multi-run 
                                          HCP ICAFix, the concatenated file will
                                          be named fMRI_CONCAT_ALL. []
    --hcp_icafix_highpass                 Value for the highpass filter,
                                          [0] for multi-run HCP ICAFix and 
                                          [2000] for single-run HCP ICAFix.
    --hcp_matlab_mode                     Specifies the MATLAB version, can be
                                          interpreted, compiled or octave.
                                          [compiled]
    --hcp_icafix_domotionreg              Whether to regress motion parameters 
                                          as part of the cleaning. The default 
                                          value for single-run HCP ICAFix is 
                                          [TRUE], while the default for 
                                          multi-run HCP ICAFix is [FALSE].
    --hcp_icafix_deleteintermediates      If TRUE, deletes both the concatenated
                                          high-pass filtered and non-filtered 
                                          timeseries files that are 
                                          prerequisites to FIX cleaning. [FALSE]
    --hcp_icafix_regname                  Specifies surface registration name.
                                          If NONE MSMSulc will be used. [NONE]
    --hcp_lowresmesh                      Specifies the low res mesh number.
                                          [32]

    OUTPUTS
    =======

    The results of this step will be generated and populated in the
    MNINonLinear folder inside the same sessions's root hcp folder.

    The final clean ICA file can be found in::

        MNINonLinear/Results/<boldname>/<boldname>_hp<highpass>_clean.nii.gz,

    where highpass is the used value for the highpass filter. The default 
    highpass value is 0 for multi-run HCP ICAFix and 2000 for single-run HCP 
    ICAFix.

    USE
    ===

    Runs the ReApplyFix step of HCP Pipeline. This function executes two steps,
    first it applies the hand reclassifications of noise and signal components
    from FIX using the ReclassifyAsNoise.txt and ReclassifyAsSignal.txt input
    files. Next it executes the HCP Pipeline's ReApplyFix or ReApplyFixMulti.

    If the hcp_icafix_bolds parameter is not provided ICAFix will bundle
    all bolds together and execute multi-run HCP ICAFix, the concatenated file
    will be named fMRI_CONCAT_ALL. WARNING: if session has many bolds such
    processing requires a lot of computational resources.

    EXAMPLE USE
    ===========
    
    ::

        qunex hcp_ReApplyFix \
            --sessions=processing/batch.txt \
            --sessionsfolder=sessions \
            --hcp_matlab_mode="interpreted"
    
    ::

        qunex hcp_ReApplyFix \
            --sessions=processing/batch.txt \
            --sessionsfolder=sessions \
            --hcp_icafix_bolds="GROUP_1:BOLD_1,BOLD_2|GROUP_2:BOLD_3,BOLD_4" \
            --hcp_matlab_mode="interpreted"
    """

    """
    ~~~~~~~~~~~~~~~~~~

    Change log

    2019-10-15 Jure Demsar
               Initial version
    2019-10-15 Jure Demsar
               Core functionality.
    """

    r = "\n------------------------------------------------------------"
    r += "\nSession id: %s \n[started on %s]" % (sinfo['id'], datetime.now().strftime("%A, %d. %B %Y %H:%M:%S"))
    r += "\n%s HCP ReApplyFix registration [%s] ..." % (action("Running", options['run']), options['hcp_processing_mode'])

    run    = True
    report = {'done': [], 'incomplete': [], 'failed': [], 'ready': [], 'not ready': [], 'skipped': []}

    try:
        # --- Base settings
        doOptionsCheck(options, sinfo, 'hcp_ReApplyFix')
        doHCPOptionsCheck(options, sinfo, 'hcp_ReApplyFix')
        hcp = getHCPPaths(sinfo, options)

        # --- Get sorted bold numbers and bold data
        bolds, bskip, report['boldskipped'], r = useOrSkipBOLD(sinfo, options, r)
        if report['boldskipped']:
            if options['hcp_filename'] == 'original':
                report['skipped'] = [bi.get('filename', str(bn)) for bn, bnm, bt, bi in bskip]
            else:
                report['skipped'] = [str(bn) for bn, bnm, bt, bi in bskip]

        # --- Parse icafix_bolds
        singleFix, icafixBolds, icafixGroups, parsOK, r = parseICAFixBolds(options, bolds, r)
        if not parsOK:
            raise ge.CommandFailed("hcp_ReApplyFix", "... invalid input parameters!")

        # --- Multi threading
        if singleFix:
            parelements = max(1, min(options['parelements'], len(icafixBolds)))
        else:
            parelements = max(1, min(options['parelements'], len(icafixGroups)))
        r += "\n\n%s %d ReApplyFixes in parallel" % (action("Processing", options['run']), parelements)

        # --- Execute
        # single fix
        if singleFix:
            if parelements == 1: # serial execution
                for b in icafixBolds:
                    # process
                    result = executeHCPSingleReApplyFix(sinfo, options, overwrite, hcp, run, b)

                    # merge r
                    r += result['r']

                    # merge report
                    tempReport            = result['report']
                    report['done']       += tempReport['done']
                    report['incomplete'] += tempReport['incomplete']
                    report['failed']     += tempReport['failed']
                    report['ready']      += tempReport['ready']
                    report['not ready']  += tempReport['not ready'] 
                    report['skipped']    += tempReport['skipped']

            else: # parallel execution
                # create a multiprocessing Pool
                processPoolExecutor = ProcessPoolExecutor(parelements)
                # process 
                f = partial(executeHCPSingleReApplyFix, sinfo, options, overwrite, hcp, run)
                results = processPoolExecutor.map(f, icafixBolds)

                # merge r and report
                for result in results:
                    r                    += result['r']
                    tempReport            = result['report']
                    report['done']       += tempReport['done']
                    report['failed']     += tempReport['failed']
                    report['incomplete'] += tempReport['incomplete']
                    report['ready']      += tempReport['ready']
                    report['not ready']  += tempReport['not ready']
                    report['skipped']    += tempReport['skipped']

        # multi fix
        else: 
            if parelements == 1: # serial execution
                for g in icafixGroups:
                    # process
                    result = executeHCPMultiReApplyFix(sinfo, options, overwrite, hcp, run, g)

                    # merge r
                    r += result['r']

                    # merge report
                    tempReport            = result['report']
                    report['done']       += tempReport['done']
                    report['incomplete'] += tempReport['incomplete']
                    report['failed']     += tempReport['failed']
                    report['ready']      += tempReport['ready']
                    report['not ready']  += tempReport['not ready']
                    report['skipped']    += tempReport['skipped']

            else: # parallel execution
                # create a multiprocessing Pool
                processPoolExecutor = ProcessPoolExecutor(parelements)
                # process 
                f = partial(executeHCPMultiReApplyFix, sinfo, options, overwrite, hcp, run)
                results = processPoolExecutor.map(f, icafixGroups)

                # merge r and report
                for result in results:
                    r                    += result['r']
                    tempReport            = result['report']
                    report['done']       += tempReport['done']
                    report['failed']     += tempReport['failed']
                    report['incomplete'] += tempReport['incomplete']
                    report['ready']      += tempReport['ready']
                    report['not ready']  += tempReport['not ready']
                    report['skipped']    += tempReport['skipped']

        # report
        rep = []
        for k in ['done', 'incomplete', 'failed', 'ready', 'not ready', 'skipped']:
            if len(report[k]) > 0:
                rep.append("%s %s" % (", ".join(report[k]), k))

        report = (sinfo['id'], "HCP ReApplyFix: bolds " + "; ".join(rep), len(report['failed'] + report['incomplete'] + report['not ready']))

    except ge.CommandFailed as e:
        r +=  "\n\nERROR in completing %s:\n     %s\n" % (e.function, "\n     ".join(e.report))
        report = (sinfo['id'], 'HCP ReApplyFix failed')
        failed = 1
    except (ExternalFailed, NoSourceFolder), errormessage:
        r = str(errormessage)
        report = (sinfo['id'], 'HCP ReApplyFix failed')
    except:
        r += "\nERROR: Unknown error occured: \n...................................\n%s...................................\n" % (traceback.format_exc())
        report = (sinfo['id'], 'HCP ReApplyFix failed')

    r += "\n\nHCP ReApplyFix %s on %s\n------------------------------------------------------------" % (action("completed", options['run']), datetime.now().strftime("%A, %d. %B %Y %H:%M:%S"))

    # print r
    return (r, report)


def executeHCPSingleReApplyFix(sinfo, options, overwrite, hcp, run, bold):
    # extract data
    printbold, _, _, boldinfo = bold

    if 'filename' in boldinfo and options['hcp_filename'] == 'original':
        printbold  = boldinfo['filename']
        boldtarget = boldinfo['filename']
    else:
        printbold  = str(printbold)
        boldtarget = "%s%s" % (options['hcp_bold_prefix'], printbold)

    # prepare return variables
    r = ""
    report = {'done': [], 'incomplete': [], 'failed': [], 'ready': [], 'not ready': [], 'skipped': []}

    try:
        # run HCP hand reclassification
        r += "\n------------------------------------------------------------"
        r += "\n---> Executing HCP Hand reclassification for bold: %s\n" % printbold
        result = executeHCPHandReclassification(sinfo, options, overwrite, hcp, run, True, boldtarget, printbold)

        # merge r
        r += result['r']

        # move on to ReApplyFix
        rcReport = result['report']
        if rcReport['incomplete'] == [] and rcReport['failed'] == [] and rcReport['not ready'] == []:
            boldok = True

            # highpass
            highpass = 2000 if 'hcp_icafix_highpass' not in options else options['hcp_icafix_highpass']

            # matlab run mode, compiled=0, interpreted=1, octave=2
            matlabrunmode = 0
            if 'hcp_matlab_mode' in options:
                if options['hcp_matlab_mode'] == "compiled":
                    matlabrunmode = 0
                elif options['hcp_matlab_mode'] == "interpreted":
                    matlabrunmode = 1
                elif options['hcp_matlab_mode'] == "octave":
                    r += "\nWARNING: ICAFix runs with octave results are unstable!"
                    matlabrunmode = 2
                else:
                    r += "\nERROR: wrong value for the hcp_matlab_mode parameter!"
                    boldok = False

            # regname
            regname = "NONE"
            if 'hcp_icafix_regname' in options and options['hcp_icafix_regname'] != "":
                regname = options['hcp_icafix_regname']

            comm = '%(script)s \
                --path="%(path)s" \
                --subject="%(subject)s" \
                --fmri-name="%(boldtarget)s" \
                --high-pass="%(highpass)d" \
                --reg-name="%(regname)s" \
                --low-res-mesh="%(lowresmesh)s" \
                --matlab-run-mode="%(matlabrunmode)d" \
                --motion-regression="%(motionregression)s" \
                --delete-intermediates="%(deleteintermediates)s"' % {
                    'script'              : os.path.join(hcp['hcp_base'], 'ICAFIX', 'ReApplyFixPipeline.sh'),
                    'path'                : sinfo['hcp'],
                    'subject'             : sinfo['id'] + options['hcp_suffix'],
                    'boldtarget'          : boldtarget,
                    'highpass'            : int(highpass),
                    'regname'             : regname,
                    'lowresmesh'          : 32 if 'hcp_lowresmesh' not in options else options['hcp_lowresmesh'],
                    'matlabrunmode'       : int(matlabrunmode),
                    'motionregression'    : "FALSE" if 'hcp_icafix_domotionreg' not in options else options['hcp_icafix_domotionreg'],
                    'deleteintermediates' : "FALSE" if 'hcp_icafix_deleteintermediates' not in options else options['hcp_icafix_deleteintermediates']}

            # -- Report command
            if boldok:
                r += "\n------------------------------------------------------------\n"
                r += "Running HCP Pipelines command via Qu|Nex:\n\n"
                r += comm.replace("--", "\n    --").replace("             ", "")
                r += "\n------------------------------------------------------------\n"

            # -- Test files
            # postfix
            postfix = "%s%s_hp%s_clean.dtseries.nii" % (boldtarget, options['hcp_cifti_tail'], highpass)
            if regname != "NONE":
                postfix = "%s%s_%s_hp%s_clean.dtseries.nii" % (boldtarget, options['hcp_cifti_tail'], regname, highpass)

            tfile = os.path.join(hcp['hcp_nonlin'], 'Results', boldtarget, postfix)
            fullTest = None

            # -- Run
            if run and boldok:
                if options['run'] == "run":
                    r, endlog, _, failed = runExternalForFile(tfile, comm, 'Running single-run HCP ReApplyFix', overwrite=overwrite, thread=sinfo['id'], remove=options['log'] == 'remove', task=options['command_ran'], logfolder=options['comlogs'], logtags=[options['logtag'], boldtarget], fullTest=fullTest, shell=True, r=r)

                    if failed:
                        report['failed'].append(printbold)
                    else:
                        report['done'].append(printbold)

                # -- just checking
                else:
                    passed, _, r, failed = checkRun(tfile, fullTest, 'single-run HCP ReApplyFix ' + boldtarget, r, overwrite=overwrite)
                    if passed is None:
                        r += "\n---> single-run HCP ReApplyFix can be run"
                        report['ready'].append(printbold)
                    else:
                        report['skipped'].append(printbold)

            elif run:
                report['not ready'].append(printbold)
                if options['run'] == "run":
                    r += "\n---> ERROR: images missing, skipping this BOLD!"
                else:
                    r += "\n---> ERROR: images missing, this BOLD would be skipped!"
            else:
                report['not ready'].append(printbold)
                if options['run'] == "run":
                    r += "\n---> ERROR: No hcp info for session, skipping this BOLD!"
                else:
                    r += "\n---> ERROR: No hcp info for session, this BOLD would be skipped!"

            # log beautify
            r += "\n\n"

        else:
            r += "\n===> ERROR: Hand reclassification failed for bold: %s!" % printbold
            report['failed'].append(printbold) 
            boldok = False

    except (ExternalFailed, NoSourceFolder), errormessage:
        r = "\n\n\n --- Failed during processing of bold %s with error:\n" % (printbold)
        r += str(errormessage)
        report['failed'].append(printbold)
    except:
        r += "\n --- Failed during processing of bold %s with error:\n %s\n" % (printbold, traceback.format_exc())
        report['failed'].append(printbold)

    return {'r': r, 'report': report}


def executeHCPMultiReApplyFix(sinfo, options, overwrite, hcp, run, group):
    # get group data
    groupname = group["name"]
    bolds = group["bolds"]

    # prepare return variables
    r = ""
    report = {'done': [], 'incomplete': [], 'failed': [], 'ready': [], 'not ready': [], 'skipped': []}

    try:
        r += "\n------------------------------------------------------------"
        r += "\n---> %s group %s" % (action("Processing", options['run']), groupname)
        groupok = True

        # --- check for bold images and prepare images parameter
        boldtargets = ""

        # check if files for all bolds exist
        for b in bolds:
            # boldok
            boldok = True

            # extract data
            printbold, _, _, boldinfo = b

            if 'filename' in boldinfo and options['hcp_filename'] == 'original':
                printbold  = boldinfo['filename']
                boldtarget = boldinfo['filename']
            else:
                printbold  = str(printbold)
                boldtarget = "%s%s" % (options['hcp_bold_prefix'], printbold)

            boldimg = os.path.join(hcp['hcp_nonlin'], 'Results', boldtarget, "%s.nii.gz" % (boldtarget))
            r, boldok = checkForFile2(r, boldimg, '\n     ... bold image %s present' % boldtarget, '\n     ... ERROR: bold image [%s] missing!' % boldimg, status=boldok)

            if not boldok:
                groupok = False
                break
            else:
                # add @ separator
                if boldtargets is not "":
                    boldtargets = boldtargets + "@"

                # add latest image
                boldtargets = boldtargets + boldtarget

        # run HCP hand reclassification
        r += "\n---> Executing HCP Hand reclassification for group: %s\n" % groupname
        result = executeHCPHandReclassification(sinfo, options, overwrite, hcp, run, False, groupname, groupname)

        # merge r
        r += result['r']

        # check if hand reclassification was OK
        rcReport = result['report']
        if rcReport['incomplete'] == [] and rcReport['failed'] == [] and rcReport['not ready'] == []:
            groupok = True

            # matlab run mode, compiled=0, interpreted=1, octave=2
            matlabrunmode = 0
            if 'hcp_matlab_mode' in options:
                if options['hcp_matlab_mode'] == "compiled":
                    matlabrunmode = 0
                elif options['hcp_matlab_mode'] == "interpreted":
                    matlabrunmode = 1
                elif options['hcp_matlab_mode'] == "octave":
                    r += "\nWARNING: ICAFix runs with octave results are unstable!"
                    matlabrunmode = 2
                else:
                    r += "\nERROR: wrong value for the hcp_matlab_mode parameter!"
                    groupok = False

            # regname
            regname = "NONE"
            if 'hcp_icafix_regname' in options and options['hcp_icafix_regname'] != "":
                regname = options['hcp_icafix_regname']

            # highpass and regname
            highpass = 0 if 'hcp_icafix_highpass' not in options else options['hcp_icafix_highpass']

            comm = '%(script)s \
                --path="%(path)s" \
                --subject="%(subject)s" \
                --fmri-names="%(boldtargets)s" \
                --concat-fmri-name="%(groupname)s" \
                --high-pass="%(highpass)d" \
                --reg-name="%(regname)s" \
                --low-res-mesh="%(lowresmesh)s" \
                --matlab-run-mode="%(matlabrunmode)d" \
                --motion-regression="%(motionregression)s" \
                --delete-intermediates="%(deleteintermediates)s"' % {
                    'script'              : os.path.join(hcp['hcp_base'], 'ICAFIX', 'ReApplyFixMultiRunPipeline.sh'),
                    'path'                : sinfo['hcp'],
                    'subject'             : sinfo['id'] + options['hcp_suffix'],
                    'boldtargets'         : boldtargets,
                    'groupname'           : groupname,
                    'highpass'            : int(highpass),
                    'regname'             : regname,
                    'lowresmesh'          : 32 if 'hcp_lowresmesh' not in options else options['hcp_lowresmesh'],
                    'matlabrunmode'       : int(matlabrunmode),
                    'motionregression'    : "FALSE" if 'hcp_icafix_domotionreg' not in options else options['hcp_icafix_domotionreg'],
                    'deleteintermediates' : "FALSE" if 'hcp_icafix_deleteintermediates' not in options else options['hcp_icafix_deleteintermediates']}

            # -- Report command
            if groupok:
                r += "\n------------------------------------------------------------\n"
                r += "Running HCP Pipelines command via Qu|Nex:\n\n"
                r += comm.replace("--", "\n    --").replace("             ", "")
                r += "\n------------------------------------------------------------\n"

            # -- Test files
            # postfix
            postfix = "%s%s_hp%s_clean.dtseries.nii" % (groupname, options['hcp_cifti_tail'], highpass)
            if regname != "NONE" and regname != "":
                postfix = "%s%s_%s_hp%s_clean.dtseries.nii" % (groupname, options['hcp_cifti_tail'], regname, highpass)

            tfile = os.path.join(hcp['hcp_nonlin'], 'Results', groupname, postfix)
            fullTest = None

            # -- Run
            if run and groupok:
                if options['run'] == "run":
                    r, endlog, _, failed = runExternalForFile(tfile, comm, 'Running multi-run HCP ReApplyFix', overwrite=overwrite, thread=sinfo['id'], remove=options['log'] == 'remove', task=options['command_ran'], logfolder=options['comlogs'], logtags=[options['logtag'], groupname], fullTest=fullTest, shell=True, r=r)

                    if failed:
                        report['failed'].append(groupname)
                    else:
                        report['done'].append(groupname)

                # -- just checking
                else:
                    passed, _, r, failed = checkRun(tfile, fullTest, 'multi-run HCP ReApplyFix ' + groupname, r, overwrite=overwrite)
                    if passed is None:
                        r += "\n---> multi-run HCP ReApplyFix can be run"
                        report['ready'].append(groupname)
                    else:
                        report['skipped'].append(groupname)

            elif run:
                report['not ready'].append(groupname)
                if options['run'] == "run":
                    r += "\n---> ERROR: images missing, skipping this group!"
                else:
                    r += "\n---> ERROR: images missing, this group would be skipped!"
            else:
                report['not ready'].append(groupname)
                if options['run'] == "run":
                    r += "\n---> ERROR: No hcp info for session, skipping this group!"
                else:
                    r += "\n---> ERROR: No hcp info for session, this group would be skipped!"

            # log beautify
            r += "\n\n"

        else:
            r += "\n===> ERROR: Hand reclassification failed for bold: %s!" % printbold

    except (ExternalFailed, NoSourceFolder), errormessage:
        r = "\n\n\n --- Failed during processing of group %s with error:\n" % (groupname)
        r += str(errormessage)
        report['failed'].append(groupname)
    except:
        r += "\n --- Failed during processing of group %s with error:\n %s\n" % (groupname, traceback.format_exc())
        report['failed'].append(groupname)

    return {'r': r, 'report': report}


def executeHCPHandReclassification(sinfo, options, overwrite, hcp, run, singleFix, boldtarget, printbold):
    # prepare return variables
    r = ""
    report = {'done': [], 'incomplete': [], 'failed': [], 'ready': [], 'not ready': [], 'skipped': []}

    try:
        r += "\n---> %s ICA %s" % (action("Processing", options['run']), printbold)
        boldok = True

        # load parameters or use default values
        if singleFix:
            highpass = 2000 if 'hcp_icafix_highpass' not in options else options['hcp_icafix_highpass']
        else:
            highpass = 0 if 'hcp_icafix_highpass' not in options else options['hcp_icafix_highpass']

        # --- check for bold image
        icaimg = os.path.join(hcp['hcp_nonlin'], 'Results', boldtarget, "%s_hp%s_clean.nii.gz" % (boldtarget, highpass))
        r, boldok = checkForFile2(r, icaimg, '\n     ... ICA %s present' % boldtarget, '\n     ... ERROR: ICA [%s] missing!' % icaimg, status=boldok)

        comm = '%(script)s \
            --study-folder="%(studyfolder)s" \
            --subject="%(subject)s" \
            --fmri-name="%(boldtarget)s" \
            --high-pass="%(highpass)d"' % {
                'script'            : os.path.join(hcp['hcp_base'], 'ICAFIX', 'ApplyHandReClassifications.sh'),
                'studyfolder'       : sinfo['hcp'],
                'subject'           : sinfo['id'] + options['hcp_suffix'],
                'boldtarget'        : boldtarget,
                'highpass'          : int(highpass)}

        # -- Report command
        if boldok:
            r += "\n\n------------------------------------------------------------\n"
            r += "Running HCP Pipelines command via Qu|Nex:\n\n"
            r += comm.replace("--", "\n    --").replace("             ", "")
            r += "\n------------------------------------------------------------\n"

        # -- Test files
        tfile = os.path.join(hcp['hcp_nonlin'], 'Results', boldtarget, "%s_hp%s.ica" % (boldtarget, highpass), "HandNoise.txt")
        fullTest = None

        # -- Run
        if run and boldok:
            if options['run'] == "run":
                if overwrite and os.path.exists(tfile):
                    os.remove(tfile)

                r, endlog, _, failed = runExternalForFile(tfile, comm, 'Running HCP HandReclassification', overwrite=overwrite, thread=sinfo['id'], remove=options['log'] == 'remove', task="hcp_HandReclassification", logfolder=options['comlogs'], logtags=[options['logtag'], boldtarget], fullTest=fullTest, shell=True, r=r)

                if failed:
                    report['failed'].append(printbold)
                else:
                    report['done'].append(printbold)

            # -- just checking
            else:
                passed, _, r, failed = checkRun(tfile, fullTest, 'HCP HandReclassification ' + boldtarget, r, overwrite=overwrite)
                if passed is None:
                    r += "\n---> HCP HandReclassification can be run"
                    report['ready'].append(printbold)
                else:
                    report['skipped'].append(printbold)

        elif run:
            report['not ready'].append(printbold)
            if options['run'] == "run":
                r += "\n---> ERROR: images missing, skipping this BOLD!"
            else:
                r += "\n---> ERROR: images missing, this BOLD would be skipped!"
        else:
            report['not ready'].append(printbold)
            if options['run'] == "run":
                r += "\n---> ERROR: No hcp info for session, skipping this BOLD!"
            else:
                r += "\n---> ERROR: No hcp info for session, this BOLD would be skipped!"

        # log beautify
        r += "\n"

    except (ExternalFailed, NoSourceFolder), errormessage:
        r = "\n\n\n --- Failed during processing of bold %s with error:\n" % (printbold)
        r = str(errormessage)
        report['failed'].append(printbold)
    except:
        r += "\n --- Failed during processing of bold %s with error:\n %s\n" % (printbold, traceback.format_exc())
        report['failed'].append(printbold)

    return {'r': r, 'report': report}


def parseMSMAllBolds(options, bolds, r):
    # parse the same way as with icafix first
    singleRun, hcpBolds, icafixGroups, parsOK, r = parseICAFixBolds(options, bolds, r, True)

    icafixGroup = icafixGroups[0]

    if singleRun:
        # if more than one group print a WARNING
        if (len(icafixGroups) > 1):
            # extract the first group
            r += "\n---> WARNING: multiple groups provided in hcp_icafix_bolds, running MSMAll by using only the first one [%s]!" % icafixGroup["name"]

    # validate that msmall bolds is a subset of icafixGroups
    if 'hcp_msmall_bolds' in options:
        msmallBolds = options['hcp_msmall_bolds'].split(",")

        for b in msmallBolds:
            if b not in hcpBolds:
                r += "\n---> ERROR: bold %s defined in hcp_msmall_bolds but not found in the used hcp_icafix_bolds!" % b
                parsOK = False

    return (singleRun, icafixGroup, parsOK, r)


def hcpMSMAll(sinfo, options, overwrite=False, thread=0):
    """
    ``hcp_MSMAll [... processing options]``
    ``hcp9 [... processing options]``

    Runs the MSMAll step of the HCP Pipeline.

    REQUIREMENTS
    ============

    The code expects the input images to be named and present in the Qu|Nex
    folder structure. The function will look into folder::

        <session id>/hcp/<session id>

    for files::

        MNINonLinear/Results/<boldname>/
        <boldname>_<hcp_cifti_tail>_hp<hcp_highpass>_clean.dtseries.nii

    INPUTS
    ======

    General parameters
    ------------------

    --sessions              The batch.txt file with all the sessions
                            information. [batch.txt]
    --sessionsfolder        The path to the study/sessions folder, where the
                            imaging  data is supposed to go. [.]
    --parsessions           How many sessions to run in parallel. [1]
    --overwrite             Whether to overwrite existing data (yes)
                            or not (no). [no]
    --hcp_suffix            Specifies a suffix to the session id if multiple
                            variants are run, empty otherwise. []
    --logfolder             The path to the folder where runlogs and comlogs
                            are to be stored, if other than default [].
    --log                   Whether to keep ('keep') or remove ('remove') the
                            temporary logs once jobs are completed. ['keep']
                            When a comma or pipe ('|') separated list is given, 
                            the log will be created at the first provided 
                            location and then linked or copied to other 
                            locations. The valid locations are: 
                            
                            - 'study' (for the default: 
                              `<study>/processing/logs/comlogs` location)
                            - 'session' (for `<sessionid>/logs/comlogs`)
                            - 'hcp' (for `<hcp_folder>/logs/comlogs`)
                            - '<path>' (for an arbitrary directory)

    Specific parameters
    -------------------

    In addition the following *specific* parameters will be used to guide the
    processing in this step:

    --hcp_icafix_bolds              List of bolds on which ICAFix was applied,
                                    with the same format as for ICAFix. 
                                    Typically, this should be identical to the 
                                    list used in the ICAFix run. If multi-run 
                                    ICAFix was run with two or more groups then 
                                    HCP MSMAll will be executed over the first 
                                    specified group (and the scans listed for
                                    hcp_msmall_bolds must be limited to scans
                                    in the first concatenation group as well).
                                    If not provided MSMAll will assume multi-run
                                    ICAFix was executed with all bolds bundled
                                    together in a single concatenation called
                                    fMRI_CONCAT_ALL (i.e., same default
                                    behavior as in ICAFix). []
    --hcp_msmall_bolds              A comma separated list that defines the 
                                    bolds that will be used in the computation 
                                    of the MSMAll registration. Typically, this 
                                    should be limited to resting-state scans. 
                                    Specified bolds have to be a subset of bolds
                                    used from the hcp_icafix_bolds parameter
                                    [if not specified all bolds specified in 
                                    hcp_icafix_bolds will be used, which is 
                                    probably NOT what you want to do if 
                                    hcp_icafix_bolds includes non-resting-state 
                                    scans].
    --hcp_icafix_highpass           Value for the highpass filter, [0] for
                                    multi-run HCP ICAFix and [2000] for
                                    single-run HCP ICAFix. Should be identical
                                    to the value used for ICAFIX.
    --hcp_msmall_outfmriname        The name which will be given to the
                                    concatenation of scans specified by the
                                    hcp_msmall_bold parameter. [rfMRI_REST]
    --hcp_msmall_templates          Path to directory containing MSMAll template
                                    files.
                                    [<HCPPIPEDIR>/global/templates/MSMAll]
    --hcp_msmall_outregname         Output registration name.
                                    [MSMAll_InitialReg]
    --hcp_hiresmesh                 High resolution mesh node count. [164]
    --hcp_lowresmesh                Low resolution mesh node count. [32]
    --hcp_regname                   Input registration name. [MSMSulc]
    --hcp_matlab_mode               Specifies the MATLAB version, can be
                                    interpreted, compiled or octave.
                                    [compiled]
    --hcp_msmall_procstring         Identification for FIX cleaned dtseries to 
                                    use.
                                    [<hcp_cifti_tail>_hp<hcp_highpass>_clean]
    --hcp_msmall_resample           Whether to automatically run
                                    HCP DeDriftAndResample if HCP MSMAll
                                    finishes successfully. [TRUE]

    OUTPUTS
    =======

    The results of this step will be generated and populated in the
    MNINonLinear folder inside the same sessions's root hcp folder.

    The final clean file can be found in::

        MNINonLinear/Results/<outfmriname>/
        <outfmriname>_<hcp_cifti_tail>_hp<hcp_highpass>_clean_vn.dtseries.nii

    where highpass is the used value for the highpass filter. The default 
    highpass value is 0 for multi-run HCP ICAFix and 2000 for single-run HCP 
    ICAFix. The default cifti tail (<hcp_cifti_tail>) is Atlas.

    USE
    ===

    Runs the MSMAll step of the HCP Pipeline. This function executes two steps,
    it first runs MSMAll and if it completes successfully it then executes
    the DeDriftAndResample step. To disable this automatic execution of 
    DeDriftAndResample set hcp_msmall_resample to FALSE.

    The MSMAll step computes the MSMAll registration based on resting-state
    connectivity, resting-state topography, and myelin-map architecture.
    The DeDriftAndResample step applies the MSMAll registration to a specified
    set of maps and fMRI runs.

    MSMAll is intended for use with fMRI runs cleaned with hcp_ICAFix. Except
    for specialized/expert-user situations, the hcp_icafix_bolds parameter
    should be identical to what was used in hcp_ICAFix. If hcp_icafix_bolds
    is not provided MSMAll/DeDriftAndResample will assume multi-run ICAFix was
    executed with all bolds bundled together in a single concatenation called
    fMRI_CONCAT_ALL. (This is the default behavior if hcp_icafix_bolds
    parameter is not provided in the case of hcp_ICAFix).

    A key parameter in hcp_MSMAll is `hcp_msmall_bolds`, which controls the fMRI
    runs that enter into the computation of the MSMAll registration. Since 
    MSMAll registration was designed to be computed from resting-state scans, 
    this should be a list of the resting-state fMRI scans that you want to 
    contribute to the computation of the MSMAll registration.

    However, it is perfectly fine to apply the MSMAll registration to task fMRI
    scans in the DeDriftAndResample step. The fMRI scans to which the MSMAll
    registration is applied are controlled by the `hcp_icafix_bolds` parameter,
    since typically one wants to apply the MSMAll registration to the same full
    set of fMRI scans that were cleaned using hcp_ICAFix.

    EXAMPLE USE
    ===========
    
    ::

        # HCP MSMAll after application of single-run ICAFix
        qunex hcp_MSMAll \
            --sessions=processing/batch.txt \
            --sessionsfolder=sessions \
            --hcp_icafix_bolds="REST_1,REST_2,TASK_1,TASK_2" \
            --hcp_msmall_bolds="REST_1,REST_2"
            --hcp_matlab_mode="interpreted"
    
    ::

        # HCP MSMAll after application of multi-run ICAFix
        qunex hcp_MSMAll \
            --sessions=processing/batch.txt \
            --sessionsfolder=sessions \
            --hcp_icafix_bolds="GROUP_1:REST_1,REST_2,TASK_1|GROUP_2:REST_3,TASK_2" \
            --hcp_msmall_bolds="REST_1,REST_2"
            --hcp_matlab_mode="interpreted"
    """

    """
    ~~~~~~~~~~~~~~~~~~

    Change log

    2020-30-04 Jure Demsar
               Initial version
    2020-30-04 Jure Demsar
               Upgraded in accordance with CCF comments
    2020-01-04 Jure Demsar
               Core functionality
    """

    r = "\n------------------------------------------------------------"
    r += "\nSession id: %s \n[started on %s]" % (sinfo['id'], datetime.now().strftime("%A, %d. %B %Y %H:%M:%S"))
    r += "\n%s HCP MSMAll registration [%s] ..." % (action("Running", options['run']), options['hcp_processing_mode'])

    run    = True
    report = {'done': [], 'incomplete': [], 'failed': [], 'ready': [], 'not ready': [], 'skipped': []}

    try:
        # --- Base settings
        doOptionsCheck(options, sinfo, 'hcp_MSMAll')
        doHCPOptionsCheck(options, sinfo, 'hcp_MSMAll')
        hcp = getHCPPaths(sinfo, options)

        # --- Get sorted bold numbers and bold data
        bolds, bskip, report['boldskipped'], r = useOrSkipBOLD(sinfo, options, r)
        if report['boldskipped']:
            if options['hcp_filename'] == 'original':
                report['skipped'] = [bi.get('filename', str(bn)) for bn, bnm, bt, bi in bskip]
            else:
                report['skipped'] = [str(bn) for bn, bnm, bt, bi in bskip]

        # --- Parse msmall_bolds
        singleRun, msmallGroup, parsOK, r = parseMSMAllBolds(options, bolds, r)
        if not parsOK:
            raise ge.CommandFailed("hcp_MSMAll", "... invalid input parameters!")

        # --- Execute
        # single-run
        if singleRun:
            # process
            result = executeHCPSingleMSMAll(sinfo, options, overwrite, hcp, run, msmallGroup)
        # multi-run
        else: 
            # process
            result = executeHCPMultiMSMAll(sinfo, options, overwrite, hcp, run, msmallGroup)

        # merge r
        r += result['r']

        # merge report
        tempReport            = result['report']
        report['done']       += tempReport['done']
        report['incomplete'] += tempReport['incomplete']
        report['failed']     += tempReport['failed']
        report['ready']      += tempReport['ready']
        report['not ready']  += tempReport['not ready']
        report['skipped']    += tempReport['skipped'] 

        # if all ok execute DeDrifAndResample if enabled
        if 'hcp_msmall_resample' not in options or options['hcp_msmall_resample'] == "TRUE":
            if report['incomplete'] == [] and report['failed'] == [] and report['not ready'] == []:
                # single-run
                if singleRun:
                    result = executeHCPSingleDeDriftAndResample(sinfo, options, overwrite, hcp, run, msmallGroup)
                # multi-run
                else:
                    result = executeHCPMultiDeDriftAndResample(sinfo, options, overwrite, hcp, run, msmallGroup)

                r += result['r']
                report = result['report']

        # report
        rep = []
        for k in ['done', 'incomplete', 'failed', 'ready', 'not ready', 'skipped']:
            if len(report[k]) > 0:
                rep.append("%s %s" % (", ".join(report[k]), k))

        report = (sinfo['id'], "HCP MSMAll: bolds " + "; ".join(rep), len(report['failed'] + report['incomplete'] + report['not ready']))

    except ge.CommandFailed as e:
        r +=  "\n\nERROR in completing %s:\n     %s\n" % (e.function, "\n     ".join(e.report))
        report = (sinfo['id'], 'HCP MSMAll failed')
        failed = 1
    except (ExternalFailed, NoSourceFolder), errormessage:
        r = str(errormessage)
        report = (sinfo['id'], 'HCP MSMAll failed')
    except:
        r += "\nERROR: Unknown error occured: \n...................................\n%s...................................\n" % (traceback.format_exc())
        report = (sinfo['id'], 'HCP MSMAll failed')

    r += "\n\nHCP MSMAll %s on %s\n------------------------------------------------------------" % (action("completed", options['run']), datetime.now().strftime("%A, %d. %B %Y %H:%M:%S"))

    # print r
    return (r, report)


def executeHCPSingleMSMAll(sinfo, options, overwrite, hcp, run, group):
    # prepare return variables
    r = ""
    report = {'done': [], 'incomplete': [], 'failed': [], 'ready': [], 'not ready': [], 'skipped': []}

    try:
        # get data
        bolds = group["bolds"]

        # msmallBolds
        msmallBolds = ""
        if 'hcp_msmall_bolds' in options:
            msmallBolds = options['hcp_msmall_bolds'].replace(",", "@")

        # outfmriname
        outfmriname = "rfMRI_REST" if 'hcp_msmall_outfmriname' not in options else options['hcp_msmall_outfmriname']

        r += "\n\n------------------------------------------------------------"
        r += "\n---> %s MSMAll %s" % (action("Processing", options['run']), outfmriname)
        boldsok = True

        # --- check for bold images and prepare targets parameter
        # highpass value
        highpass = 2000 if 'hcp_icafix_highpass' not in options else options['hcp_icafix_highpass']

        # fmriprocstring
        fmriprocstring = "%s_hp%s_clean" % (options['hcp_cifti_tail'], str(highpass))
        if 'hcp_msmall_procstring' in options:
            fmriprocstring = options['hcp_msmall_procstring']

        # check if files for all bolds exist
        for b in bolds:
            # set ok to true for now
            boldok = True

            # extract data
            printbold, _, _, boldinfo = b

            if 'filename' in boldinfo and options['hcp_filename'] == 'original':
                printbold  = boldinfo['filename']
                boldtarget = boldinfo['filename']
            else:
                printbold  = str(printbold)
                boldtarget = "%s%s" % (options['hcp_bold_prefix'], printbold)

            # input file check
            boldimg = os.path.join(hcp['hcp_nonlin'], 'Results', boldtarget, "%s%s.dtseries.nii" % (boldtarget, fmriprocstring))
            r, boldok = checkForFile2(r, boldimg, '\n     ... bold image %s present' % boldtarget, '\n     ... ERROR: bold image [%s] missing!' % boldimg, status=boldok)

            if not boldok:
                boldsok = False

            # if msmallBolds is not defined add all icafix bolds
            if 'hcp_msmall_bolds' not in options:
                # add @ separator
                if msmallBolds is not "":
                    msmallBolds = msmallBolds + "@"

                # add latest image
                msmallBolds = msmallBolds + boldtarget

        if 'hcp_msmall_templates' not in options:
          msmalltemplates = os.path.join(hcp['hcp_base'], 'global', 'templates', 'MSMAll')
        else:
          msmalltemplates = options['hcp_msmall_templates']

        # matlab run mode, compiled=0, interpreted=1, octave=2
        matlabrunmode = 0
        if 'hcp_matlab_mode' in options:
            if options['hcp_matlab_mode'] == "compiled":
                matlabrunmode = 0
            elif options['hcp_matlab_mode'] == "interpreted":
                matlabrunmode = 1
            elif options['hcp_matlab_mode'] == "octave":
                matlabrunmode = 2
            else:
                r += "\n---> ERROR: wrong value for the hcp_matlab_mode parameter!"
                raise

        comm = '%(script)s \
            --path="%(path)s" \
            --subject="%(subject)s" \
            --fmri-names-list="%(msmallBolds)s" \
            --multirun-fix-names="" \
            --multirun-fix-concat-name="" \
            --multirun-fix-names-to-use="" \
            --output-fmri-name="%(outfmriname)s" \
            --high-pass="%(highpass)d" \
            --fmri-proc-string="%(fmriprocstring)s" \
            --msm-all-templates="%(msmalltemplates)s" \
            --output-registration-name="%(outregname)s" \
            --high-res-mesh="%(highresmesh)s" \
            --low-res-mesh="%(lowresmesh)s" \
            --input-registration-name="%(inregname)s" \
            --matlab-run-mode="%(matlabrunmode)d"' % {
                'script'              : os.path.join(hcp['hcp_base'], 'MSMAll', 'MSMAllPipeline.sh'),
                'path'                : sinfo['hcp'],
                'subject'             : sinfo['id'] + options['hcp_suffix'],
                'msmallBolds'         : msmallBolds,
                'outfmriname'         : outfmriname,
                'highpass'            : int(highpass),
                'fmriprocstring'      : fmriprocstring,
                'msmalltemplates'     : msmalltemplates,
                'outregname'          : "MSMAll_InitialReg" if 'hcp_msmall_outregname' not in options else options['hcp_msmall_outregname'],
                'highresmesh'         : 164 if 'hcp_hiresmesh' not in options else options['hcp_hiresmesh'],
                'lowresmesh'          : 32 if 'hcp_lowresmesh' not in options else options['hcp_lowresmesh'],
                'inregname'           : "MSMSulc" if 'hcp_regname' not in options else options['hcp_regname'],
                'matlabrunmode'       : int(matlabrunmode)}

        # -- Report command
        if boldsok:
            r += "\n\n------------------------------------------------------------\n"
            r += "Running HCP Pipelines command via Qu|Nex:\n\n"
            r += comm.replace("--", "\n    --").replace("             ", "")
            r += "\n------------------------------------------------------------\n"

        # -- Test file
        tfile = os.path.join(hcp['hcp_nonlin'], 'Results', outfmriname, "%s%s_vn.dtseries.nii" % (outfmriname, fmriprocstring))
        fullTest = None

        # -- Run
        if run and boldsok:
            if options['run'] == "run":
                if overwrite and os.path.exists(tfile):
                    os.remove(tfile)

                r, endlog, _, failed = runExternalForFile(tfile, comm, 'Running HCP MSMAll', overwrite=overwrite, thread=sinfo['id'], remove=options['log'] == 'remove', task=options['command_ran'], logfolder=options['comlogs'], logtags=[options['logtag'], boldtarget], fullTest=fullTest, shell=True, r=r)

                if failed:
                    report['failed'].append(printbold)
                else:
                    report['done'].append(printbold)

            # -- just checking
            else:
                passed, _, r, failed = checkRun(tfile, fullTest, 'HCP MSMAll ' + boldtarget, r, overwrite=overwrite)
                if passed is None:
                    r += "\n---> HCP MSMAll can be run"
                    report['ready'].append(printbold)
                else:
                    report['skipped'].append(printbold)

        elif run:
            report['not ready'].append(printbold)
            if options['run'] == "run":
                r += "\n---> ERROR: images missing, skipping this BOLD!"
            else:
                r += "\n---> ERROR: images missing, this BOLD would be skipped!"
        else:
            report['not ready'].append(printbold)
            if options['run'] == "run":
                r += "\n---> ERROR: No hcp info for session, skipping this BOLD!"
            else:
                r += "\n---> ERROR: No hcp info for session, this BOLD would be skipped!"

    except (ExternalFailed, NoSourceFolder), errormessage:
        r = "\n\n\n --- Failed during processing of bolds %s\n" % (msmallBolds)
        r += str(errormessage)
        report['failed'].append(msmallBolds)
    except:
        r += "\n --- Failed during processing of bolds %s with error:\n %s\n" % (msmallBolds, traceback.format_exc())
        report['failed'].append(msmallBolds)

    return {'r': r, 'report': report}


def executeHCPMultiMSMAll(sinfo, options, overwrite, hcp, run, group):
    # prepare return variables
    r = ""
    report = {'done': [], 'incomplete': [], 'failed': [], 'ready': [], 'not ready': [], 'skipped': []}

    try:
        # get group data
        groupname = group["name"]
        bolds = group["bolds"]

        # outfmriname
        outfmriname = "rfMRI_REST" if 'hcp_msmall_outfmriname' not in options else options['hcp_msmall_outfmriname']

        r += "\n\n------------------------------------------------------------"
        r += "\n---> %s MSMAll %s" % (action("Processing", options['run']), outfmriname)

        # --- check for bold images and prepare targets parameter
        boldtargets = ""

        # highpass
        highpass = 0 if 'hcp_icafix_highpass' not in options else options['hcp_icafix_highpass']

        # fmriprocstring
        fmriprocstring = "%s_hp%s_clean" % (options['hcp_cifti_tail'], str(highpass))
        if 'hcp_msmall_procstring' in options:
            fmriprocstring = options['hcp_msmall_procstring']

        # check if files for all bolds exist
        for b in bolds:
            # set ok to true for now
            boldok = True

            # extract data
            printbold, _, _, boldinfo = b

            if 'filename' in boldinfo and options['hcp_filename'] == 'original':
                printbold  = boldinfo['filename']
                boldtarget = boldinfo['filename']
            else:
                printbold  = str(printbold)
                boldtarget = "%s%s" % (options['hcp_bold_prefix'], printbold)

            # input file check
            boldimg = os.path.join(hcp['hcp_nonlin'], 'Results', boldtarget, "%s%s.dtseries.nii" % (boldtarget, fmriprocstring))
            r, boldok = checkForFile2(r, boldimg, '\n     ... bold image %s present' % boldtarget, '\n     ... ERROR: bold image [%s] missing!' % boldimg, status=boldok)

            if not boldok:
                break
            else:
                # add @ separator
                if boldtargets is not "":
                    boldtargets = boldtargets + "@"

                # add latest image
                boldtargets = boldtargets + boldtarget

        if boldok:
            # check if group file exists
            groupica = "%s_hp%s_clean.nii.gz" % (groupname, highpass)
            groupimg = os.path.join(hcp['hcp_nonlin'], 'Results', groupname, groupica)
            r, boldok = checkForFile2(r, groupimg, '\n     ... ICA %s present' % groupname, '\n     ... ERROR: ICA [%s] missing!' % groupimg, status=boldok)

        if 'hcp_msmall_templates' not in options:
          msmalltemplates = os.path.join(hcp['hcp_base'], 'global', 'templates', 'MSMAll')
        else:
          msmalltemplates = options['hcp_msmall_templates']

        # matlab run mode, compiled=0, interpreted=1, octave=2
        matlabrunmode = 0
        if 'hcp_matlab_mode' in options:
            if options['hcp_matlab_mode'] == "compiled":
                matlabrunmode = 0
            elif options['hcp_matlab_mode'] == "interpreted":
                matlabrunmode = 1
            elif options['hcp_matlab_mode'] == "octave":
                matlabrunmode = 2
            else:
                r += "\n---> ERROR: wrong value for the hcp_matlab_mode parameter!"
                raise

        # fix names to use
        fixnamestouse = boldtargets
        if 'hcp_msmall_bolds' in options:
            fixnamestouse = options['hcp_msmall_bolds'].replace(",", "@")

        comm = '%(script)s \
            --path="%(path)s" \
            --subject="%(subject)s" \
            --fmri-names-list="" \
            --multirun-fix-names="%(fixnames)s" \
            --multirun-fix-concat-name="%(concatname)s" \
            --multirun-fix-names-to-use="%(fixnamestouse)s" \
            --output-fmri-name="%(outfmriname)s" \
            --high-pass="%(highpass)d" \
            --fmri-proc-string="%(fmriprocstring)s" \
            --msm-all-templates="%(msmalltemplates)s" \
            --output-registration-name="%(outregname)s" \
            --high-res-mesh="%(highresmesh)s" \
            --low-res-mesh="%(lowresmesh)s" \
            --input-registration-name="%(inregname)s" \
            --matlab-run-mode="%(matlabrunmode)d"' % {
                'script'              : os.path.join(hcp['hcp_base'], 'MSMAll', 'MSMAllPipeline.sh'),
                'path'                : sinfo['hcp'],
                'subject'             : sinfo['id'] + options['hcp_suffix'],
                'fixnames'            : boldtargets,
                'concatname'          : groupname,
                'fixnamestouse'       : fixnamestouse,
                'outfmriname'         : outfmriname,
                'highpass'            : int(highpass),
                'fmriprocstring'      : fmriprocstring,
                'msmalltemplates'     : msmalltemplates,
                'outregname'          : "MSMAll_InitialReg" if 'hcp_msmall_outregname' not in options else options['hcp_msmall_outregname'],
                'highresmesh'         : 164 if 'hcp_hiresmesh' not in options else options['hcp_hiresmesh'],
                'lowresmesh'          : 32 if 'hcp_lowresmesh' not in options else options['hcp_lowresmesh'],
                'inregname'           : "MSMSulc" if 'hcp_regname' not in options else options['hcp_regname'],
                'matlabrunmode'       : int(matlabrunmode)}

        # -- Report command
        if boldok:
            r += "\n\n------------------------------------------------------------\n"
            r += "Running HCP Pipelines command via Qu|Nex:\n\n"
            r += comm.replace("--", "\n    --").replace("             ", "")
            r += "\n------------------------------------------------------------\n"

        # -- Test file
        tfile = os.path.join(hcp['hcp_nonlin'], 'Results', outfmriname, "%s%s_vn.dtseries.nii" % (outfmriname, fmriprocstring))
        fullTest = None

        # -- Run
        if run and boldok:
            if options['run'] == "run":
                if overwrite and os.path.exists(tfile):
                    os.remove(tfile)

                r, endlog, _, failed = runExternalForFile(tfile, comm, 'Running HCP MSMAll', overwrite=overwrite, thread=sinfo['id'], remove=options['log'] == 'remove', task=options['command_ran'], logfolder=options['comlogs'], logtags=[options['logtag'], groupname], fullTest=fullTest, shell=True, r=r)

                if failed:
                    report['failed'].append(groupname)
                else:
                    report['done'].append(groupname)

            # -- just checking
            else:
                passed, _, r, failed = checkRun(tfile, fullTest, 'HCP MSMAll ' + groupname, r, overwrite=overwrite)
                if passed is None:
                    r += "\n---> HCP MSMAll can be run"
                    report['ready'].append(groupname)
                else:
                    report['skipped'].append(groupname)

        elif run:
            report['not ready'].append(groupname)
            if options['run'] == "run":
                r += "\n---> ERROR: images missing, skipping this group!"
            else:
                r += "\n---> ERROR: images missing, this group would be skipped!"
        else:
            report['not ready'].append(groupname)
            if options['run'] == "run":
                r += "\n---> ERROR: No hcp info for session, skipping this BOLD!"
            else:
                r += "\n---> ERROR: No hcp info for session, this BOLD would be skipped!"

    except (ExternalFailed, NoSourceFolder), errormessage:
        r = "\n\n\n --- Failed during processing of group %s with error:\n" % (groupname)
        r += str(errormessage)
        report['failed'].append(groupname)
    except:
        r += "\n --- Failed during processing of group %s with error:\n %s\n" % (groupname, traceback.format_exc())
        report['failed'].append(groupname)

    return {'r': r, 'report': report}


def hcpDeDriftAndResample(sinfo, options, overwrite=False, thread=0):
    """
    ``hcp_DeDriftAndResample [... processing options]``
    ``hcp10 [... processing options]``

    Runs the DeDriftAndResample step of the HCP Pipeline.

    REQUIREMENTS
    ============

    The code expects the input images to be named and present in the Qu|Nex
    folder structure. The function will look into folder::

        <session id>/hcp/<session id>

    for files::

        MNINonLinear/Results/<boldname>/
        <boldname>_<hcp_cifti_tail>_hp<hcp_highpass>_clean.dtseries.nii

    INPUTS
    ======

    General parameters
    ------------------

    --sessions              The batch.txt file with all the sessions 
                            information. [batch.txt]
    --sessionsfolder        The path to the study/sessions folder, where the
                            imaging  data is supposed to go. [.]
    --parsessions           How many sessions to run in parallel. [1]
    --overwrite             Whether to overwrite existing data (yes)
                            or not (no). [no]
    --hcp_suffix            Specifies a suffix to the session id if multiple
                            variants are run, empty otherwise. []
    --logfolder             The path to the folder where runlogs and comlogs
                            are to be stored, if other than default [].
    --log                   Whether to keep ('keep') or remove ('remove') the
                            temporary logs once jobs are completed. ['keep']
                            When a comma or pipe ('|') separated list is given, 
                            the log will be created at the first provided 
                            location and then linked or copied to other
                            locations. The valid locations are:

                            - 'study' (for the default: 
                              `<study>/processing/logs/comlogs` location)
                            - 'session' (for `<sessionid>/logs/comlogs`)
                            - 'hcp' (for `<hcp_folder>/logs/comlogs`)
                            - '<path>' (for an arbitrary directory)

    Specific parameters
    -------------------

    In addition the following *specific* parameters will be used to guide the
    processing in this step:

    --hcp_icafix_bolds                List of bolds on which ICAFix was applied,
                                      with the same format as for ICAFix. 
                                      Typically, this should be identical to the
                                      list used in the ICAFix run [same default 
                                      as for hcp_ICAFix and hcp_MSMAll].
    --hcp_resample_concatregname      Output name of the dedrifted registration.
                                      [MSMAll]
    --hcp_resample_regname            Registration sphere name.
                                      [<hcp_msmall_outregname>_2_d40_WRN]
    --hcp_icafix_highpass             Value for the highpass filter, [0] for
                                      multi-run HCP ICAFix and [2000] for
                                      single-run HCP ICAFix. Should be identical
                                      to the value used for ICAFIX.
    --hcp_hiresmesh                   High resolution mesh node count. [164]
    --hcp_lowresmeshes                Low resolution meshes node count. To
                                      provide more values separate them with 
                                      commas. [32]
    --hcp_resample_reg_files          Comma separated paths to the spheres 
                                      output from the MSMRemoveGroupDrift 
                                      pipeline
                                      [<HCPPIPEDIR>/global/templates/MSMAll/<file1>,
                                      <HCPPIPEDIR>/global/templates/MSMAll/<file2>].
                                      Where <file1> is equal to:
                                      DeDriftingGroup.L.sphere.DeDriftMSMAll.
                                      164k_fs_LR.surf.gii and <file2> is equal 
                                      to DeDriftingGroup.R.sphere.DeDriftMSMAll.
                                      164k_fs_LR.surf.gii
    --hcp_resample_maps               Comma separated paths to maps that will 
                                      have the MSMAll registration applied that 
                                      are not myelin maps
                                      [sulc,curvature,corrThickness,thickness].
    --hcp_resample_myelinmaps         Comma separated paths to myelin maps
                                      [MyelinMap,SmoothedMyelinMap].
    --hcp_bold_smoothFWHM             Smoothing FWHM that matches what was
                                      used in the fMRISurface pipeline. [2]
    --hcp_matlab_mode                 Specifies the Matlab version, can be
                                      interpreted, compiled or octave.
                                      [compiled]
    --hcp_icafix_domotionreg          Whether to regress motion parameters as
                                      part of the cleaning. The default value
                                      after a single-run HCP ICAFix is [TRUE],
                                      while the default after a multi-run HCP
                                      ICAFix is [FALSE].
    --hcp_resample_dontfixnames       A list of comma separated bolds that will
                                      not have HCP ICAFix reapplied to them.
                                      Only applicable if single-run ICAFix was 
                                      used. Generally not recommended. [NONE]
    --hcp_resample_myelintarget       A myelin target file is required to run
                                      this pipeline when using a different mesh
                                      resolution than the original
                                      MSMAll registration. [NONE]
    --hcp_resample_inregname          A string to enable multiple fMRI
                                      resolutions (e.g._1.6mm). [NONE]

    OUTPUTS
    =======

    The results of this step will be populated in the MNINonLinear folder inside
    the same sessions's root hcp folder.


    EXAMPLE USE
    ===========
    
    ::

        # HCP DeDriftAndResample after application of single-run ICAFix
        qunex hcp_DeDriftAndResample \
            --sessions=processing/batch.txt \
            --sessionsfolder=sessions \
            --hcp_icafix_bolds="REST_1,REST_2,TASK_1,TASK_2" \
            --hcp_matlab_mode="interpreted"
    
    ::

        # HCP DeDriftAndResample after application of multi-run ICAFix
        qunex hcp_DeDriftAndResample \
            --sessions=processing/batch.txt \
            --sessionsfolder=sessions \
            --hcp_icafix_bolds="GROUP_1:REST_1,REST_2,TASK_1|GROUP_2:REST_3,TASK_2" \
            --hcp_matlab_mode="interpreted"
    """

    """
    ~~~~~~~~~~~~~~~~~~

    Change log

    2020-30-04 Jure Demsar
               Initial version
    2020-30-04 Jure Demsar
               Upgraded in accordance with CCF comments.
    2020-10-04 Jure Demsar
               Core functionality.
    """

    r = "\n------------------------------------------------------------"
    r += "\nSession id: %s \n[started on %s]" % (sinfo['id'], datetime.now().strftime("%A, %d. %B %Y %H:%M:%S"))
    r += "\n%s HCP DeDriftAndResample registration [%s] ..." % (action("Running", options['run']), options['hcp_processing_mode'])

    run    = True
    report = {'done': [], 'incomplete': [], 'failed': [], 'ready': [], 'not ready': [], 'skipped': []}

    try:
        # --- Base settings
        doOptionsCheck(options, sinfo, 'hcp_DeDriftAndResample')
        doHCPOptionsCheck(options, sinfo, 'hcp_DeDriftAndResample')
        hcp = getHCPPaths(sinfo, options)

        # --- Get sorted bold numbers and bold data
        bolds, bskip, report['boldskipped'], r = useOrSkipBOLD(sinfo, options, r)
        if report['boldskipped']:
            if options['hcp_filename'] == 'original':
                report['skipped'] = [bi.get('filename', str(bn)) for bn, bnm, bt, bi in bskip]
            else:
                report['skipped'] = [str(bn) for bn, bnm, bt, bi in bskip]

        # --- Parse msmall_bolds
        singleRun, icafixBolds, dedriftGroups, parsOK, r = parseICAFixBolds(options, bolds, r, True)

        if not parsOK:
            raise ge.CommandFailed("hcp_DeDriftAndResample", "... invalid input parameters!")

        # --- Execute
        # single-run
        if singleRun:
            # process
            result = executeHCPSingleDeDriftAndResample(sinfo, options, overwrite, hcp, run, dedriftGroups[0])
        # multi-run
        else: 
            # process
            result = executeHCPMultiDeDriftAndResample(sinfo, options, overwrite, hcp, run, dedriftGroups)

        # merge r
        r += result['r']

        # merge report
        tempReport            = result['report']
        report['done']       += tempReport['done']
        report['incomplete'] += tempReport['incomplete']
        report['failed']     += tempReport['failed']
        report['ready']      += tempReport['ready']
        report['not ready']  += tempReport['not ready']
        report['skipped']    += tempReport['skipped'] 

        # report
        rep = []
        for k in ['done', 'incomplete', 'failed', 'ready', 'not ready', 'skipped']:
            if len(report[k]) > 0:
                rep.append("%s %s" % (", ".join(report[k]), k))

        report = (sinfo['id'], "HCP DeDriftAndResample: " + "; ".join(rep), len(report['failed'] + report['incomplete'] + report['not ready']))

    except ge.CommandFailed as e:
        r +=  "\n\nERROR in completing %s:\n     %s\n" % (e.function, "\n     ".join(e.report))
        report = (sinfo['id'], 'HCP DeDriftAndResample failed')
        failed = 1
    except (ExternalFailed, NoSourceFolder), errormessage:
        r = str(errormessage)
        report = (sinfo['id'], 'HCP DeDriftAndResample failed')
    except:
        r += "\nERROR: Unknown error occured: \n...................................\n%s...................................\n" % (traceback.format_exc())
        report = (sinfo['id'], 'HCP DeDriftAndResample failed')

    r += "\n\nHCP DeDriftAndResample %s on %s\n------------------------------------------------------------" % (action("completed", options['run']), datetime.now().strftime("%A, %d. %B %Y %H:%M:%S"))

    # print r
    return (r, report)


def executeHCPSingleDeDriftAndResample(sinfo, options, overwrite, hcp, run, group):
    # prepare return variables
    r = ""
    report = {'done': [], 'incomplete': [], 'failed': [], 'ready': [], 'not ready': [], 'skipped': []}

    try:
        # regname
        outregname = "MSMAll_InitialReg" if 'hcp_msmall_outregname' not in options else options['hcp_msmall_outregname']
        regname = "%s_2_d40_WRN" % outregname
        if 'hcp_resample_regname' in options:
            regname = options['hcp_resample_regname']

        # get group data
        bolds = group["bolds"]

        r += "\n\n------------------------------------------------------------"
        r += "\n---> %s DeDriftAndResample" % (action("Processing", options['run']))
        boldsok = True

        # --- check for bold images and prepare targets parameter
        boldtargets = ""

        # highpass
        highpass = 2000 if 'hcp_icafix_highpass' not in options else options['hcp_icafix_highpass']

        # check if files for all bolds exist
        for b in bolds:
            # set ok to true for now
            boldok = True

            # extract data
            printbold, _, _, boldinfo = b

            if 'filename' in boldinfo and options['hcp_filename'] == 'original':
                printbold  = boldinfo['filename']
                boldtarget = boldinfo['filename']
            else:
                printbold  = str(printbold)
                boldtarget = "%s%s" % (options['hcp_bold_prefix'], printbold)

            # input file check
            boldimg = os.path.join(hcp['hcp_nonlin'], 'Results', boldtarget, "%s_hp%s_clean.nii.gz" % (boldtarget, highpass))
            r, boldok = checkForFile2(r, boldimg, '\n     ... bold image %s present' % boldtarget, '\n     ... ERROR: bold image [%s] missing!' % boldimg, status=boldok)

            if not boldok:
                boldsok = False
            
            # add @ separator
            if boldtargets is not "":
                boldtargets = boldtargets + "@"

            # add latest image
            boldtargets = boldtargets + boldtarget

        # matlab run mode, compiled=0, interpreted=1, octave=2
        matlabrunmode = 0
        if 'hcp_matlab_mode' in options:
            if options['hcp_matlab_mode'] == "compiled":
                matlabrunmode = 0
            elif options['hcp_matlab_mode'] == "interpreted":
                matlabrunmode = 1
            elif options['hcp_matlab_mode'] == "octave":
                matlabrunmode = 2
            else:
                r += "\n     ... ERROR: wrong value for the hcp_matlab_mode parameter!"
                raise

        # dedrift reg files
        regfiles = hcp['hcp_base'] + "/global/templates/MSMAll/DeDriftingGroup.L.sphere.DeDriftMSMAll.164k_fs_LR.surf.gii" + "@" + hcp['hcp_base'] + "/global/templates/MSMAll/DeDriftingGroup.R.sphere.DeDriftMSMAll.164k_fs_LR.surf.gii"
        if 'hcp_resample_reg_files' in options:
            regfiles = options['hcp_resample_reg_files'].replace(",", "@")

        # maps
        maps = "sulc@curvature@corrThickness@thickness"
        if 'hcp_resample_maps' in options:
            maps = options['hcp_resample_maps'].replace(",", "@")

        # maps
        myelinmaps = "MyelinMap@SmoothedMyelinMap"
        if 'hcp_resample_myelinmaps' in options:
            myelinmaps = options['hcp_resample_myelinmaps'].replace(",", "@")

        # dont fix names
        dontfixnames = "NONE"
        if 'hcp_resample_dontfixnames' in options:
            myelinmaps = options['hcp_resample_dontfixnames'].replace(",", "@")

        # lowresmeshes
        lowresmeshes = 32
        if 'hcp_lowresmeshes' in options:
            lowresmeshes = options['hcp_lowresmeshes'].replace(",", "@")

        # concatregname
        concatregname = "MSMAll" if 'hcp_resample_concatregname' not in options else options['hcp_resample_concatregname']

        comm = '%(script)s \
            --path="%(path)s" \
            --subject="%(subject)s" \
            --high-res-mesh="%(highresmesh)s" \
            --low-res-meshes="%(lowresmeshes)s" \
            --registration-name="%(regname)s" \
            --dedrift-reg-files="%(regfiles)s" \
            --concat-reg-name="%(concatregname)s" \
            --maps="%(maps)s" \
            --myelin-maps="%(myelinmaps)s" \
            --multirun-fix-names="NONE" \
            --multirun-fix-concat-names="NONE" \
            --fix-names="%(fixnames)s" \
            --dont-fix-names="%(dontfixnames)s" \
            --smoothing-fwhm="%(smoothingfwhm)s" \
            --high-pass="%(highpass)d" \
            --matlab-run-mode="%(matlabrunmode)d" \
            --motion-regression="%(motionregression)s" \
            --myelin-target-file="%(myelintargetfile)s" \
            --input-reg-name="%(inputregname)s"' % {
                'script'              : os.path.join(hcp['hcp_base'], 'DeDriftAndResample', 'DeDriftAndResamplePipeline.sh'),
                'path'                : sinfo['hcp'],
                'subject'             : sinfo['id'] + options['hcp_suffix'],
                'highresmesh'         : 164 if 'hcp_highresmesh' not in options else options['hcp_highresmesh'],
                'lowresmeshes'        : lowresmeshes,
                'regname'             : regname,
                'regfiles'            : regfiles,
                'concatregname'       : concatregname,
                'maps'                : maps,
                'myelinmaps'          : myelinmaps,
                'fixnames'            : boldtargets,
                'dontfixnames'        : dontfixnames,
                'smoothingfwhm'       : 2 if 'hcp_bold_smoothFWHM' not in options else options['hcp_bold_smoothFWHM'],
                'highpass'            : int(highpass),
                'matlabrunmode'       : int(matlabrunmode),
                'motionregression'    : "TRUE" if 'hcp_icafix_domotionreg' not in options else options['hcp_icafix_domotionreg'],
                'myelintargetfile'    : "NONE" if 'hcp_resample_myelintarget' not in options else options['hcp_resample_myelintarget'],
                'inputregname'        : "NONE" if 'hcp_resample_inregname' not in options else options['hcp_resample_inregname']}

        # -- Report command
        if boldsok:
            r += "\n\n------------------------------------------------------------\n"
            r += "Running HCP Pipelines command via Qu|Nex:\n\n"
            r += comm.replace("--", "\n    --").replace("             ", "")
            r += "\n------------------------------------------------------------\n"

        # -- Test file (currently check only last bold)
        lastbold = boldtargets.split("@")[-1]
        tfile = os.path.join(hcp['hcp_nonlin'], 'Results', lastbold, "%s%s_%s.dtseries.nii" % (lastbold, options['hcp_cifti_tail'], concatregname))
        fullTest = None

        # -- Run
        if run and boldsok:
            if options['run'] == "run":
                r, endlog, _, failed = runExternalForFile(tfile, comm, 'Running HCP DeDriftAndResample', overwrite=overwrite, thread=sinfo['id'], remove=options['log'] == 'remove', task="hcp_DeDriftAndResample", logfolder=options['comlogs'], logtags=[options['logtag'], regname], fullTest=fullTest, shell=True, r=r)

                if failed:
                    report['failed'].append(regname)
                else:
                    report['done'].append(regname)

            # -- just checking
            else:
                passed, _, r, failed = checkRun(tfile, fullTest, 'HCP DeDriftAndResample', r, overwrite=overwrite)
                if passed is None:
                    r += "\n---> HCP DeDriftAndResample can be run"
                    report['ready'].append(regname)
                else:
                    report['skipped'].append(regname)

        elif run:
            report['not ready'].append(regname)
            if options['run'] == "run":
                r += "\n---> ERROR: images missing, skipping this group!"
            else:
                r += "\n---> ERROR: images missing, this group would be skipped!"
        else:
            report['not ready'].append(regname)
            if options['run'] == "run":
                r += "\n---> ERROR: No hcp info for session, skipping this BOLD!"
            else:
                r += "\n---> ERROR: No hcp info for session, this BOLD would be skipped!"

    except (ExternalFailed, NoSourceFolder), errormessage:
        r = "\n\n\n --- Failed during processing of group %s with error:\n" % ("DeDriftAndResample")
        r += str(errormessage)
        report['failed'].append(regname)
    except:
        r += "\n --- Failed during processing of group %s with error:\n %s\n" % ("DeDriftAndResample", traceback.format_exc())
        report['failed'].append(regname)

    return {'r': r, 'report': report}


def executeHCPMultiDeDriftAndResample(sinfo, options, overwrite, hcp, run, groups):
    # prepare return variables
    r = ""
    report = {'done': [], 'incomplete': [], 'failed': [], 'ready': [], 'not ready': [], 'skipped': []}

    try:
        r += "\n\n------------------------------------------------------------"
        r += "\n---> %s DeDriftAndResample" % (action("Processing", options['run']))

        # --- check for bold images and prepare targets parameter
        groupList = []
        grouptargets = ""
        boldList = []
        boldtargets = ""

        # highpass
        highpass = 0 if 'hcp_icafix_highpass' not in options else options['hcp_icafix_highpass']

        # runok
        runok = True

        # check if files for all bolds exist
        for g in groups:
            # get group data
            groupname = g["name"]
            bolds = g["bolds"]

            # for storing bolds
            groupbolds = ""

            for b in bolds:
                # extract data
                printbold, _, _, boldinfo = b

                if 'filename' in boldinfo and options['hcp_filename'] == 'original':
                    printbold  = boldinfo['filename']
                    boldtarget = boldinfo['filename']
                else:
                    printbold  = str(printbold)
                    boldtarget = "%s%s" % (options['hcp_bold_prefix'], printbold)

                # input file check
                boldimg = os.path.join(hcp['hcp_nonlin'], 'Results', boldtarget, "%s_hp%s_clean.nii.gz" % (boldtarget, highpass))
                r, boldok = checkForFile2(r, boldimg, '\n     ... bold image %s present' % boldtarget, '\n     ... ERROR: bold image [%s] missing!' % boldimg)

                if not boldok:
                    runok = False

                # add @ separator
                if groupbolds is not "":
                    groupbolds = groupbolds + "@"

                # add latest image
                boldList.append(boldtarget)
                groupbolds = groupbolds + boldtarget

            # check if group file exists
            groupica = "%s_hp%s_clean.nii.gz" % (groupname, highpass)
            groupimg = os.path.join(hcp['hcp_nonlin'], 'Results', groupname, groupica)
            r, groupok = checkForFile2(r, groupimg, '\n     ... ICA %s present' % groupname, '\n     ... ERROR: ICA [%s] missing!' % groupimg)

            if not groupok:
                runok = False

            # add @ or % separator
            if grouptargets is not "":
                grouptargets = grouptargets + "@"
                boldtargets = boldtargets + "%"

            # add latest group
            groupList.append(groupname)
            grouptargets = grouptargets + groupname
            boldtargets = boldtargets + groupbolds

        # matlab run mode, compiled=0, interpreted=1, octave=2
        matlabrunmode = 0
        if 'hcp_matlab_mode' in options:
            if options['hcp_matlab_mode'] == "compiled":
                matlabrunmode = 0
            elif options['hcp_matlab_mode'] == "interpreted":
                matlabrunmode = 1
            elif options['hcp_matlab_mode'] == "octave":
                matlabrunmode = 2
            else:
                r += "\n---> ERROR: wrong value for the hcp_matlab_mode parameter!"
                raise

        # dedrift reg files
        regfiles = hcp['hcp_base'] + "/global/templates/MSMAll/DeDriftingGroup.L.sphere.DeDriftMSMAll.164k_fs_LR.surf.gii" + "@" + hcp['hcp_base'] + "/global/templates/MSMAll/DeDriftingGroup.R.sphere.DeDriftMSMAll.164k_fs_LR.surf.gii"
        if 'hcp_resample_reg_files' in options:
            regfiles = options['hcp_resample_reg_files'].replace(",", "@")

        # maps
        maps = "sulc@curvature@corrThickness@thickness"
        if 'hcp_resample_maps' in options:
            maps = options['hcp_resample_maps'].replace(",", "@")

        # maps
        myelinmaps = "MyelinMap@SmoothedMyelinMap"
        if 'hcp_resample_myelinmaps' in options:
            myelinmaps = options['hcp_resample_myelinmaps'].replace(",", "@")

        # dont fix names
        dontfixnames = "NONE"
        if 'hcp_resample_dontfixnames' in options:
            myelinmaps = options['hcp_resample_dontfixnames'].replace(",", "@")

        # lowresmeshes
        lowresmeshes = 32
        if 'hcp_lowresmeshes' in options:
            lowresmeshes = options['hcp_lowresmeshes'].replace(",", "@")

        # regname
        outregname = "MSMAll_InitialReg" if 'hcp_msmall_outregname' not in options else options['hcp_msmall_outregname']
        regname = "%s_2_d40_WRN" % outregname
        if 'hcp_resample_regname' in options:
            regname = options['hcp_resample_regname']

        # concatregname
        concatregname = "MSMAll" if 'hcp_resample_concatregname' not in options else options['hcp_resample_concatregname']

        comm = '%(script)s \
            --path="%(path)s" \
            --subject="%(subject)s" \
            --high-res-mesh="%(highresmesh)s" \
            --low-res-meshes="%(lowresmeshes)s" \
            --registration-name="%(regname)s" \
            --dedrift-reg-files="%(regfiles)s" \
            --concat-reg-name="%(concatregname)s" \
            --maps="%(maps)s" \
            --myelin-maps="%(myelinmaps)s" \
            --multirun-fix-names="%(mrfixnames)s" \
            --multirun-fix-concat-names="%(mrfixconcatnames)s" \
            --fix-names="NONE" \
            --dont-fix-names="%(dontfixnames)s" \
            --smoothing-fwhm="%(smoothingfwhm)s" \
            --high-pass="%(highpass)d" \
            --matlab-run-mode="%(matlabrunmode)d" \
            --motion-regression="%(motionregression)s" \
            --myelin-target-file="%(myelintargetfile)s" \
            --input-reg-name="%(inputregname)s"' % {
                'script'              : os.path.join(hcp['hcp_base'], 'DeDriftAndResample', 'DeDriftAndResamplePipeline.sh'),
                'path'                : sinfo['hcp'],
                'subject'             : sinfo['id'] + options['hcp_suffix'],
                'highresmesh'         : 164 if 'hcp_hiresmesh' not in options else options['hcp_hiresmesh'],
                'lowresmeshes'        : lowresmeshes,
                'regname'             : regname,
                'regfiles'            : regfiles,
                'concatregname'       : concatregname,
                'maps'                : maps,
                'myelinmaps'          : myelinmaps,
                'mrfixnames'          : boldtargets,
                'mrfixconcatnames'    : grouptargets,
                'dontfixnames'        : dontfixnames,
                'smoothingfwhm'       : 2 if 'hcp_bold_smoothFWHM' not in options else options['hcp_bold_smoothFWHM'],
                'highpass'            : int(highpass),
                'matlabrunmode'       : int(matlabrunmode),
                'motionregression'    : "FALSE" if 'hcp_icafix_domotionreg' not in options else options['hcp_icafix_domotionreg'],
                'myelintargetfile'    : "NONE" if 'hcp_resample_myelintarget' not in options else options['hcp_resample_myelintarget'],
                'inputregname'        : "NONE" if 'hcp_resample_inregname' not in options else options['hcp_resample_inregname']}

        # -- Additional parameters
        # -- hcp_resample_extractnames
        if 'hcp_resample_extractnames' in options:
            # variables for storing
            extractnames = ""
            extractconcatnames = ""

            # split to groups
            ens = options['hcp_resample_extractnames'].split("|")
            # iterate
            for en in ens:
                en_split = en.split(":")
                concatname = en_split[0]
                
                # if none all is good
                if (concatname.upper() == "NONE"):
                    concatname = concatname.upper()
                    boldnames = "NONE"
                # wrong input
                elif len(en_split) == 0:
                    runok = False
                    r += "\n---> ERROR: invalid input, check the hcp_resample_extractnames parameter!"
                # else check if concatname is in groups
                else:
                    # extract fix names ok?
                    fixnames = en_split[1].split(",")
                    for fn in fixnames:
                        # extract fixname name ok?
                        if fn not in boldList:
                            runok = False
                            r += "\n---> ERROR: extract fix name [%s], not found in provided fix names!" % fn

                    if len(en_split) > 0:
                        boldnames = en_split[1].replace(",", "@")

                # add @ or % separator
                if extractnames is not "":
                    extractconcatnames = extractconcatnames + "@"
                    extractnames = extractnames + "%"

                # add latest group
                extractconcatnames = extractconcatnames + concatname
                extractnames = extractnames + boldnames

            # append to command
            comm += '             --multirun-fix-extract-names="%s"' % extractnames
            comm += '             --multirun-fix-extract-concat-names="%s"' % extractconcatnames

        # -- hcp_resample_extractextraregnames
        if 'hcp_resample_extractextraregnames' in options:
            comm += '             --multirun-fix-extract-extra-regnames="%s"' % options['hcp_resample_extractextraregnames']

        # -- hcp_resample_extractvolume
        if 'hcp_resample_extractvolume' in options:
            extractvolume = options['hcp_resample_extractvolume'].upper()

            # check value 
            if extractvolume != "TRUE" and extractvolume != "FALSE":
                runok = False
                r += "\n---> ERROR: invalid extractvolume parameter [%s], expecting TRUE or FALSE!" % extractvolume

            # append to command
            comm += '             --multirun-fix-extract-volume="%s"' % extractvolume

        # -- Report command
        if runok:
            r += "\n\n------------------------------------------------------------\n"
            r += "Running HCP Pipelines command via Qu|Nex:\n\n"
            r += comm.replace("--", "\n    --").replace("             ", "")
            r += "\n------------------------------------------------------------\n"

        # -- Test file
        tfile = os.path.join(hcp['hcp_nonlin'], 'Results', groupname, "%s%s_%s_hp%s_clean.dtseries.nii" % (groupname, options['hcp_cifti_tail'], concatregname, highpass))
        fullTest = None

        # -- Run
        if run and runok:
            if options['run'] == "run":
                if overwrite and os.path.exists(tfile):
                    os.remove(tfile)

                r, endlog, _, failed = runExternalForFile(tfile, comm, 'Running HCP DeDriftAndResample', overwrite=overwrite, thread=sinfo['id'], remove=options['log'] == 'remove', task="hcp_DeDriftAndResample", logfolder=options['comlogs'], logtags=[options['logtag'], groupname], fullTest=fullTest, shell=True, r=r)

                if failed:
                    report['failed'].append(groupname)
                else:
                    report['done'].append(groupname)

            # -- just checking
            else:
                passed, _, r, failed = checkRun(tfile, fullTest, 'HCP DeDriftAndResample', r, overwrite=overwrite)
                if passed is None:
                    r += "\n---> HCP DeDriftAndResample can be run"
                    report['ready'].append(groupname)
                else:
                    report['skipped'].append(groupname)

        elif run:
            report['not ready'].append(groupname)
            if options['run'] == "run":
                r += "\n---> ERROR: images missing, skipping this group!"
            else:
                r += "\n---> ERROR: images missing, this group would be skipped!"
        else:
            report['not ready'].append(groupname)
            if options['run'] == "run":
                r += "\n---> ERROR: No hcp info for session, skipping this BOLD!"
            else:
                r += "\n---> ERROR: No hcp info for session, this BOLD would be skipped!"

    except (ExternalFailed, NoSourceFolder), errormessage:
        r = "\n\n\n --- Failed during processing of group %s with error:\n" % ("DeDriftAndResample")
        r += str(errormessage)
        report['failed'].append(groupname)
    except:
        r += "\n --- Failed during processing of group %s with error:\n %s\n" % ("DeDriftAndResample", traceback.format_exc())
        report['failed'].append(groupname)

    return {'r': r, 'report': report}


def hcpDTIFit(sinfo, options, overwrite=False, thread=0):
    """
    hcpDTIFit - documentation not yet available.
    """

    r = "\n------------------------------------------------------------"
    r += "\nSession id: %s \n[started on %s]" % (sinfo['id'], datetime.now().strftime("%A, %d. %B %Y %H:%M:%S"))
    r += "\n%s HCP DTI Fix ..." % (action("Running", options['run']))

    run    = True
    report = "Error"

    try:
        doOptionsCheck(options, sinfo, 'hcp_PreFS')
        doHCPOptionsCheck(options, sinfo, 'hcp_PreFS')
        hcp = getHCPPaths(sinfo, options)

        if 'hcp' not in sinfo:
            r += "---> ERROR: There is no hcp info for session %s in batch.txt" % (sinfo['id'])
            run = False

        for tfile in ['bvals', 'bvecs', 'data.nii.gz', 'nodif_brain_mask.nii.gz']:
            if not os.path.exists(os.path.join(hcp['T1w_folder'], 'Diffusion', tfile)):
                r += "---> ERROR: Could not find %s file!" % (tfile)
                run = False
            else:
                r += "---> %s found!" % (tfile)

        comm = 'dtifit \
            --data="%(data)s" \
            --out="%(out)s" \
            --mask="%(mask)s" \
            --bvecs="%(bvecs)s" \
            --bvals="%(bvals)s"' % {
                'data'              : os.path.join(hcp['T1w_folder'], 'Diffusion', 'data'),
                'out'               : os.path.join(hcp['T1w_folder'], 'Diffusion', 'dti'),
                'mask'              : os.path.join(hcp['T1w_folder'], 'Diffusion', 'nodif_brain_mask'),
                'bvecs'             : os.path.join(hcp['T1w_folder'], 'Diffusion', 'bvecs'),
                'bvals'             : os.path.join(hcp['T1w_folder'], 'Diffusion', 'bvals')}

        # -- Report command
        if run:
            r += "\n\n------------------------------------------------------------\n"
            r += "Running HCP Pipelines command via Qu|Nex:\n\n"
            r += comm.replace("--", "\n    --").replace("             ", "")
            r += "\n------------------------------------------------------------\n"

        # -- Test files
        
        tfile = os.path.join(hcp['T1w_folder'], 'Diffusion', 'dti_FA.nii.gz')

        # -- Run

        if run:
            
            if options['run'] == "run":
                if overwrite and os.path.exists(tfile):
                    os.remove(tfile)

                r, endlog, report, failed = runExternalForFile(tfile, comm, 'Running HCP DTI Fit', overwrite=overwrite, thread=sinfo['id'], remove=options['log'] == 'remove', task=options['command_ran'], logfolder=options['comlogs'], logtags=options['logtag'], shell=True, r=r)


            # -- just checking
            else:
                passed, report, r, failed = checkRun(tfile, fullTest, 'HCP DTI Fit', r, overwrite=overwrite)
                if passed is None:
                    r += "\n---> HCP DTI Fit can be run"
                    report = "HCP DTI Fit FS can be run"
                    failed = 0

        else:
            r += "---> Session can not be processed."
            report = "HCP DTI Fit can not be run"
            failed = 1

    except (ExternalFailed, NoSourceFolder), errormessage:
        r = str(errormessage)
        failed = 1
    except:
        r += "\nERROR: Unknown error occured: \n...................................\n%s...................................\n" % (traceback.format_exc())
        failed = 1

    r += "\n\nHCP Diffusion Preprocessing %s on %s\n------------------------------------------------------------" % (action("completed", options['run']), datetime.now().strftime("%A, %d. %B %Y %H:%M:%S"))

    # print r
    return (r, (sinfo['id'], report, failed))


def hcpBedpostx(sinfo, options, overwrite=False, thread=0):
    """
    hcpBedpostx - documentation not yet available.
    """

    r = "\n------------------------------------------------------------"
    r += "\nSession id: %s \n[started on %s]" % (sinfo['id'], datetime.now().strftime("%A, %d. %B %Y %H:%M:%S"))
    r += "\n%s HCP Bedpostx GPU ..." % (action("Running", options['run']))

    run    = True
    report = "Error"

    try:
        doOptionsCheck(options, sinfo, 'hcp_PreFS')
        doHCPOptionsCheck(options, sinfo, 'hcp_PreFS')
        hcp = getHCPPaths(sinfo, options)

        if 'hcp' not in sinfo:
            r += "---> ERROR: There is no hcp info for session %s in batch.txt" % (sinfo['id'])
            run = False

        for tfile in ['bvals', 'bvecs', 'data.nii.gz', 'nodif_brain_mask.nii.gz']:
            if not os.path.exists(os.path.join(hcp['T1w_folder'], 'Diffusion', tfile)):
                r += "---> ERROR: Could not find %s file!" % (tfile)
                run = False

        for tfile in ['FA', 'L1', 'L2', 'L3', 'MD', 'MO', 'S0', 'V1', 'V2', 'V3']:
            if not os.path.exists(os.path.join(hcp['T1w_folder'], 'Diffusion', 'dti_' + tfile + '.nii.gz')):
                r += "---> ERROR: Could not find %s file!" % (tfile)
                run = False
        if not run:
            r += "---> all necessary files found!"

        comm = 'fslbedpostx_gpu \
            %(data)s \
            --nf=%(nf)s \
            --rician \
            --model="%(model)s"' % {
                'data'              : os.path.join(hcp['T1w_folder'], 'Diffusion', '.'),
                'nf'                : "3",
                'model'             : "2"}

        # -- Report command
        if run:
            r += "\n\n------------------------------------------------------------\n"
            r += "Running HCP Pipelines command via Qu|Nex:\n\n"
            r += comm.replace("--", "\n    --").replace("             ", "")
            r += "\n------------------------------------------------------------\n"

        # -- test files

        tfile = os.path.join(hcp['T1w_folder'], 'Diffusion.bedpostX', 'mean_fsumsamples.nii.gz')

        # -- run

        if run:
            if options['run'] == "run":
                if overwrite and os.path.exists(tfile):
                    os.remove(tfile)

                r, endlog, report, failed = runExternalForFile(tfile, comm, 'Running HCP BedpostX', overwrite=overwrite, thread=sinfo['id'], remove=options['log'] == 'remove', task=options['command_ran'], logfolder=options['comlogs'], logtags=options['logtag'], shell=True, r=r)

            # -- just checking
            else:
                passed, report, r, failed = checkRun(tfile, fullTest, 'HCP BedpostX', r, overwrite=overwrite)
                if passed is None:
                    r += "\n---> HCP BedpostX can be run"
                    report = "HCP BedpostX can be run"
                    failed = 0

        else:
            r += "---> Session can not be processed."
            report = "HCP BedpostX can not be run"
            failed = 1

    except (ExternalFailed, NoSourceFolder), errormessage:
        r = str(errormessage)
        failed = 1
    except:
        r += "\nERROR: Unknown error occured: \n...................................\n%s...................................\n" % (traceback.format_exc())
        failed = 1

    r += "\n\nHCP Diffusion Preprocessing %s on %s\n------------------------------------------------------------" % (action("completed", options['run']), datetime.now().strftime("%A, %d. %B %Y %H:%M:%S"))

    print r
    return (r, (sinfo['id'], report, failed))


def mapHCPData(sinfo, options, overwrite=False, thread=0):
    """
    ``mapHCPData [... processing options]``

    Maps the results of the HCP preprocessing.

    * T1w.nii.gz                  -> images/structural/T1w.nii.gz
    * aparc+aseg.nii.gz           -> images/segmentation/freesurfer/mri/aparc+aseg_t1.nii.gz
                                  -> images/segmentation/freesurfer/mri/aparc+aseg_bold.nii.gz
                                     (2mm iso downsampled version)
    * fsaverage_LR32k/*           -> images/segmentation/hcp/fsaverage_LR32k
    * BOLD_[N][tail].nii.gz       -> images/functional/[boldname][N][bold_tail].nii.gz
    * BOLD_[N][tail].dtseries.nii -> images/functional/[boldname][N][hcp_cifti_tail].dtseries.nii
    * Movement_Regressors.txt     -> images/functional/movement/[boldname][N]_mov.dat

    INPUTS
    ======

    The relevant processing parameters are:

    --sessions              The batch.txt file with all the session information.
                            [batch.txt]
    --sessionsfolder        The path to the study/sessions folder, where the
                            imaging data is supposed to go. [.]
    --parsessions           How many sessions to run in parallel. [1]
    --overwrite             Whether to overwrite existing data (yes) or not
                            (no). [no]
    --hcp_suffix            Specifies a suffix to the session id if multiple
                            variants are run, empty otherwise. []
    --bold_tail             The tail (see above) that specifies, which version
                            of the nifti files to copy over [].
    --hcp_cifti_tail        The tail (see above) that specifies, which version
                            of the cifti files to copy over. []
    --bolds                 Which bold images (as they are specified in the
                            batch.txt file) to copy over. It can be a single
                            type (e.g. 'task'), a pipe separated list (e.g.
                            'WM|Control|rest') or 'all' to copy all. [all]
    --boldname              The prefix for the fMRI files in the images folder.
                            [bold]
    --hcp_bold_variant      Optional variant of HCP BOLD preprocessing. If
                            specified, the results will be copied/linked from
                            `Results.<hcp_bold_variant>` into 
                            `images/functional.<hcp_bold_variant>`. []
    --img_suffix            Specifies a suffix for 'images' folder to enable
                            support for multiple parallel workflows. Empty 
                            if not used. []

    The parameters can be specified in command call or session.txt file.
    If possible, the files are not copied but rather hard links are created to
    save space. If hard links can not be created, the files are copied.

    Specific attention needs to be paid to the `hcp_cifti_tail` and
    `bold_tail` parameters. Using the regular HCP minimal preprocessing
    pipelines, CIFTI files have a tail `_Atlas` e.g.
    `BOLD_6_Atlas.dtseries.nii`. This tail might be changed if another method
    was used for surface registration or if CIFTI images were additionally
    processed after the HCP minimal processing pipeline. `boldname`
    `bold_tail` and `hcp_cifti_tail` define the final name of the fMRI
    images linked into the `images/functional` folder. Specifically, with
    `boldname=bold`, `bold_tail`='' and `hcp_cifti_tail=_Atlas`, volume
    files will be named using formula: `<boldname>[N]<bold_tail>.nii.gz`
    (e.g. `bold1.nii.gz`), and cifti files will be named using formula:
    `<boldname>[N]<hcp_cifti_tail>.dtseries.nii` (e.g.

    USE
    ===

    mapHCPData maps the results of the HCP preprocessing (in MNINonLinear) to
    the <sessionsfolder>/<session id>/images folder structure. Specifically, it
    copies the files and folders:

    - T1w.nii.gz
        - images/structural/T1w.nii.gz
    - aparc+aseg.nii.gz
        - images/segmentation/freesurfer/mri/aparc+aseg_t1.nii.gz
        - images/segmentation/freesurfer/mri/aparc+aseg_bold.nii.gz (2mm iso downsampled version)
    - fsaverage_LR32k/*
        - images/segmentation/hcp/fsaverage_LR32k
    - BOLD_[N].nii.gz
        - images/functional/[boldname][N].nii.gz
    - BOLD_[N][tail].dtseries.nii
        - images/functional/[boldname][N][hcp_cifti_tail].dtseries.nii
    - Movement_Regressors.txt
        - images/functional/movement/[boldname][N]_mov.dat

    EXAMPLE USE
    ===========
    
    ::

        qunex mapHCPData sessions=fcMRI/sessions_hcp.txt sessionsfolder=sessions \\
              overwrite=no hcp_cifti_tail=_Atlas bolds=all
    """

    """
    ~~~~~~~~~~~~~~~~~~

    Change log

    2016-12-24 Grega Repovš
               Initial version
    2016-12-24 Grega Repovš
               Added documentation, fixed copy of volume images
    2017-03-25 Grega Repovš
               Added more detailed reporting of progress
    2018-07-17 Grega Repovš
               Added hcp_bold_variant option
    2019-04-25 Grega Repovš
               Changed subjects to sessions
    2019-05-26 Grega Repovš
               Added support for boldnamekey
    2020-01-14 Grega Repovš
               Expanded documentation on use of boldname and hcp_cifti_tail
    2020-06-23 Grega Repovš
               Fixed use of hcp_suffix and added use of img_suffix
    """

    
    r = "\n------------------------------------------------------------"
    r += "\nSession id: %s \n[started on %s]" % (sinfo['id'], datetime.now().strftime("%A, %d. %B %Y %H:%M:%S"))
    r += "\nMapping HCP data ... \n"
    r += "\n   The command will map the results of the HCP preprocessing from sessions's hcp\n   to sessions's images folder. It will map the T1 structural image, aparc+aseg \n   segmentation in both high resolution as well as one downsampled to the \n   resolution of BOLD images. It will map the 32k surface mapping data, BOLD \n   data in volume and cifti representation, and movement correction parameters. \n\n   Please note: when mapping the BOLD data, two parameters are key: \n\n   --bolds parameter defines which BOLD files are mapped based on their\n     specification in batch.txt file. Please see documentation for formatting. \n        If the parameter is not specified the default value is 'all' and all BOLD\n        files will be mapped. \n\n   --hcp_cifti_tail specifies which kind of the cifti files will be copied over. \n     The tail is added after the boldname[N] start. If the parameter is not specified \n     explicitly the default is ''.\n\n   Based on settings:\n\n    * %s BOLD files will be copied\n    * '%s' cifti tail will be used." % (", ".join(options['bolds'].split("|")), options['hcp_cifti_tail'])
    if options['hcp_bold_variant']:
        r += "\n   As --hcp_bold_variant was set to '%s', the files will be copied/linked to 'images/functional.%s!" % (options['hcp_bold_variant'], options['hcp_bold_variant'])
    r += "\n\n........................................................"

    # --- file/dir structure


    f = getFileNames(sinfo, options)
    d = getSessionFolders(sinfo, options)

    #    MNINonLinear/Results/<boldname>/<boldname>.nii.gz -- volume
    #    MNINonLinear/Results/<boldname>/<boldname>_Atlas.dtseries.nii -- cifti
    #    MNINonLinear/Results/<boldname>/Movement_Regressors.txt -- movement
    #    MNINonLinear/T1w.nii.gz -- atlas T1 hires
    #    MNINonLinear/aparc+aseg.nii.gz -- FS hires segmentation

    # ------------------------------------------------------------------------------------------------------------
    #                                                                                      map T1 and segmentation

    report = {}
    failed = 0

    r += "\n\nSource folder: " + d['hcp']
    r += "\nTarget folder: " + d['s_images']

    r += "\n\nStructural data: ..."
    status = True

    if os.path.exists(f['t1']) and not overwrite:
        r += "\n ... T1 ready"
        report['T1'] = 'present'
    else:
        status, r = linkOrCopy(os.path.join(d['hcp'], 'MNINonLinear', 'T1w.nii.gz'), f['t1'], r, status, "T1")
        report['T1'] = 'copied'

    if os.path.exists(f['fs_aparc_t1']) and not overwrite:
        r += "\n ... highres aseg+aparc ready"
        report['hires aseg+aparc'] = 'present'
    else:
        status, r = linkOrCopy(os.path.join(d['hcp'], 'MNINonLinear', 'aparc+aseg.nii.gz'), f['fs_aparc_t1'], r, status, "highres aseg+aparc")
        report['hires aseg+aparc'] = 'copied'

    if os.path.exists(f['fs_aparc_bold']) and not overwrite:
        r += "\n ... lowres aseg+aparc ready"
        report['lores aseg+aparc'] = 'present'
    else:
        if os.path.exists(f['fs_aparc_bold']):
            os.remove(f['fs_aparc_bold'])
        if os.path.exists(os.path.join(d['hcp'], 'MNINonLinear', 'T1w_restore.2.nii.gz')) and os.path.exists(f['fs_aparc_t1']):
            # prepare logtags
            if options['logtag'] != "":
                options['logtag'] += "_"
            logtags = options['logtag'] + "%s-flirt_%s" % (options['command_ran'], sinfo['id'])

            _, endlog, _, failedcom = runExternalForFile(f['fs_aparc_bold'], 'flirt -interp nearestneighbour -ref %s -in %s -out %s -applyisoxfm 2' % (os.path.join(d['hcp'], 'MNINonLinear', 'T1w_restore.2.nii.gz'), f['fs_aparc_t1'], f['fs_aparc_bold']), ' ... resampling t1 cortical segmentation (%s) to bold space (%s)' % (os.path.basename(f['fs_aparc_t1']), os.path.basename(f['fs_aparc_bold'])), overwrite=overwrite, logfolder=options['comlogs'], logtags=logtags, shell=True)
            if failedcom:
                report['lores aseg+aparc'] = 'failed'
                failed += 1
            else:
                report['lores aseg+aparc'] = 'generated'
        else:
            r += "\n ... ERROR: could not generate downsampled aseg+aparc, files missing!"
            report['lores aseg+aparc'] = 'failed'
            status = False
            failed += 1

    report['surface'] = 'ok'
    if os.path.exists(os.path.join(d['hcp'], 'MNINonLinear', 'fsaverage_LR32k')):
        r += "\n ... processing surface files"
        sfiles = glob.glob(os.path.join(d['hcp'], 'MNINonLinear', 'fsaverage_LR32k', '*.*'))
        npre, ncp = 0, 0
        if len(sfiles):
            sid = os.path.basename(sfiles[0]).split(".")[0]
        for sfile in sfiles:
            tfile = os.path.join(d['s_s32k'], ".".join(os.path.basename(sfile).split(".")[1:]))
            if os.path.exists(tfile) and not overwrite:
                npre += 1
            else:
                if ".spec" in tfile:
                    s = file(sfile).read()
                    s = s.replace(sid + ".", "")
                    tf = open(tfile, 'w')
                    print >> tf, s
                    tf.close()
                    r += "\n     -> updated .spec file [%s]" % (sid)
                    ncp += 1
                    continue
                if linkOrCopy(sfile, tfile):
                    ncp += 1
                else:
                    r += "\n     -> ERROR: could not map or copy %s" % (sfile)
                    report['surface'] = 'error'
                    failed += 1
        if npre:
            r += "\n     -> %d files already copied" % (npre)
        if ncp:
            r += "\n     -> copied %d surface files" % (ncp)
    else:
        r += "\n ... ERROR: missing folder: %s!" % (os.path.join(d['hcp'], 'MNINonLinear', 'fsaverage_LR32k'))
        status = False
        report['surface'] = 'error'
        failed += 1

    # ------------------------------------------------------------------------------------------------------------
    #                                                                                          map functional data

    r += "\n\nFunctional data: \n ... mapping %s BOLD files\n ... using '%s' cifti tail\n" % (", ".join(options['bolds'].split("|")), options['hcp_cifti_tail'])

    report['boldok'] = 0
    report['boldfail'] = 0
    report['boldskipped'] = 0

    if options['hcp_bold_variant'] == "":
        bvar = ''
    else:
        bvar = '.' + options['hcp_bold_variant']    

    bolds, skipped, report['boldskipped'], r = useOrSkipBOLD(sinfo, options, r)

    for boldnum, boldname, boldtask, boldinfo in bolds:

        r += "\n ... " + boldname

        # --- filenames
        options['image_target'] = 'nifti'        # -- needs to be set to correctly copy volume files
        f.update(getBOLDFileNames(sinfo, boldname, options))

        status = True
        bname  = ""

        try:            
            # -- get source bold name

            if 'filename' in boldinfo and options['hcp_filename'] == 'original':
                bname = boldinfo['filename']
            elif 'bold' in boldinfo:
                bname = boldinfo['bold']
            else:
                bname = "%s%d" % (options['hcp_bold_prefix'], boldnum)

            # -- check if present and map

            boldpath = os.path.join(d['hcp'], 'MNINonLinear', 'Results', bname)

            if not os.path.exists(boldpath):
                r += "\n     ... ERROR: source folder does not exist [%s]!" % (boldpath)
                status = False

            else:   
                if os.path.exists(f['bold_vol']) and not overwrite:
                    r += "\n     ... volume image ready"
                else:
                    # r += "\n     ... linking volume image \n         %s to\n         -> %s" % (os.path.join(boldpath, bname + '.nii.gz'), f['bold'])
                    status, r = linkOrCopy(os.path.join(boldpath, bname + options['bold_tail'] + '.nii.gz'), f['bold_vol'], r, status, "volume image", "\n     ... ")

                if os.path.exists(f['bold_dts']) and not overwrite:
                    r += "\n     ... grayordinate image ready"
                else:
                    # r += "\n     ... linking cifti image\n         %s to\n         -> %s" % (os.path.join(boldpath, bname + options['hcp_cifti_tail'] + '.dtseries.nii'), f['bold_dts'])
                    status, r = linkOrCopy(os.path.join(boldpath, bname + options['hcp_cifti_tail'] + '.dtseries.nii'), f['bold_dts'], r, status, "grayordinate image", "\n     ... ")

                if os.path.exists(f['bold_mov']) and not overwrite:
                    r += "\n     ... movement data ready"
                else:
                    if os.path.exists(os.path.join(boldpath, 'Movement_Regressors.txt')):
                        mdata = [line.strip().split() for line in open(os.path.join(boldpath, 'Movement_Regressors.txt'))]
                        mfile = open(f['bold_mov'], 'w')
                        print >> mfile, "#frame     dx(mm)     dy(mm)     dz(mm)     X(deg)     Y(deg)     Z(deg)"
                        c = 0
                        for mline in mdata:
                            if len(mline) >= 6:
                                c += 1
                                mline = "%6d   %s" % (c, "   ".join(mline[0:6]))
                                print >> mfile, mline.replace(' -', '-')
                        mfile.close()
                        r += "\n     ... movement data prepared"
                    else:
                        r += "\n     ... ERROR: could not prepare movement data, source does not exist: %s" % os.path.join(boldpath, 'Movement_Regressors.txt')
                        failed += 1
                        status = False

            if status:
                r += "\n     ---> Data ready!\n"
                report['boldok'] += 1
            else:
                r += "\n     ---> ERROR: Data missing, please check source!\n"
                report['boldfail'] += 1
                failed += 1

        except (ExternalFailed, NoSourceFolder), errormessage:
            r = str(errormessage)
            report['boldfail'] += 1
            failed += 1
        except:
            r += "\nERROR: Unknown error occured: \n...................................\n%s...................................\n" % (traceback.format_exc())
            time.sleep(3)
            failed += 1

    if len(skipped) > 0:
        r += "\nThe following BOLD images were not mapped as they were not specified in\n'--bolds=\"%s\"':\n" % (options['bolds'])
        for boldnum, boldname, boldtask, boldinfo in skipped:
            if 'filename' in boldinfo and options['hcp_filename'] == 'original':
                r += "\n ... %s [task: '%s']" % (boldinfo['filename'], boldtask)
            else:
                r += "\n ... %s [task: '%s']" % (boldname, boldtask)

    r += "\n\nHCP data mapping completed on %s\n------------------------------------------------------------\n" % (datetime.now().strftime("%A, %d. %B %Y %H:%M:%S"))
    rstatus = "T1: %(T1)s, aseg+aparc hires: %(hires aseg+aparc)s lores: %(lores aseg+aparc)s, surface: %(surface)s, bolds ok: %(boldok)d, bolds failed: %(boldfail)d, bolds skipped: %(boldskipped)d" % (report)

    # print r
    return (r, (sinfo['id'], rstatus, failed))<|MERGE_RESOLUTION|>--- conflicted
+++ resolved
@@ -61,11 +61,7 @@
 
 unwarp = {None: "Unknown", 'i': 'x', 'j': 'y', 'k': 'z', 'i-': 'x-', 'j-': 'y-', 'k-': 'z-'}
 PEDir  = {None: "Unknown", "LR": 1, "RL": 1, "AP": 2, "PA": 2}
-<<<<<<< HEAD
 PEDirMap  = {'AP': 'j-', 'j-': 'AP', 'PA': 'j', 'j': 'PA', 'RL': 'i', 'i': 'RL', 'LR': 'i-', 'i-': 'LR'}
-=======
-PEDirMap  = {'AP': 'j-', 'j-': 'AP', 'PA': 'j', 'j': 'PA', 'LR': 'x-', 'x-': 'LR', 'RL': 'x', 'x': 'RL'}
->>>>>>> 036056df
 SEDirMap  = {'AP': 'y', 'PA': 'y', 'LR': 'x', 'RL': 'x'}
 
 # -------------------------------------------------------------------
@@ -390,86 +386,91 @@
     In addition the following *specific* parameters will be used to guide the
     processing in this step:
     
-<<<<<<< HEAD
-    --hcp_t2                ... NONE if no T2w image is available and the
+    --hcp_t2                    NONE if no T2w image is available and the
                                 preprocessing should be run without them,
-                                anything else otherwise [t2]. NONE is only valid
-                                if 'LegacyStyleData' processing mode was specified.
-    --hcp_brainsize         ... Specifies the size of the brain in mm. 170 is FSL
-                                default and seems to be a good choice, HCP uses
-                                150, which can lead to problems with larger heads
-                                [150].
-    --hcp_t1samplespacing   ... T1 image sample spacing, NONE if not used [NONE].
-    --hcp_t2samplespacing   ... T2 image sample spacing, NONE if not used [NONE].
-    --hcp_gdcoeffs          ... Path to a file containing gradient distortion
-                                coefficients, alternatively a string describing
-                                multiple options (see below), or "NONE", if not 
-                                used [NONE].
-    --hcp_bfsigma           ... Bias Field Smoothing Sigma (optional) [].
-    --hcp_avgrdcmethod      ... Averaging and readout distortion correction
-                                method. Can take the following values:
-                                NONE
-                                ... average any repeats with no readout correction
-                                FIELDMAP
-                                ... average any repeats and use Siemens field
-                                    map for readout correction
-                                SiemensFieldMap
-                                ... average any repeats and use Siemens field
-                                    map for readout correction.
-                                GeneralElectricFieldMap
-                                ... average any repeats and use GE field map for
-                                    readout correction
-                                TOPUP
-                                ... average any repeats and use spin echo field
-                                    map for readout correction.
+                                anything else otherwise. NONE is only valid if 
+                                'LegacyStyleData' processing mode was 
+                                specified. [t2]
+    --hcp_brainsize             Specifies the size of the brain in mm. 170 is 
+                                FSL default and seems to be a good choice, HCP
+                                uses 150, which can lead to problems with 
+                                larger heads. [150]
+    --hcp_t1samplespacing       T1 image sample spacing, NONE if not used.
                                 [NONE]
-    --hcp_unwarpdir         ... Readout direction of the T1w and T2w images (x,
-                                y, z or NONE); used with either a regular field
-                                map or a spin echo field map [NONE].
-    --hcp_echodiff          ... Difference in TE times if a fieldmap image is
-                                used, set to NONE if not used [NONE].
-    --hcp_seechospacing     ... Echo Spacing or Dwelltime of Spin Echo Field Map
-                                or "NONE" if not used [NONE].
-    --hcp_sephasepos        ... Label for the positive image of the Spin Echo 
-                                Field Map pair [""]
-    --hcp_sephaseneg        ... Label for the negative image of the Spin Echo 
-                                Field Map pair [""]
-    --hcp_seunwarpdir       ... Phase encoding direction of the Spin Echo Field
-                                Map (x, y or NONE) [NONE].
-    --hcp_topupconfig       ... Path to a configuration file for TOPUP method
-                                or "NONE" if not used [NONE].
-    --hcp_prefs_custombrain ... Whether to only run the final registration using
-                                either a custom prepared brain mask (MASK) or 
-                                custom prepared brain images (CUSTOM), or to 
-                                run the full set of processing steps (NONE). [NONE]
-                                If a mask is to be used (MASK) then a "
-                                custom_acpc_dc_restore_mask.nii.gz" image needs
-                                to be placed in the <session>/T1w folder.
-                                If a custom brain is to be used (BRAIN), then the
-                                following images in <session>/T1w folder need to 
-                                be adjusted:
-                                - T1w_acpc_dc_restore_brain.nii.gz
-                                - T1w_acpc_dc_restore.nii.gz
-                                - T2w_acpc_dc_restore_brain.nii.gz
-                                - T2w_acpc_dc_restore.nii.gz
-    --hcp_prefs_template_res .. The resolution (in mm) of the structural images 
-                                templates to use in the prefs step. Note: it should
-                                match the resolution of the acquired structural 
-                                images.
-    --use_sequence_info     ... A pipe, comma or space separated list of inline 
+    --hcp_t2samplespacing       T2 image sample spacing, NONE if not used.
+                                [NONE]
+    --hcp_gdcoeffs              Path to a file containing gradient distortion
+                                coefficients, alternatively a string describing 
+                                multiple options (see below), or "NONE", if not
+                                used. [NONE]
+    --hcp_bfsigma               Bias Field Smoothing Sigma (optional). []
+    --hcp_avgrdcmethod          Averaging and readout distortion correction
+                                method. [NONE]
+                                Can take the following values:
+
+                                - NONE (average any repeats with no readout 
+                                  correction)
+                                - FIELDMAP (average any repeats and use
+                                  Siemens field map for readout correction)
+                                - SiemensFieldMap (average any repeats and use
+                                  Siemens field map for readout correction)
+                                - GeneralElectricFieldMap (average any repeats
+                                  and use GE field map for readout correction)
+                                - TOPUP (average any repeats and use spin echo
+                                  field map for readout correction)
+                                
+    --hcp_unwarpdir             Readout direction of the T1w and T2w images
+                                (x, y, z or NONE); used with either a regular 
+                                field map or a spin echo field map. [NONE]
+    --hcp_echodiff              Difference in TE times if a fieldmap image is
+                                used, set to NONE if not used. [NONE]
+    --hcp_seechospacing         Echo Spacing or Dwelltime of Spin Echo Field 
+                                Map or "NONE" if not used. [NONE]
+    --hcp_sephasepos            Label for the positive image of the Spin Echo 
+                                Field Map pair. [""]
+    --hcp_sephaseneg            Label for the negative image of the Spin Echo 
+                                Field Map pair. [""]
+    --hcp_seunwarpdir           Phase encoding direction of the Spin Echo 
+                                Field Map (x, y or NONE). [NONE]
+    --hcp_topupconfig           Path to a configuration file for TOPUP method
+                                or "NONE" if not used. [NONE]
+    --hcp_prefs_custombrain     Whether to only run the final registration 
+                                using either a custom prepared brain mask 
+                                (MASK) or custom prepared brain images 
+                                (CUSTOM), or to run the full set of processing
+                                steps (NONE). [NONE] If a mask is to be used 
+                                (MASK) then a 
+                                `"custom_acpc_dc_restore_mask.nii.gz"` image 
+                                needs to be placed in the `<session>/T1w`
+                                folder. If a custom brain is to be used 
+                                (BRAIN), then the following images in 
+                                `<session>/T1w` folder need to be adjusted:
+
+                                - `T1w_acpc_dc_restore_brain.nii.gz`
+                                - `T1w_acpc_dc_restore.nii.gz`
+                                - `T2w_acpc_dc_restore_brain.nii.gz`
+                                - `T2w_acpc_dc_restore.nii.gz`
+
+    --hcp_prefs_template_res    The resolution (in mm) of the structural 
+                                images templates to use in the preFS step. 
+                                Note: it should match the resolution of the 
+                                acquired structural images.
+
+    --use_sequence_info         A pipe, comma or space separated list of inline 
                                 sequence information to use in preprocessing of
                                 specific image modalities.
                                 
                                 Example specifications:
-                                * `all`: use all present inline information for
+
+                                - `all`: use all present inline information for
                                   all modalities,
-                                * 'DwellTime': use DwellTime information for all
+                                - 'DwellTime': use DwellTime information for all
                                   modalities,
-                                * `T1w:all': use all present inline information 
+                                - `T1w:all': use all present inline information 
                                   for T1w modality,
-                                * `SE:EchoSpacing': use EchoSpacing information
+                                - `SE:EchoSpacing': use EchoSpacing information
                                   for Spin-Echo fieldmap images.
-                                * 'none': do not use inline information
+                                - 'none': do not use inline information
 
                                 Modalities: T1w, T2w, SE, BOLD, dMRi
                                 Inline information: TR, PEDirection, EchoSpacing
@@ -479,78 +480,6 @@
                                 used. More general specification (e.g. `all`) 
                                 implies all more specific cases (e.g. `T1w:all`).
                                 ['all']
-=======
-    --hcp_t2                      NONE if no T2w image is available and the
-                                  preprocessing should be run without them,
-                                  anything else otherwise. NONE is only 
-                                  valid if 'LegacyStyleData' processing mode was
-                                  specified. [t2]
-    --hcp_brainsize               Specifies the size of the brain in mm. 170 is 
-                                  FSL default and seems to be a good choice, HCP
-                                  uses 150, which can lead to problems with 
-                                  larger heads. [150]
-    --hcp_t1samplespacing         T1 image sample spacing, NONE if not used.
-                                  [NONE]
-    --hcp_t2samplespacing         T2 image sample spacing, NONE if not used.
-                                  [NONE]
-    --hcp_gdcoeffs                Path to a file containing gradient distortion
-                                  coefficients, alternatively a string 
-                                  describing multiple options (see below), or 
-                                  "NONE", if not used. [NONE]
-    --hcp_bfsigma                 Bias Field Smoothing Sigma (optional). []
-    --hcp_avgrdcmethod            Averaging and readout distortion correction
-                                  method. [NONE]
-                                  Can take the following values:
-
-                                  - NONE (average any repeats with no readout 
-                                    correction)
-                                  - FIELDMAP (average any repeats and use
-                                    Siemens field map for readout correction)
-                                  - SiemensFieldMap (average any repeats and use
-                                    Siemens field map for readout correction)
-                                  - GeneralElectricFieldMap (average any repeats
-                                    and use GE field map for readout correction)
-                                  - TOPUP (average any repeats and use spin echo
-                                    field map for readout correction)
-                                
-    --hcp_unwarpdir               Readout direction of the T1w and T2w images
-                                  (x, y, z or NONE); used with either a regular 
-                                  field map or a spin echo field map. [NONE]
-    --hcp_echodiff                Difference in TE times if a fieldmap image is
-                                  used, set to NONE if not used. [NONE]
-    --hcp_seechospacing           Echo Spacing or Dwelltime of Spin Echo Field 
-                                  Map or "NONE" if not used. [NONE]
-    --hcp_sephasepos              Label for the positive image of the Spin Echo 
-                                  Field Map pair. [""]
-    --hcp_sephaseneg              Label for the negative image of the Spin Echo 
-                                  Field Map pair. [""]
-    --hcp_seunwarpdir             Phase encoding direction of the Spin Echo 
-                                  Field Map (x, y or NONE). [NONE]
-    --hcp_topupconfig             Path to a configuration file for TOPUP method
-                                  or "NONE" if not used. [NONE]
-    --hcp_prefs_custombrain       Whether to only run the final registration 
-                                  using either a custom prepared brain mask 
-                                  (MASK) or custom prepared brain images 
-                                  (CUSTOM), or to run the full set of processing
-                                  steps (NONE). [NONE] If a mask is to be used 
-                                  (MASK) then a 
-                                  `"custom_acpc_dc_restore_mask.nii.gz"` image 
-                                  needs to be placed in the `<session>/T1w`
-                                  folder. If a custom brain is to be used 
-                                  (BRAIN), then the following images in 
-                                  `<session>/T1w` folder need to be adjusted:
-
-                                  - `T1w_acpc_dc_restore_brain.nii.gz`
-                                  - `T1w_acpc_dc_restore.nii.gz`
-                                  - `T2w_acpc_dc_restore_brain.nii.gz`
-                                  - `T2w_acpc_dc_restore.nii.gz`
-
-    --hcp_prefs_template_res      The resolution (in mm) of the structural 
-                                  images templates to use in the preFS step. 
-                                  Note: it should match the resolution of the 
-                                  acquired structural images.
-
->>>>>>> 036056df
    
     Gradient coefficient file specification:
     ----------------------------------------
@@ -641,17 +570,12 @@
     2020-01-16 Grega Repovš
                Updated documentation on SE label specification
     2020-04-23 Grega Repovš
-<<<<<<< HEAD
-             - Removed full file checking from documentation
-    2020-08-22 Grega Repovš
-             - Added the use of use_sequence_info parameter
-    '''
-=======
                Removed full file checking from documentation
     2020-08-04 Aleksij Kraljič
                Updated documentation
+    2020-08-22 Grega Repovš
+               Added the use of use_sequence_info parameter
     """
->>>>>>> 036056df
 
     r = "\n------------------------------------------------------------"
     r += "\nSession id: %s \n[started on %s]" % (sinfo['id'], datetime.now().strftime("%A, %d. %B %Y %H:%M:%S"))
@@ -2109,58 +2033,53 @@
     Image acquisition details
     -------------------------
 
-    --hcp_dwi_echospacing   ... Echo Spacing or Dwelltime of DWI images.
-                                [image specific]
-    --use_sequence_info     ... A pipe, comma or space separated list of inline 
-                                sequence information to use in preprocessing of
-                                specific image modalities.
+    --hcp_dwi_echospacing   Echo Spacing or Dwelltime of DWI images.
+                            [image specific]
+    --use_sequence_info     A pipe, comma or space separated list of inline 
+                            sequence information to use in preprocessing of
+                            specific image modalities.
                                 
-                                Example specifications:
-                                * `all`: use all present inline information for
-                                  all modalities,
-                                * 'DwellTime': use DwellTime information for all
-                                  modalities,
-                                * `T1w:all': use all present inline information 
-                                  for T1w modality,
-                                * `SE:EchoSpacing': use EchoSpacing information
-                                  for Spin-Echo fieldmap images.
-                                * 'none': do not use inline information
-
-                                Modalities: T1w, T2w, SE, BOLD, dMRi
-                                Inline information: TR, PEDirection, EchoSpacing
-                                  DwellTime, ReadoutDirection
-
-                                If information is not specified it will not be 
-                                used. More general specification (e.g. `all`) 
-                                implies all more specific cases (e.g. `T1w:all`).
-                                ['all']
+                            Example specifications:
+
+                            - `all`: use all present inline information for
+                              all modalities,
+                            - 'DwellTime': use DwellTime information for all
+                              modalities,
+                            - `T1w:all': use all present inline information 
+                              for T1w modality,
+                            - `SE:EchoSpacing': use EchoSpacing information
+                              for Spin-Echo fieldmap images.
+                            - 'none': do not use inline information
+
+                            Modalities: T1w, T2w, SE, BOLD, dMRI
+                            Inline information: TR, PEDirection, EchoSpacing
+                            DwellTime, ReadoutDirection
+
+                            If information is not specified it will not be 
+                            used. More general specification (e.g. `all`) 
+                            implies all more specific cases (e.g. `T1w:all`).
+                            ['all']
 
     Distortion correction details
     -----------------------------
 
-<<<<<<< HEAD
-    --hcp_dwi_PEdir         ... The direction of unwarping. Use 1 for LR/RL
-                                Use 2 for AP/PA. Default is [2]
-    --hcp_dwi_gdcoeffs      ... A path to a file containing gradient distortion
-                                coefficients, alternatively a string describing
-                                multiple options (see below), or "NONE", if not 
-                                used [NONE].
-=======
-                                 coefficients, alternatively a string describing
-                                 multiple options (see below), or "NONE", if not 
-                                 used. [NONE]
->>>>>>> 036056df
+    --hcp_dwi_PEdir         The direction of unwarping. Use 1 for LR/RL
+                            Use 2 for AP/PA. Default is [2]
+    --hcp_dwi_gdcoeffs      A path to a file containing gradient distortion
+                            coefficients, alternatively a string describing
+                            multiple options (see below), or "NONE", if not 
+                            used [NONE].
 
     Eddy post processing parameters
     -------------------------------
 
-    --hcp_dwi_dof               Degrees of Freedom for post eddy registration to 
-                                structural images. [6]
-    --hcp_dwi_b0maxbval         Volumes with a bvalue smaller than this value 
-                                will be considered as b0s. [50]
-    --hcp_dwi_combinedata       Specified value is passed as the CombineDataFlag 
-                                value for the eddy_postproc.sh script. If JAC 
-                                resampling has been used in eddy, this value 
+    --hcp_dwi_dof           Degrees of Freedom for post eddy registration to 
+                            structural images. [6]
+    --hcp_dwi_b0maxbval     Volumes with a bvalue smaller than this value 
+                            will be considered as b0s. [50]
+    --hcp_dwi_combinedata   Specified value is passed as the CombineDataFlag 
+                            value for the eddy_postproc.sh script. If JAC 
+                            resampling has been used in eddy, this value 
     ----------------------------------------
 
     `--hcp_dwi_gdcoeffs` parameter can be set to either 'NONE', a path to a 
@@ -2249,13 +2168,9 @@
     2020-01-05 Grega Repovš
                Updated documentation
     2020-04-23 Grega Repovš
-<<<<<<< HEAD
-             - Removed full file checking from documentation
+               Removed full file checking from documentation
     2020-08-22 Grega Repovš
-             - Added the use of use_sequence_info parameter
-=======
-               Removed full file checking from documentation
->>>>>>> 036056df
+               Added the use of use_sequence_info parameter
     """
 
     r = "\n------------------------------------------------------------"
@@ -2450,52 +2365,52 @@
     When running the command, the following *general* processing parameters are
     taken into account:
 
-    --sessions                  The batch.txt file with all the sessions 
-                                information. [batch.txt]
-    --sessionsfolder            The path to the study/sessions folder, where the
-                                imaging  data is supposed to go. [.]
-    --parsessions               How many sessions to run in parallel. [1]
-    --parelements               How many elements (e.g bolds) to run in
-                                parallel. [1]
-    --bolds                     Which bold images (as they are specified in the
-                                batch.txt file) to process. It can be a single
-                                type (e.g. 'task'), a pipe separated list (e.g.
-                                'WM|Control|rest') or 'all' to process all.
-                                [all]
-    --overwrite                 Whether to overwrite existing data (yes) or not 
-                                (no). [no]
-    --hcp_suffix                Specifies a suffix to the session id if multiple
-                                variants are run, empty otherwise. []
-    --logfolder                 The path to the folder where runlogs and comlogs
-                                are to be stored, if other than default. []
-    --log                       Whether to keep ('keep') or remove ('remove') 
-                                the temporary logs once jobs are completed 
-                                ['keep']. When a comma or pipe ('|') separated 
-                                list is given, the log will be created at the 
-                                first provided location and then linked or 
-                                copied to other locations. The valid locations 
-                                are:
-
-                                - 'study' (for the default: 
-                                  `<study>/processing/logs/comlogs` location)
-                                - 'session' (for `<sessionid>/logs/comlogs`)
-                                - 'hcp' (for `<hcp_folder>/logs/comlogs`)
-                                - '<path>' (for an arbitrary directory)
-
-    --hcp_processing_mode       Controls whether the HCP acquisition and 
-                                processing guidelines should be treated as 
-                                requirements (HCPStyleData) or if additional 
-                                processing functionality is allowed 
-                                (LegacyStyleData). In this case running 
-                                processing with slice timing correction,
-                                external BOLD reference, or without a distortion 
-                                correction method.
-    --hcp_folderstructure       Specifies the version of the folder structure to
-                                use, 'initial' and 'hcpls' are supported. 
-                                ['hcpls']
-    --hcp_filename              Specifies whether the standard ('standard') 
-                                filenames or the specified original names 
-                                ('original') are to be used. ['standard']
+    --sessions              The batch.txt file with all the sessions 
+                            information. [batch.txt]
+    --sessionsfolder        The path to the study/sessions folder, where the
+                            imaging  data is supposed to go. [.]
+    --parsessions           How many sessions to run in parallel. [1]
+    --parelements           How many elements (e.g bolds) to run in
+                            parallel. [1]
+    --bolds                 Which bold images (as they are specified in the
+                            batch.txt file) to process. It can be a single
+                            type (e.g. 'task'), a pipe separated list (e.g.
+                            'WM|Control|rest') or 'all' to process all.
+                            [all]
+    --overwrite             Whether to overwrite existing data (yes) or not 
+                            (no). [no]
+    --hcp_suffix            Specifies a suffix to the session id if multiple
+                            variants are run, empty otherwise. []
+    --logfolder             The path to the folder where runlogs and comlogs
+                            are to be stored, if other than default. []
+    --log                   Whether to keep ('keep') or remove ('remove') 
+                            the temporary logs once jobs are completed 
+                            ['keep']. When a comma or pipe ('|') separated 
+                            list is given, the log will be created at the 
+                            first provided location and then linked or 
+                            copied to other locations. The valid locations 
+                            are:
+
+                            - 'study' (for the default: 
+                              `<study>/processing/logs/comlogs` location)
+                            - 'session' (for `<sessionid>/logs/comlogs`)
+                            - 'hcp' (for `<hcp_folder>/logs/comlogs`)
+                            - '<path>' (for an arbitrary directory)
+
+    --hcp_processing_mode   Controls whether the HCP acquisition and 
+                            processing guidelines should be treated as 
+                            requirements (HCPStyleData) or if additional 
+                            processing functionality is allowed 
+                            (LegacyStyleData). In this case running 
+                            processing with slice timing correction,
+                            external BOLD reference, or without a distortion 
+                            correction method.
+    --hcp_folderstructure   Specifies the version of the folder structure to
+                            use, 'initial' and 'hcpls' are supported. 
+                            ['hcpls']
+    --hcp_filename          Specifies whether the standard ('standard') 
+                            filenames or the specified original names 
+                            ('original') are to be used. ['standard']
 
 
     In addition a number of *specific* parameters can be used to guide the
@@ -2512,120 +2427,85 @@
     Use of FS longitudinal template
     -------------------------------
 
-    --hcp_fs_longitudinal      The name of the FS longitudinal template if one
-                               was created and is to be used in this step. 
-                               (This parameter is currently not supported)
+    --hcp_fs_longitudinal   The name of the FS longitudinal template if one
+                            was created and is to be used in this step. 
+                            (This parameter is currently not supported)
 
     Naming options
     --------------
 
-<<<<<<< HEAD
-    --hcp_bold_prefix       ... To be specified if multiple variants of BOLD
-                                preprocessing are run. The prefix is prepended
-                                to the bold name. [BOLD_]
-    --hcp_filename          ... Specifies whether BOLD names are to be created
-                                using sequential numbers ('standard') using the 
-                                formula `<hcp_bold_prefix>_[N]` (e.g. BOLD_3) 
-                                or actual bold names ('original', e.g. 
-                                rfMRI_REST1_AP). ['standard']
-=======
-    --hcp_bold_prefix            To be specified if multiple variants of BOLD
-                                 preprocessing are run. The prefix is prepended
-                                 to the bold name. [BOLD]
-    --hcp_filename               Specifies whether BOLD names are to be created
-                                 using sequential numbers ('standard') using the 
-                                 formula `<hcp_bold_prefix>_[N]` (e.g. BOLD_3) 
-                                 or actual bold names ('original', e.g. 
-                                 rfMRI_REST1_AP). ['standard']
->>>>>>> 036056df
+    --hcp_bold_prefix       To be specified if multiple variants of BOLD
+                            preprocessing are run. The prefix is prepended
+                            to the bold name. [BOLD]
+    --hcp_filename          Specifies whether BOLD names are to be created
+                            using sequential numbers ('standard') using the 
+                            formula `<hcp_bold_prefix>_[N]` (e.g. BOLD_3) 
+                            or actual bold names ('original', e.g. 
+                            rfMRI_REST1_AP). ['standard']
 
     Image acquisition details
     -------------------------
 
-<<<<<<< HEAD
-    --hcp_bold_echospacing  ... Echo Spacing or Dwelltime of BOLD images.
-                                [0.00035]
-    --hcp_bold_sbref        ... Whether BOLD Reference images should be used
-                                - NONE or USE. [NONE]
-    --use_sequence_info     ... A pipe, comma or space separated list of inline 
-                                sequence information to use in preprocessing of
-                                specific image modalities.
+    --hcp_bold_echospacing  Echo Spacing or Dwelltime of BOLD images.
+                            [0.00035]
+    --hcp_bold_sbref        Whether BOLD Reference images should be used
+                            - NONE or USE. [NONE]
+    --use_sequence_info     A pipe, comma or space separated list of inline 
+                            sequence information to use in preprocessing of
+                            specific image modalities.
                                 
-                                Example specifications:
-                                * `all`: use all present inline information for
-                                  all modalities,
-                                * 'DwellTime': use DwellTime information for all
-                                  modalities,
-                                * `T1w:all': use all present inline information 
-                                  for T1w modality,
-                                * `SE:EchoSpacing': use EchoSpacing information
-                                  for Spin-Echo fieldmap images.
-                                * 'none': do not use inline information
-
-                                Modalities: T1w, T2w, SE, BOLD, dMRi
-                                Inline information: TR, PEDirection, EchoSpacing
-                                  DwellTime, ReadoutDirection
-
-                                If information is not specified it will not be 
-                                used. More general specification (e.g. `all`) 
-                                implies all more specific cases (e.g. `T1w:all`).
-                                ['all']
-=======
-    --hcp_bold_echospacing          Echo Spacing or Dwelltime of BOLD images.
-                                    [0.00035]
-    --hcp_bold_sbref                Whether BOLD Reference images should be used
-                                    - NONE or USE. [NONE]
->>>>>>> 036056df
+                            Example specifications:
+
+                            - `all`: use all present inline information for
+                              all modalities,
+                            - 'DwellTime': use DwellTime information for all
+                              modalities,
+                            - `T1w:all': use all present inline information 
+                              for T1w modality,
+                            - `SE:EchoSpacing': use EchoSpacing information
+                              for Spin-Echo fieldmap images.
+                            - 'none': do not use inline information
+
+                            Modalities: T1w, T2w, SE, BOLD, dMRi
+                            Inline information: TR, PEDirection, EchoSpacing
+                              DwellTime, ReadoutDirection
+
+                            If information is not specified it will not be 
+                            used. More general specification (e.g. `all`) 
+                            implies all more specific cases (e.g. `T1w:all`).
+                            ['all']
 
     Distortion correction details
     -----------------------------
 
-<<<<<<< HEAD
-    --hcp_bold_dcmethod     ... BOLD image deformation correction that should
-                                be used: TOPUP, FIELDMAP / SiemensFieldMap,
-                                GeneralElectricFieldMap or NONE. [TOPUP]
-    --hcp_bold_echodiff     ... Delta TE for BOLD fieldmap images or NONE if
-                                not used. [NONE]
-    --hcp_bold_sephasepos   ... Label for the positive image of the Spin Echo 
-                                Field Map pair [""]
-    --hcp_bold_sephaseneg   ... Label for the negative image of the Spin Echo 
-                                Field Map pair [""]
-    --hcp_bold_unwarpdir    ... The direction of unwarping. Can be specified
-                                separately for LR/RL : 'LR=x|RL=-x|x' or
-                                separately for PA/AP : 'PA=y|AP=y-|y-'. [y]
-    --hcp_bold_res          ... Target image resolution. 2mm recommended. [2].
-    --hcp_bold_gdcoeffs     ... Gradient distorsion correction coefficients
-                                or NONE. [NONE]
-=======
-    --hcp_bold_dcmethod          BOLD image deformation correction that should
-                                 be used: TOPUP, FIELDMAP / SiemensFieldMap,
-                                 GeneralElectricFieldMap or NONE. [TOPUP]
-    --hcp_bold_echodiff          Delta TE for BOLD fieldmap images or NONE if
-                                 not used. [NONE]
-    --hcp_bold_sephasepos        Label for the positive image of the Spin Echo 
-                                 Field Map pair []
-    --hcp_bold_sephaseneg        Label for the negative image of the Spin Echo 
-                                 Field Map pair []
-    --hcp_bold_unwarpdir         The direction of unwarping. Can be specified
-                                 separately for LR/RL : `'LR=x|RL=-x|x'` or
-                                 separately for PA/AP : `'PA=y|AP=y-|y-'`. [y]
-    --hcp_bold_res               Target image resolution. 2mm recommended. [2].
-    --hcp_bold_gdcoeffs          Gradient distortion correction coefficients
-                                 or NONE. [NONE]
->>>>>>> 036056df
+    --hcp_bold_dcmethod     BOLD image deformation correction that should
+                            be used: TOPUP, FIELDMAP / SiemensFieldMap,
+                            GeneralElectricFieldMap or NONE. [TOPUP]
+    --hcp_bold_echodiff     Delta TE for BOLD fieldmap images or NONE if
+                            not used. [NONE]
+    --hcp_bold_sephasepos   Label for the positive image of the Spin Echo 
+                            Field Map pair []
+    --hcp_bold_sephaseneg   Label for the negative image of the Spin Echo 
+                            Field Map pair []
+    --hcp_bold_unwarpdir    The direction of unwarping. Can be specified
+                            separately for LR/RL : `'LR=x|RL=-x|x'` or
+                            separately for PA/AP : `'PA=y|AP=y-|y-'`. [y]
+    --hcp_bold_res          Target image resolution. 2mm recommended. [2].
+    --hcp_bold_gdcoeffs     Gradient distortion correction coefficients
+                            or NONE. [NONE]
 
     Slice timing correction
     -----------------------
 
-    --hcp_bold_doslicetime           Whether to do slice timing correction TRUE 
-                                     or FALSE. []
-    --hcp_bold_slicetimerparams      A comma or pipe separated string of 
-                                     parameters for FSL slicetimer.
-    --hcp_bold_stcorrdir             (*) The direction of slice acquisition 
-                                     ('up' or 'down'. [up]
-    --hcp_bold_stcorrint             (*) Whether slices were acquired in an 
-                                     interleaved fashion (odd) or not (empty).
-                                     [odd]
+    --hcp_bold_doslicetime          Whether to do slice timing correction TRUE 
+                                    or FALSE. []
+    --hcp_bold_slicetimerparams     A comma or pipe separated string of 
+                                    parameters for FSL slicetimer.
+    --hcp_bold_stcorrdir            (*) The direction of slice acquisition 
+                                    ('up' or 'down'. [up]
+    --hcp_bold_stcorrint            (*) Whether slices were acquired in an 
+                                    interleaved fashion (odd) or not (empty).
+                                    [odd]
 
     (*) These parameters are deprecated. If specified, they will be added to 
     --hcp_bold_slicetimerparams.
@@ -2807,15 +2687,10 @@
     2020-01-28 Grega Repovš
                Made SE selection more robust
     2020-04-23 Grega Repovš
-<<<<<<< HEAD
-             - Removed full file checking from documentation
+               Removed full file checking from documentation
     2020-08-22 Grega Repovš
-             - Added the use of use_sequence_info parameter
-    '''
-=======
-               Removed full file checking from documentation
+               Added the use of use_sequence_info parameter
     """
->>>>>>> 036056df
 
     r = "\n------------------------------------------------------------"
     r += "\nSession id: %s \n[started on %s]" % (sinfo['id'], datetime.now().strftime("%A, %d. %B %Y %H:%M:%S"))
@@ -4724,36 +4599,36 @@
     In addition the following *specific* parameters will be used to guide the
     processing in this step:
 
-    --hcp_icafix_bolds               Specify a list of bolds for ICAFix.
-                                     You can specify a comma separated list
-                                     of bolds, e.g. "<boldname1>,<boldname2>",
-                                     in this case single-run HCP ICAFix will be
-                                     executed over specified bolds. You can also
-                                     specify how to group/concatenate bolds
-                                     together, e.g.
-                                     "<group1>:<boldname1>,<boldname2>|
-                                     <group2>:<boldname3>,<boldname4>",
-                                     in this case multi-run HCP ICAFix will be
-                                     executed. Instead of full bold names, you
-                                     can also use bold tags from the batch file.
-                                     If this parameter is not provided
-                                     ICAFix will bundle all bolds together and
-                                     execute multi-run HCP ICAFix, the
-                                     concatenated file will be named
-                                     fMRI_CONCAT_ALL. []
-    --hcp_icafix_highpass            Value for the highpass filter,
-                                     [0] for multi-run HCP ICAFix and [2000]
-                                     for single-run HCP ICAFix.
-    --hcp_matlab_mode                Specifies the Matlab version, can be
-                                     interpreted, compiled or octave.
-                                     [compiled]
-    --hcp_postfix_dualscene          Path to an alternative template scene, if
-                                     empty HCP default dual scene will be used
-                                     [].
-    --hcp_postfix_singlescene        Path to an alternative template scene, if
-                                     empty HCP default single scene will be used
-                                     [].
-    --hcp_postfix_reusehighpass      Whether to reuse highpass. [YES]
+    --hcp_icafix_bolds              Specify a list of bolds for ICAFix.
+                                    You can specify a comma separated list
+                                    of bolds, e.g. "<boldname1>,<boldname2>",
+                                    in this case single-run HCP ICAFix will be
+                                    executed over specified bolds. You can also
+                                    specify how to group/concatenate bolds
+                                    together, e.g.
+                                    "<group1>:<boldname1>,<boldname2>|
+                                    <group2>:<boldname3>,<boldname4>",
+                                    in this case multi-run HCP ICAFix will be
+                                    executed. Instead of full bold names, you
+                                    can also use bold tags from the batch file.
+                                    If this parameter is not provided
+                                    ICAFix will bundle all bolds together and
+                                    execute multi-run HCP ICAFix, the
+                                    concatenated file will be named
+                                    fMRI_CONCAT_ALL. []
+    --hcp_icafix_highpass           Value for the highpass filter,
+                                    [0] for multi-run HCP ICAFix and [2000]
+                                    for single-run HCP ICAFix.
+    --hcp_matlab_mode               Specifies the Matlab version, can be
+                                    interpreted, compiled or octave.
+                                    [compiled]
+    --hcp_postfix_dualscene         Path to an alternative template scene, if
+                                    empty HCP default dual scene will be used
+                                    [].
+    --hcp_postfix_singlescene       Path to an alternative template scene, if
+                                    empty HCP default single scene will be used
+                                    [].
+    --hcp_postfix_reusehighpass     Whether to reuse highpass. [YES]
 
     OUTPUTS
     =======
@@ -5119,43 +4994,43 @@
     In addition the following *specific* parameters will be used to guide the
     processing in this step:
 
-    --hcp_icafix_bolds                    Specify a list of bolds for ICAFix.
-                                          You can specify a comma separated list
-                                          of bolds, e.g. 
-                                          "<boldname1>,<boldname2>", in this 
-                                          case single-run HCP ICAFix will be
-                                          executed over specified bolds. You can
-                                          also specify how to group/concatenate 
-                                          bolds together, e.g.
-                                          "<group1>:<boldname1>,<boldname2>|
-                                          <group2>:<boldname3>,<boldname4>",
-                                          in this case multi-run HCP ICAFix will
-                                          be executed. Instead of full bold 
-                                          names, you can also use bold tags from
-                                          the batch file. If this parameter is 
-                                          not provided ICAFix will bundle all 
-                                          bolds together and execute multi-run 
-                                          HCP ICAFix, the concatenated file will
-                                          be named fMRI_CONCAT_ALL. []
-    --hcp_icafix_highpass                 Value for the highpass filter,
-                                          [0] for multi-run HCP ICAFix and 
-                                          [2000] for single-run HCP ICAFix.
-    --hcp_matlab_mode                     Specifies the MATLAB version, can be
-                                          interpreted, compiled or octave.
-                                          [compiled]
-    --hcp_icafix_domotionreg              Whether to regress motion parameters 
-                                          as part of the cleaning. The default 
-                                          value for single-run HCP ICAFix is 
-                                          [TRUE], while the default for 
-                                          multi-run HCP ICAFix is [FALSE].
-    --hcp_icafix_deleteintermediates      If TRUE, deletes both the concatenated
-                                          high-pass filtered and non-filtered 
-                                          timeseries files that are 
-                                          prerequisites to FIX cleaning. [FALSE]
-    --hcp_icafix_regname                  Specifies surface registration name.
-                                          If NONE MSMSulc will be used. [NONE]
-    --hcp_lowresmesh                      Specifies the low res mesh number.
-                                          [32]
+    --hcp_icafix_bolds                  Specify a list of bolds for ICAFix.
+                                        You can specify a comma separated list
+                                        of bolds, e.g. 
+                                        "<boldname1>,<boldname2>", in this 
+                                        case single-run HCP ICAFix will be
+                                        executed over specified bolds. You can
+                                        also specify how to group/concatenate 
+                                        bolds together, e.g.
+                                        "<group1>:<boldname1>,<boldname2>|
+                                        <group2>:<boldname3>,<boldname4>",
+                                        in this case multi-run HCP ICAFix will
+                                        be executed. Instead of full bold 
+                                        names, you can also use bold tags from
+                                        the batch file. If this parameter is 
+                                        not provided ICAFix will bundle all 
+                                        bolds together and execute multi-run 
+                                        HCP ICAFix, the concatenated file will
+                                        be named fMRI_CONCAT_ALL. []
+    --hcp_icafix_highpass               Value for the highpass filter,
+                                        [0] for multi-run HCP ICAFix and 
+                                        [2000] for single-run HCP ICAFix.
+    --hcp_matlab_mode                   Specifies the MATLAB version, can be
+                                        interpreted, compiled or octave.
+                                        [compiled]
+    --hcp_icafix_domotionreg            Whether to regress motion parameters 
+                                        as part of the cleaning. The default 
+                                        value for single-run HCP ICAFix is 
+                                        [TRUE], while the default for 
+                                        multi-run HCP ICAFix is [FALSE].
+    --hcp_icafix_deleteintermediates    If TRUE, deletes both the concatenated
+                                        high-pass filtered and non-filtered 
+                                        timeseries files that are 
+                                        prerequisites to FIX cleaning. [FALSE]
+    --hcp_icafix_regname                Specifies surface registration name.
+                                        If NONE MSMSulc will be used. [NONE]
+    --hcp_lowresmesh                    Specifies the low res mesh number.
+                                        [32]
 
     OUTPUTS
     =======
@@ -6411,29 +6286,29 @@
     General parameters
     ------------------
 
-    --sessions              The batch.txt file with all the sessions 
-                            information. [batch.txt]
-    --sessionsfolder        The path to the study/sessions folder, where the
-                            imaging  data is supposed to go. [.]
-    --parsessions           How many sessions to run in parallel. [1]
-    --overwrite             Whether to overwrite existing data (yes)
-                            or not (no). [no]
-    --hcp_suffix            Specifies a suffix to the session id if multiple
-                            variants are run, empty otherwise. []
-    --logfolder             The path to the folder where runlogs and comlogs
-                            are to be stored, if other than default [].
-    --log                   Whether to keep ('keep') or remove ('remove') the
-                            temporary logs once jobs are completed. ['keep']
-                            When a comma or pipe ('|') separated list is given, 
-                            the log will be created at the first provided 
-                            location and then linked or copied to other
-                            locations. The valid locations are:
-
-                            - 'study' (for the default: 
-                              `<study>/processing/logs/comlogs` location)
-                            - 'session' (for `<sessionid>/logs/comlogs`)
-                            - 'hcp' (for `<hcp_folder>/logs/comlogs`)
-                            - '<path>' (for an arbitrary directory)
+    --sessions          The batch.txt file with all the sessions 
+                        information. [batch.txt]
+    --sessionsfolder    The path to the study/sessions folder, where the
+                        imaging  data is supposed to go. [.]
+    --parsessions       How many sessions to run in parallel. [1]
+    --overwrite         Whether to overwrite existing data (yes)
+                        or not (no). [no]
+    --hcp_suffix        Specifies a suffix to the session id if multiple
+                        variants are run, empty otherwise. []
+    --logfolder         The path to the folder where runlogs and comlogs
+                        are to be stored, if other than default [].
+    --log               Whether to keep ('keep') or remove ('remove') the
+                        temporary logs once jobs are completed. ['keep']
+                        When a comma or pipe ('|') separated list is given, 
+                        the log will be created at the first provided 
+                        location and then linked or copied to other
+                        locations. The valid locations are:
+
+                        - 'study' (for the default: 
+                          `<study>/processing/logs/comlogs` location)
+                        - 'session' (for `<sessionid>/logs/comlogs`)
+                        - 'hcp' (for `<hcp_folder>/logs/comlogs`)
+                        - '<path>' (for an arbitrary directory)
 
     Specific parameters
     -------------------
@@ -6441,59 +6316,59 @@
     In addition the following *specific* parameters will be used to guide the
     processing in this step:
 
-    --hcp_icafix_bolds                List of bolds on which ICAFix was applied,
-                                      with the same format as for ICAFix. 
-                                      Typically, this should be identical to the
-                                      list used in the ICAFix run [same default 
-                                      as for hcp_ICAFix and hcp_MSMAll].
-    --hcp_resample_concatregname      Output name of the dedrifted registration.
-                                      [MSMAll]
-    --hcp_resample_regname            Registration sphere name.
-                                      [<hcp_msmall_outregname>_2_d40_WRN]
-    --hcp_icafix_highpass             Value for the highpass filter, [0] for
-                                      multi-run HCP ICAFix and [2000] for
-                                      single-run HCP ICAFix. Should be identical
-                                      to the value used for ICAFIX.
-    --hcp_hiresmesh                   High resolution mesh node count. [164]
-    --hcp_lowresmeshes                Low resolution meshes node count. To
-                                      provide more values separate them with 
-                                      commas. [32]
-    --hcp_resample_reg_files          Comma separated paths to the spheres 
-                                      output from the MSMRemoveGroupDrift 
-                                      pipeline
-                                      [<HCPPIPEDIR>/global/templates/MSMAll/<file1>,
-                                      <HCPPIPEDIR>/global/templates/MSMAll/<file2>].
-                                      Where <file1> is equal to:
-                                      DeDriftingGroup.L.sphere.DeDriftMSMAll.
-                                      164k_fs_LR.surf.gii and <file2> is equal 
-                                      to DeDriftingGroup.R.sphere.DeDriftMSMAll.
-                                      164k_fs_LR.surf.gii
-    --hcp_resample_maps               Comma separated paths to maps that will 
-                                      have the MSMAll registration applied that 
-                                      are not myelin maps
-                                      [sulc,curvature,corrThickness,thickness].
-    --hcp_resample_myelinmaps         Comma separated paths to myelin maps
-                                      [MyelinMap,SmoothedMyelinMap].
-    --hcp_bold_smoothFWHM             Smoothing FWHM that matches what was
-                                      used in the fMRISurface pipeline. [2]
-    --hcp_matlab_mode                 Specifies the Matlab version, can be
-                                      interpreted, compiled or octave.
-                                      [compiled]
-    --hcp_icafix_domotionreg          Whether to regress motion parameters as
-                                      part of the cleaning. The default value
-                                      after a single-run HCP ICAFix is [TRUE],
-                                      while the default after a multi-run HCP
-                                      ICAFix is [FALSE].
-    --hcp_resample_dontfixnames       A list of comma separated bolds that will
-                                      not have HCP ICAFix reapplied to them.
-                                      Only applicable if single-run ICAFix was 
-                                      used. Generally not recommended. [NONE]
-    --hcp_resample_myelintarget       A myelin target file is required to run
-                                      this pipeline when using a different mesh
-                                      resolution than the original
-                                      MSMAll registration. [NONE]
-    --hcp_resample_inregname          A string to enable multiple fMRI
-                                      resolutions (e.g._1.6mm). [NONE]
+    --hcp_icafix_bolds              List of bolds on which ICAFix was applied,
+                                    with the same format as for ICAFix. 
+                                    Typically, this should be identical to the
+                                    list used in the ICAFix run [same default 
+                                    as for hcp_ICAFix and hcp_MSMAll].
+    --hcp_resample_concatregname    Output name of the dedrifted registration.
+                                    [MSMAll]
+    --hcp_resample_regname          Registration sphere name.
+                                    [<hcp_msmall_outregname>_2_d40_WRN]
+    --hcp_icafix_highpass           Value for the highpass filter, [0] for
+                                    multi-run HCP ICAFix and [2000] for
+                                    single-run HCP ICAFix. Should be identical
+                                    to the value used for ICAFIX.
+    --hcp_hiresmesh                 High resolution mesh node count. [164]
+    --hcp_lowresmeshes              Low resolution meshes node count. To
+                                    provide more values separate them with 
+                                    commas. [32]
+    --hcp_resample_reg_files        Comma separated paths to the spheres 
+                                    output from the MSMRemoveGroupDrift 
+                                    pipeline
+                                    [<HCPPIPEDIR>/global/templates/MSMAll/<file1>,
+                                    <HCPPIPEDIR>/global/templates/MSMAll/<file2>].
+                                    Where <file1> is equal to:
+                                    DeDriftingGroup.L.sphere.DeDriftMSMAll.
+                                    164k_fs_LR.surf.gii and <file2> is equal 
+                                    to DeDriftingGroup.R.sphere.DeDriftMSMAll.
+                                    164k_fs_LR.surf.gii
+    --hcp_resample_maps             Comma separated paths to maps that will 
+                                    have the MSMAll registration applied that 
+                                    are not myelin maps
+                                    [sulc,curvature,corrThickness,thickness].
+    --hcp_resample_myelinmaps       Comma separated paths to myelin maps
+                                    [MyelinMap,SmoothedMyelinMap].
+    --hcp_bold_smoothFWHM           Smoothing FWHM that matches what was
+                                    used in the fMRISurface pipeline. [2]
+    --hcp_matlab_mode               Specifies the Matlab version, can be
+                                    interpreted, compiled or octave.
+                                    [compiled]
+    --hcp_icafix_domotionreg        Whether to regress motion parameters as
+                                    part of the cleaning. The default value
+                                    after a single-run HCP ICAFix is [TRUE],
+                                    while the default after a multi-run HCP
+                                    ICAFix is [FALSE].
+    --hcp_resample_dontfixnames     A list of comma separated bolds that will
+                                    not have HCP ICAFix reapplied to them.
+                                    Only applicable if single-run ICAFix was 
+                                    used. Generally not recommended. [NONE]
+    --hcp_resample_myelintarget     A myelin target file is required to run
+                                    this pipeline when using a different mesh
+                                    resolution than the original
+                                    MSMAll registration. [NONE]
+    --hcp_resample_inregname        A string to enable multiple fMRI
+                                    resolutions (e.g._1.6mm). [NONE]
 
     OUTPUTS
     =======
