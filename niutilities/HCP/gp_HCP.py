--- conflicted
+++ resolved
@@ -367,7 +367,6 @@
                                 first provided location and then linked or 
                                 copied to other locations. The valid locations 
                                 are:
-
                                 - 'study' (for the default: 
                                   `<study>/processing/logs/comlogs` location)
                                 - 'session' (for `<sessionid>/logs/comlogs`)
@@ -392,8 +391,7 @@
 
     In addition the following *specific* parameters will be used to guide the
     processing in this step:
-<<<<<<< HEAD
-    
+
     --hcp_t2                    NONE if no T2w image is available and the
                                 preprocessing should be run without them,
                                 anything else otherwise. NONE is only valid if 
@@ -414,8 +412,7 @@
     --hcp_bfsigma               Bias Field Smoothing Sigma (optional). []
     --hcp_avgrdcmethod          Averaging and readout distortion correction
                                 method. [NONE]
-                                Can take the following values:
-
+                                Can take the following values:  
                                 - NONE (average any repeats with no readout 
                                   correction)
                                 - FIELDMAP (average any repeats and use
@@ -424,46 +421,10 @@
                                   Siemens field map for readout correction)
                                 - GeneralElectricFieldMap (average any repeats
                                   and use GE field map for readout correction)
+                                - PhilipsFieldMap (average any repeats and use
+                                  Philips field map for readout correction)
                                 - TOPUP (average any repeats and use spin echo
                                   field map for readout correction)
-=======
-
-    --hcp_t2                      NONE if no T2w image is available and the
-                                  preprocessing should be run without them,
-                                  anything else otherwise. NONE is only 
-                                  valid if 'LegacyStyleData' processing mode was
-                                  specified. [t2]
-    --hcp_brainsize               Specifies the size of the brain in mm. 170 is 
-                                  FSL default and seems to be a good choice, HCP
-                                  uses 150, which can lead to problems with 
-                                  larger heads. [150]
-    --hcp_t1samplespacing         T1 image sample spacing, NONE if not used.
-                                  [NONE]
-    --hcp_t2samplespacing         T2 image sample spacing, NONE if not used.
-                                  [NONE]
-    --hcp_gdcoeffs                Path to a file containing gradient distortion
-                                  coefficients, alternatively a string 
-                                  describing multiple options (see below), or 
-                                  "NONE", if not used. [NONE]
-    --hcp_bfsigma                 Bias Field Smoothing Sigma (optional). []
-    --hcp_avgrdcmethod            Averaging and readout distortion correction
-                                  method. [NONE]
-                                  Can take the following values:
-
-                                  - NONE (average any repeats with no readout 
-                                    correction)
-                                  - FIELDMAP (average any repeats and use
-                                    Siemens field map for readout correction)
-                                  - SiemensFieldMap (average any repeats and use
-                                    Siemens field map for readout correction)
-                                  - GeneralElectricFieldMap (average any repeats
-                                    and use GE field map for readout correction)
-                                  - PhilipsFieldMap (average any repeats and use
-                                    Philips field map for readout correction)
-                                  - TOPUP (average any repeats and use spin echo
-                                    field map for readout correction)
->>>>>>> 499506b0
-                                
     --hcp_unwarpdir             Readout direction of the T1w and T2w images
                                 (x, y, z or NONE); used with either a regular 
                                 field map or a spin echo field map. [NONE]
@@ -495,12 +456,10 @@
                                 - `T1w_acpc_dc_restore.nii.gz`
                                 - `T2w_acpc_dc_restore_brain.nii.gz`
                                 - `T2w_acpc_dc_restore.nii.gz`
-
     --hcp_prefs_template_res    The resolution (in mm) of the structural 
                                 images templates to use in the preFS step. 
                                 Note: it should match the resolution of the 
                                 acquired structural images.
-
     --use_sequence_info         A pipe, comma or space separated list of inline 
                                 sequence information to use in preprocessing of
                                 specific image modalities.
@@ -2544,10 +2503,10 @@
     Distortion correction details
     -----------------------------
 
-<<<<<<< HEAD
     --hcp_bold_dcmethod     BOLD image deformation correction that should
                             be used: TOPUP, FIELDMAP / SiemensFieldMap,
-                            GeneralElectricFieldMap or NONE. [TOPUP]
+                            GeneralElectricFieldMap, PhilipsFieldMap or NONE.
+                            [TOPUP]
     --hcp_bold_echodiff     Delta TE for BOLD fieldmap images or NONE if
                             not used. [NONE]
     --hcp_bold_sephasepos   Label for the positive image of the Spin Echo 
@@ -2560,24 +2519,7 @@
     --hcp_bold_res          Target image resolution. 2mm recommended. [2].
     --hcp_bold_gdcoeffs     Gradient distortion correction coefficients
                             or NONE. [NONE]
-=======
-    --hcp_bold_dcmethod          BOLD image deformation correction that should
-                                 be used: TOPUP, FIELDMAP / SiemensFieldMap,
-                                 GeneralElectricFieldMap, PhilipsFieldMap or NONE.
-                                 [TOPUP]
-    --hcp_bold_echodiff      ... Delta TE for BOLD fieldmap images or NONE if
-                                 not used. [NONE]
-    --hcp_bold_sephasepos        Label for the positive image of the Spin Echo 
-                                 Field Map pair []
-    --hcp_bold_sephaseneg        Label for the negative image of the Spin Echo 
-                                 Field Map pair []
-    --hcp_bold_unwarpdir         The direction of unwarping. Can be specified
-                                 separately for LR/RL : `'LR=x|RL=-x|x'` or
-                                 separately for PA/AP : `'PA=y|AP=y-|y-'`. [y]
-    --hcp_bold_res               Target image resolution. 2mm recommended. [2].
-    --hcp_bold_gdcoeffs          Gradient distortion correction coefficients
-                                 or NONE. [NONE]
->>>>>>> 499506b0
+
 
     Slice timing correction
     -----------------------
@@ -2773,13 +2715,10 @@
                Made SE selection more robust
     2020-04-23 Grega Repovš
                Removed full file checking from documentation
-<<<<<<< HEAD
     2020-08-22 Grega Repovš
                Added the use of use_sequence_info parameter
-=======
     2020-07-21 Aleksij Kraljič
                Implemented Philips B0-map field map distortion correction
->>>>>>> 499506b0
     """
 
     r = "\n------------------------------------------------------------"
