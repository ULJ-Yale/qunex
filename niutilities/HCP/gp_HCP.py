--- conflicted
+++ resolved
@@ -7041,7 +7041,8 @@
     """
     ``mapHCPData [... processing options]``
 
-<<<<<<< HEAD
+    Maps the results of the HCP preprocessing.
+
     * T1w.nii.gz                  -> images/structural/T1w.nii.gz
     * aparc+aseg.nii.gz           -> images/segmentation/freesurfer/mri/aparc+aseg_t1.nii.gz
                                   -> images/segmentation/freesurfer/mri/aparc+aseg_bold.nii.gz
@@ -7050,43 +7051,12 @@
     * BOLD_[N][tail].nii.gz       -> images/functional/[boldname][N][bold_tail].nii.gz
     * BOLD_[N][tail].dtseries.nii -> images/functional/[boldname][N][hcp_cifti_tail].dtseries.nii
     * Movement_Regressors.txt     -> images/functional/movement/[boldname][N]_mov.dat
-=======
-    Maps the results of the HCP preprocessing.
->>>>>>> 1446f03e
 
     INPUTS
     ======
 
     The relevant processing parameters are:
 
-<<<<<<< HEAD
-    --sessions         ... The batch.txt file with all the session information
-                           [batch.txt].
-    --sessionsfolder   ... The path to the study/sessions folder, where the
-                           imaging data is supposed to go [.].
-    --parsessions      ... How many sessions to run in parallel [1].
-    --overwrite        ... Whether to overwrite existing data (yes) or not (no)
-                           [no].
-    --hcp_suffix       ... Specifies a suffix to the session id if multiple
-                           variants are run, empty otherwise [].
-    --bold_tail        ... The tail (see above) that specifies, which version of 
-                           the nifti files to copy over [].
-    --hcp_cifti_tail   ... The tail (see above) that specifies, which version of
-                           the cifti files to copy over [].
-    --bolds            ... Which bold images (as they are specified in the
-                           batch.txt file) to copy over. It can be a single
-                           type (e.g. 'task'), a pipe separated list (e.g.
-                           'WM|Control|rest') or 'all' to copy all [all].
-    --boldname         ... The prefix for the fMRI files in the images folder
-                           [bold].
-    --hcp_bold_variant ... Optional variant of HCP BOLD preprocessing. If
-                           specified, the results will be copied/linked from
-                           `Results.<hcp_bold_variant>` into 
-                           `images/functional.<hcp_bold_variant>. []
-    --img_suffix       ... Specifies a suffix for 'images' folder to enable
-                           support for multiple parallel workflows. Empty 
-                           if not used [].
-=======
     --sessions              The batch.txt file with all the session information.
                             [batch.txt]
     --sessionsfolder        The path to the study/sessions folder, where the
@@ -7096,6 +7066,8 @@
                             (no). [no]
     --hcp_suffix            Specifies a suffix to the session id if multiple
                             variants are run, empty otherwise. []
+    --bold_tail             The tail (see above) that specifies, which version
+                            of the nifti files to copy over [].
     --hcp_cifti_tail        The tail (see above) that specifies, which version
                             of the cifti files to copy over. []
     --bolds                 Which bold images (as they are specified in the
@@ -7111,13 +7083,11 @@
     --img_suffix            Specifies a suffix for 'images' folder to enable
                             support for multiple parallel workflows. Empty 
                             if not used. []
->>>>>>> 1446f03e
 
     The parameters can be specified in command call or session.txt file.
     If possible, the files are not copied but rather hard links are created to
     save space. If hard links can not be created, the files are copied.
 
-<<<<<<< HEAD
     Specific attention needs to be paid to the `hcp_cifti_tail` and
     `bold_tail` parameters. Using the regular HCP minimal preprocessing
     pipelines, CIFTI files have a tail `_Atlas` e.g.
@@ -7130,19 +7100,6 @@
     files will be named using formula: `<boldname>[N]<bold_tail>.nii.gz`
     (e.g. `bold1.nii.gz`), and cifti files will be named using formula:
     `<boldname>[N]<hcp_cifti_tail>.dtseries.nii` (e.g.
-=======
-    Specific attention needs to be paid to the `hcp_cifti_tail` parameter. Using
-    the regular HCP minimal preprocessing pipelines, CIFTI files have a tail 
-    `_Atlas` e.g. `BOLD_6_Atlas.dtseries.nii`. This tail might be changed if 
-    another method was used for surface registration or if CIFTI images were 
-    additionally processed after the HCP minimal processing pipeline. `boldname` 
-    and `hcp_cifti_tail` define the final name of the fMRI images linked into 
-    the `images/functional` folder. Specifically, with `boldname=bold` and 
-    `hcp_cifti_tail=_Atlas`, volume files will be named using formula: 
-    `<boldname>[N].nii.gz` (e.g. `bold1.nii.gz`), and cifti files will be named 
-    using formula: `<boldname>[N]<hcp_cifti_tail>.dtseries.nii` (e.g. 
->>>>>>> 1446f03e
-    `bold1_Atlas.dtseries.nii`).
 
     USE
     ===
