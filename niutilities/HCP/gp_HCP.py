#!/usr/bin/env python2.7
# encoding: utf-8
"""
``gp_HCP.py``

This file holds code for running HCP preprocessing pipeline. It
consists of functions:

--hcpPreFS               Runs HCP PreFS preprocessing.
--hcpFS                  Runs HCP FS preprocessing.
--hcpPostFS              Runs HCP PostFS preprocessing.
--hcpDiffusion           Runs HCP Diffusion weighted image preprocessing.
--hcpfMRIVolume          Runs HCP BOLD Volume preprocessing.
--hcpfMRISurface         Runs HCP BOLD Surface preprocessing.
--hcpICAFix              Runs HCP ICAFix.
--hcpPostFix             Runs HCP PostFix.
--hcpReApplyFix          Runs HCP ReApplyFix.
--hcpMSMAll              Runs HCP MSMAll.
--hcpDeDriftAndResample  Runs HCP DeDriftAndResample.
--hcpDTIFit              Runs DTI Fit.
--hcpBedpostx            Runs Bedpost X.
--mapHCPData             Maps results of HCP preprocessing into `images` folder.

All the functions are part of the processing suite. They should be called
from the command line using `qunex` command. Help is available through:

- ``qunex ?<command>`` for command specific help
- ``qunex -o`` for a list of relevant arguments and options

There are additional support functions that are not to be used
directly.

Code split from dofcMRIp_core gCodeP/preprocess codebase.
"""

"""
Copyright (c) Grega Repovs and Jure Demsar.
All rights reserved.
"""

from niutilities.gp_core import *
from niutilities.g_img import *
from niutilities.g_core import checkFiles
import niutilities.g_exceptions as ge
import os
import re
import os.path
import shutil
import glob
import sys
import traceback
from datetime import datetime
import time

from concurrent.futures import ProcessPoolExecutor
from functools import partial


# ---- some definitions


unwarp = {None: "Unknown", 'i': 'x', 'j': 'y', 'k': 'z', 'i-': 'x-', 'j-': 'y-', 'k-': 'z-'}
PEDir  = {None: "Unknown", "LR": 1, "RL": 1, "AP": 2, "PA": 2}
PEDirMap  = {'AP': 'j-', 'j-': 'AP', 'PA': 'j', 'j': 'PA'}
SEDirMap  = {'AP': 'y', 'PA': 'y', 'LR': 'x', 'RL': 'x'}


# -------------------------------------------------------------------
#
#                       HCP Pipeline Scripts
#

def getHCPPaths(sinfo, options):
    """
    getHCPPaths - documentation not yet available.
    """
    d = {}

    # ---- HCP Pipeline folders

    base                    = options['hcp_Pipeline']

    d['hcp_base']           = base

    d['hcp_Templates']      = os.path.join(base, 'global', 'templates')
    d['hcp_Bin']            = os.path.join(base, 'global', 'binaries')
    d['hcp_Config']         = os.path.join(base, 'global', 'config')

    d['hcp_PreFS']          = os.path.join(base, 'PreFreeSurfer', 'scripts')
    d['hcp_FS']             = os.path.join(base, 'FreeSurfer', 'scripts')
    d['hcp_PostFS']         = os.path.join(base, 'PostFreeSurfer', 'scripts')
    d['hcp_fMRISurf']       = os.path.join(base, 'fMRISurface', 'scripts')
    d['hcp_fMRIVol']        = os.path.join(base, 'fMRIVolume', 'scripts')
    d['hcp_tfMRI']          = os.path.join(base, 'tfMRI', 'scripts')
    d['hcp_dMRI']           = os.path.join(base, 'DiffusionPreprocessing', 'scripts')
    d['hcp_Global']         = os.path.join(base, 'global', 'scripts')
    d['hcp_tfMRIANalysis']  = os.path.join(base, 'TaskfMRIAnalysis', 'scripts')

    d['hcp_caret7dir']      = os.path.join(base, 'global', 'binaries', 'caret7', 'bin_rh_linux64')

    # ---- Key folder in the hcp folder structure

    hcpbase                 = os.path.join(sinfo['hcp'], sinfo['id'] + options['hcp_suffix'])

    d['base']               = hcpbase
    if options['hcp_folderstructure'] == 'initial':
        d['source'] = d['base']
    else:
        d['source'] = os.path.join(d['base'], 'unprocessed')

    d['hcp_nonlin']         = os.path.join(hcpbase, 'MNINonLinear')
    d['T1w_source']         = os.path.join(d['source'], 'T1w')
    d['DWI_source']         = os.path.join(d['source'], 'Diffusion')

    d['T1w_folder']         = os.path.join(hcpbase, 'T1w')
    d['DWI_folder']         = os.path.join(hcpbase, 'Diffusion')
    d['FS_folder']          = os.path.join(hcpbase, 'T1w', sinfo['id'] + options['hcp_suffix'])
    
    # T1w file
    try:
        T1w = [v for (k, v) in sinfo.iteritems() if k.isdigit() and v['name'] == 'T1w'][0]
        filename = T1w.get('filename', None)
        if filename and options['hcp_filename'] == "original":
            d['T1w'] = "@".join(glob.glob(os.path.join(d['source'], 'T1w', sinfo['id'] + '*' + filename + '*.nii.gz')))
        else:
            d['T1w'] = "@".join(glob.glob(os.path.join(d['source'], 'T1w', sinfo['id'] + '*T1w_MPR*.nii.gz')))
    except:
        d['T1w'] = 'NONE'

    # --- longitudinal FS related paths

    if options['hcp_fs_longitudinal']:
        d['FS_long_template'] = os.path.join(hcpbase, 'T1w', options['hcp_fs_longitudinal'])
        d['FS_long_results']  = os.path.join(hcpbase, 'T1w', "%s.long.%s" % (sinfo['id'] + options['hcp_suffix'], options['hcp_fs_longitudinal']))
        d['FS_long_subject_template'] = os.path.join(options['sessionsfolder'], 'FSTemplates', sinfo['subject'], options['hcp_fs_longitudinal'])
        d['hcp_long_nonlin']          = os.path.join(hcpbase, 'MNINonLinear_' + options['hcp_fs_longitudinal'])
    else:
        d['FS_long_template']         = ""
        d['FS_long_results']          = ""
        d['FS_long_subject_template'] = ""
        d['hcp_long_nonlin']          = ""


    # --- T2w related paths

    if options['hcp_t2'] == 'NONE':
        d['T2w'] = 'NONE'
    else:
        try:
            T2w = [v for (k, v) in sinfo.iteritems() if k.isdigit() and v['name'] == 'T2w'][0]
            filename = T2w.get('filename', None)
            if filename and options['hcp_filename'] == "original":
                d['T2w'] = "@".join(glob.glob(os.path.join(d['source'], 'T2w', sinfo['id'] + '*' + filename + '*.nii.gz')))
            else:
                d['T2w'] = "@".join(glob.glob(os.path.join(d['source'], 'T2w', sinfo['id'] + '_T2w_SPC*.nii.gz')))
        except:
            d['T2w'] = 'NONE'

    # --- Fieldmap related paths

    d['fmapmag']   = ''
    d['fmapphase'] = ''
    d['fmapge']    = ''
    if options['hcp_avgrdcmethod'] == 'SiemensFieldMap' or options['hcp_bold_dcmethod'] == 'SiemensFieldMap':
        fmapmag = glob.glob(os.path.join(d['source'], 'FieldMap' + options['fmtail'], sinfo['id'] + options['fmtail'] + '*_FieldMap_Magnitude.nii.gz'))
        if fmapmag:
            d['fmapmag'] = fmapmag[0]

        fmapphase = glob.glob(os.path.join(d['source'], 'FieldMap' + options['fmtail'], sinfo['id'] + options['fmtail'] + '*_FieldMap_Phase.nii.gz'))
        if fmapphase:
            d['fmapphase'] = fmapphase[0]
        
        d['fmapge']    = ""
    elif options['hcp_avgrdcmethod'] == 'GeneralElectricFieldMap' or options['hcp_bold_dcmethod'] == 'GeneralElectricFieldMap':
        d['fmapmag']   = ""
        d['fmapphase'] = ""

        fmapge = glob.glob(os.path.join(d['source'], 'FieldMap' + options['fmtail'], sinfo['id'] + options['fmtail'] + '*_FieldMap_GE.nii.gz'))
        if fmapge:
            d['fmapge'] = fmapge[0]

    # --- default check files

    for pipe, default in [('hcp_prefs_check',     'check_PreFreeSurfer.txt'),
                          ('hcp_fs_check',        'check_FreeSurfer.txt'),
                          ('hcp_fslong_check',    'check_FreeSurferLongitudinal.txt'),
                          ('hcp_postfs_check',    'check_PostFreeSurfer.txt'),
                          ('hcp_bold_vol_check',  'check_fMRIVolume.txt'),
                          ('hcp_bold_surf_check', 'check_fMRISurface.txt'),
                          ('hcp_dwi_check',       'check_Diffusion.txt')]:
        if options[pipe] == 'all':
            d[pipe] = os.path.join(options['sessionsfolder'], 'specs', default)
        elif options[pipe] == 'last':
            d[pipe] = False
        else:
            d[pipe] = options[pipe]

    return d


def doHCPOptionsCheck(options, sinfo, command):
    if options['hcp_folderstructure'] not in ['initial', 'hcpls']:
        raise ge.CommandFailed(command, "Unknown HCP folder structure version", "The specified HCP folder structure version is unknown: %s" % (options['hcp_folderstructure']), "Please check the 'hcp_folderstructure' parameter!")

    if options['hcp_folderstructure'] == 'initial':
        options['fctail'] = '_fncb'
        options['fmtail'] = '_strc'
    else:
        options['fctail'] = ""
        options['fmtail'] = ""


def action(action, run):
    """
    action - documentation not yet available.
    """
    if run == "test":
        if action.istitle():
            return "Test " + action.lower()
        else:
            return "test " + action
    else:
        return action



def checkGDCoeffFile(gdcstring, hcp, sinfo, r="", run=True):
    '''
    Function that extract the information on the correct gdc file to be used and tests for its presence;
    '''

    if gdcstring not in ['', 'NONE']:

        if any([e in gdcstring for e in ['|', 'default']]):
            try:
                try:
                    device = {}
                    dmanufacturer, dmodel, dserial = [e.strip() for e in sinfo.get('device', 'NA|NA|NA').split('|')]
                    device['manufacturer'] = dmanufacturer
                    device['model'] = dmodel
                    device['serial'] = dserial
                except:
                    r += "\n---> WARNING: device information for this session is malformed: %s" % (sinfo.get('device', '---'))
                    raise

                gdcoptions = [[ee.strip() for ee in e.strip().split(':')] for e in gdcstring.split('|')]
                gdcfile = [e[1] for e in gdcoptions if e[0] == 'default'][0]
                gdcfileused = 'default'

                for ginfo, gwhat, gfile in [e for e in gdcoptions if e[0] != 'default']:
                    if ginfo in device:
                        if device[ginfo] == gwhat:
                            gdcfile = gfile
                            gdcfileused = '%s: %s' % (ginfo, gwhat)
                            break
                    if ginfo in sinfo:
                        if sinfo[ginfo] == gwhat:
                            gdcfile = gfile
                            gdcfileused = '%s: %s' % (ginfo, gwhat)
                            break
            except:
                r += "\n---> ERROR: malformed specification of gdcoeffs: %s!" % (gdcstring)
                run = False
                raise
            
            if gdcfile in ['', 'NONE']:
                r += "\n---> WARNING: Specific gradient distorsion coefficients file could not be identified! None will be used."
                gdcfile = "NONE"
            else:
                r += "\n---> Specific gradient distorsion coefficients file identified (%s):\n     %s" % (gdcfileused, gdcfile)

        else: 
            gdcfile = gdcstring

        if gdcfile not in ['', 'NONE']:
            if not os.path.exists(gdcfile):
                gdcoeffs = os.path.join(hcp['hcp_Config'], gdcfile)
                if not os.path.exists(gdcoeffs):
                    r += "\n---> ERROR: Could not find gradient distorsion coefficients file: %s." % (gdcfile)
                    run = False
                else:
                    r += "\n---> Gradient distorsion coefficients file present."
            else:
                r += "\n---> Gradient distorsion coefficients file present."
    else:
        gdcfile = "NONE"

    return gdcfile, r, run




def hcpPreFS(sinfo, options, overwrite=False, thread=0):
    """
    ``hcp_PreFS [... processing options]``
    ``hcp1 [... processing options]``

    Runs the pre-FS step of the HCP Pipeline.

    REQUIREMENTS
    ============

    The code expects the input images to be named and present in the specific
    folder structure. Specifically it will look within the folder::

        <session id>/hcp/<session id>

    for folders and files::

        T1w/*T1w_MPR[N]*
        T2w/*T2w_MPR[N]*

    There has to be at least one T1w image present. If there are more than one
    T1w or T2w images, they will all be used and averaged together.

    Depending on the type of distortion correction method specified by the
    `--hcp_avgrdcmethod` argument (see below), it will also expect the presence
    of the following files:

    __TOPUP__::

        SpinEchoFieldMap[N]*/*_<hcp_sephasepos>_*
        SpinEchoFieldMap[N]*/*_<hcp_sephaseneg>_*

    __SiemensFieldMap__::

        FieldMap/<session id>_FieldMap_Magnitude.nii.gz
        FieldMap/<session id>_FieldMap_Phase.nii.gz

    __GeneralElectricFieldMap__::

        FieldMap/<session id>_FieldMap_GE.nii.gz

    INPUTS
    ======

    General parameters
    ------------------

    When running the command, the following *general* processing parameters are
    taken into account:

    --sessions                  The batch.txt file with all the sessions 
                                information. [batch.txt]
    --sessionsfolder            The path to the study/sessions folder, where the
                                imaging  data is supposed to go. [.]
    --parsessions               How many sessions to run in parallel. [1]
    --overwrite                 Whether to overwrite existing data (yes) or not 
                                (no). [no]
    --hcp_suffix                Specifies a suffix to the session id if multiple
                                variants are run, empty otherwise. []
    --logfolder                 The path to the folder where runlogs and comlogs
                                are to be stored, if other than default. []
    --log                       Whether to keep ('keep') or remove ('remove') 
                                the temporary logs once jobs are completed 
                                ['keep']. When a comma or pipe ('|') separated 
                                list is given, the log will be created at the 
                                first provided location and then linked or 
                                copied to other locations. The valid locations 
                                are:

                                - 'study' (for the default: 
                                  `<study>/processing/logs/comlogs` location)
                                - 'session' (for `<sessionid>/logs/comlogs`)
                                - 'hcp' (for `<hcp_folder>/logs/comlogs`)
                                - '<path>' (for an arbitrary directory)

    --hcp_processing_mode       Controls whether the HCP acquisition and 
                                processing guidelines should be treated as 
                                requirements (HCPStyleData) or if additional 
                                processing functionality is allowed 
                                (LegacyStyleData). In this case running 
                                processing w/o a T2w image.
    --hcp_folderstructure       Specifies the version of the folder structure to
                                use, 'initial' and 'hcpls' are supported.
                                ['hcpls']
    --hcp_filename              Specifies whether the standard ('standard') 
                                filenames or the specified original names 
                                ('original') are to be used. ['standard']

    Specific parameters
    -------------------

    In addition the following *specific* parameters will be used to guide the
    processing in this step:
    
    --hcp_t2                      NONE if no T2w image is available and the
                                  preprocessing should be run without them,
                                  anything else otherwise. NONE is only 
                                  valid if 'LegacyStyleData' processing mode was
                                  specified. [t2]
    --hcp_brainsize               Specifies the size of the brain in mm. 170 is 
                                  FSL default and seems to be a good choice, HCP
                                  uses 150, which can lead to problems with 
                                  larger heads. [150]
    --hcp_t1samplespacing         T1 image sample spacing, NONE if not used.
                                  [NONE]
    --hcp_t2samplespacing         T2 image sample spacing, NONE if not used.
                                  [NONE]
    --hcp_gdcoeffs                Path to a file containing gradient distortion
                                  coefficients, alternatively a string 
                                  describing multiple options (see below), or 
                                  "NONE", if not used. [NONE]
    --hcp_bfsigma                 Bias Field Smoothing Sigma (optional). []
    --hcp_avgrdcmethod            Averaging and readout distortion correction
                                  method. [NONE]
                                  Can take the following values:

                                  - NONE (average any repeats with no readout 
                                    correction)
                                  - FIELDMAP (average any repeats and use
                                    Siemens field map for readout correction)
                                  - SiemensFieldMap (average any repeats and use
                                    Siemens field map for readout correction)
                                  - GeneralElectricFieldMap (average any repeats
                                    and use GE field map for readout correction)
                                  - TOPUP (average any repeats and use spin echo
                                    field map for readout correction)
                                
    --hcp_unwarpdir               Readout direction of the T1w and T2w images
                                  (x, y, z or NONE); used with either a regular 
                                  field map or a spin echo field map. [NONE]
    --hcp_echodiff                Difference in TE times if a fieldmap image is
                                  used, set to NONE if not used. [NONE]
    --hcp_seechospacing           Echo Spacing or Dwelltime of Spin Echo Field 
                                  Map or "NONE" if not used. [NONE]
    --hcp_sephasepos              Label for the positive image of the Spin Echo 
                                  Field Map pair. [""]
    --hcp_sephaseneg              Label for the negative image of the Spin Echo 
                                  Field Map pair. [""]
    --hcp_seunwarpdir             Phase encoding direction of the Spin Echo 
                                  Field Map (x, y or NONE). [NONE]
    --hcp_topupconfig             Path to a configuration file for TOPUP method
                                  or "NONE" if not used. [NONE]
    --hcp_prefs_custombrain       Whether to only run the final registration 
                                  using either a custom prepared brain mask 
                                  (MASK) or custom prepared brain images 
                                  (CUSTOM), or to run the full set of processing
                                  steps (NONE). [NONE] If a mask is to be used 
                                  (MASK) then a 
                                  `"custom_acpc_dc_restore_mask.nii.gz"` image 
                                  needs to be placed in the `<session>/T1w`
                                  folder. If a custom brain is to be used 
                                  (BRAIN), then the following images in 
                                  `<session>/T1w` folder need to be adjusted:

                                  - `T1w_acpc_dc_restore_brain.nii.gz`
                                  - `T1w_acpc_dc_restore.nii.gz`
                                  - `T2w_acpc_dc_restore_brain.nii.gz`
                                  - `T2w_acpc_dc_restore.nii.gz`

    --hcp_prefs_template_res      The resolution (in mm) of the structural 
                                  images templates to use in the preFS step. 
                                  Note: it should match the resolution of the 
                                  acquired structural images.

   
    Gradient coefficient file specification:
    ----------------------------------------

    `--hcp_gdcoeffs` parameter can be set to either 'NONE', a path to a specific
    file to use, or a string that describes, which file to use in which case. 
    Each option of the string has to be divided by a pipe '|' character and it
    has to specify, which information to look up, a possible value, and a file 
    to use in that case, separated by a colon ':' character. The information 
    too look up needs to be present in the description of that session. 
    Standard options are e.g.::

        institution: Yale
        device: Siemens|Prisma|123456

    Where device is formatted as <manufacturer>|<model>|<serial number>.

    If specifying a string it also has to include a `default` option, which 
    will be used in the information was not found. An example could be::

        "default:/data/gc1.conf|model:Prisma:/data/gc/Prisma.conf|model:Trio:/data/gc/Trio.conf"

    With the information present above, the file `/data/gc/Prisma.conf` would
    be used.

    OUTPUTS
    =======

    The results of this step will be present in the above mentioned T1w and T2w
    folders as well as MNINonLinear folder generated and populated in the same
    sessions's root hcp folder.

    USE
    ===

    Runs the pre-FS step of the HCP Pipeline. It looks for T1w and T2w images in
    sessions's T1w and T2w folder, averages them (if multiple present) and
    linearly and nonlinearly aligns them to the MNI atlas. It uses the adjusted
    version of the HCP that enables the preprocessing to run with of without T2w
    image(s). A short name 'hcp1' can be used for this command.

    EXAMPLE USE
    ===========
    
    ::

        qunex hcp_PreFS sessions=fcMRI/sessions_hcp.txt sessionsfolder=sessions \\
            overwrite=no parsessions=10 hcp_brainsize=170
    
    ::

        qunex hcp1 sessions=fcMRI/sessions_hcp.txt sessionsfolder=sessions \\
            overwrite=no parsessions=10 hcp_t2=NONE
    """

    """
    ~~~~~~~~~~~~~~~~~~

    Change log

    2017-01-08 Grega Repovš
               Initial version
    2017-01-08 Grega Repovš
               Updated documentation
    2017-08-17 Grega Repovš
               Added checking for field map images
    2018-12-14 Grega Repovš
               Cleaned up 
    2019-01-16 Grega Repovš
               HCP Pipelines compatible
    2019-04-25 Grega Repovš
               Changed subjects to sessions
    2019-05-22 Grega Repovš
               Added reading individual image parameters and matching SE images
    2019-05-24 Grega Repovš
               Added support for v2 folder structure
    2019-05-26 Grega Repovš
               Updated and simplified
               Added full file checking
    2019-05-31 Grega Repovš
               Updated target check image
    2019-06-06 Grega Repovš
               Enabled multiple log file locations
    2019-10-20 Grega Repovš
               Adjusted parameters, help and processing to use integrated HCPpipelines
    2020-01-05 Grega Repovš
               Updated documentation
    2020-01-16 Grega Repovš
               Updated documentation on SE label specification
    2020-04-23 Grega Repovš
               Removed full file checking from documentation
    2020-08-04 Aleksij Kraljič
               Updated documentation
    """

    r = "\n------------------------------------------------------------"
    r += "\nSession id: %s \n[started on %s]" % (sinfo['id'], datetime.now().strftime("%A, %d. %B %Y %H:%M:%S"))
    r += "\n%s HCP PreFreeSurfer Pipeline [%s] ...\n" % (action("Running", options['run']), options['hcp_processing_mode'])

    run    = True
    report = "Error"

    try:

        doOptionsCheck(options, sinfo, 'hcp_PreFS')
        doHCPOptionsCheck(options, sinfo, 'hcp_PreFS')
        hcp = getHCPPaths(sinfo, options)

        # --- checks

        if 'hcp' not in sinfo:
            r += "\n---> ERROR: There is no hcp info for session %s in batch.txt" % (sinfo['id'])
            run = False

        # --- check for T1w and T2w images
        for tfile in hcp['T1w'].split("@"):
            if os.path.exists(tfile):
                r += "\n---> T1w image file present."
                T1w = [v for (k, v) in sinfo.iteritems() if k.isdigit() and v['name'] == 'T1w'][0]
                if 'DwellTime' in T1w:
                    options['hcp_t1samplespacing'] = T1w['DwellTime']
                    r += "\n---> T1w image specific EchoSpacing: %s s" % (options['hcp_t1samplespacing'])
                elif 'EchoSpacing' in T1w:
                    options['hcp_t1samplespacing'] = T1w['EchoSpacing']
                    r += "\n---> T1w image specific EchoSpacing: %s s" % (options['hcp_t1samplespacing'])
                if 'UnwarpDir' in T1w:
                    options['hcp_unwarpdir'] = T1w['UnwarpDir']
                    r += "\n---> T1w image specific unwarp direction: %s" % (options['hcp_unwarpdir'])
            else:
                r += "\n---> ERROR: Could not find T1w image file. [%s]" % (tfile)
                run = False

        if hcp['T2w'] in ['', 'NONE']:
            if options['hcp_processing_mode'] == 'HCPStyleData':
                r += "\n---> ERROR: The requested HCP processing mode is 'HCPStyleData', however, no T2w image was specified!\n            Consider using LegacyStyleData processing mode."
                run = False
            else:
                r += "\n---> Not using T2w image."
        else:
            for tfile in hcp['T2w'].split("@"):
                if os.path.exists(tfile):
                    r += "\n---> T2w image file present."
                    T2w = [v for (k, v) in sinfo.iteritems() if k.isdigit() and v['name'] == 'T2w'][0]
                    if 'DwellTime' in T2w:
                        options['hcp_t2samplespacing'] = T2w['DwellTime']
                        r += "\n---> T2w image specific EchoSpacing: %s s" % (options['hcp_t2samplespacing'])
                    elif 'EchoSpacing' in T2w:
                        options['hcp_t2samplespacing'] = T2w['EchoSpacing']
                        r += "\n---> T2w image specific EchoSpacing: %s s" % (options['hcp_t2samplespacing'])
                else:
                    r += "\n---> ERROR: Could not find T2w image file. [%s]" % (tfile)
                    run = False

        # --- do we need spinecho images

        sepos       = ''
        seneg       = ''
        topupconfig = ''
        senum       = None
        tufolder    = None

        if options['hcp_avgrdcmethod'] == 'TOPUP':

            sesettings = True
            for p in ['hcp_sephaseneg', 'hcp_sephasepos', 'hcp_seunwarpdir']:
                if not options[p]:
                    r += '\n---> ERROR: %s parameter is not set! Please review parameter file!' % (p)
                    run = False
                    sesettings = False

            try:
                T1w = [v for (k, v) in sinfo.iteritems() if k.isdigit() and v['name'] == 'T1w'][0]
                senum = T1w.get('se', None)
                if senum:
                    try:
                        senum = int(senum)
                        if senum > 0:
                            tufolder = os.path.join(hcp['source'], 'SpinEchoFieldMap%d%s' % (senum, options['fctail']))
                            r += "\n---> TOPUP Correction, Spin-Echo pair %d specified" % (senum)
                        else:
                            r += "\n---> ERROR: No Spin-Echo image pair specfied for T1w image! [%d]" % (senum)
                            run = False
                    except:                        
                        r += "\n---> ERROR: Could not process the specified Spin-Echo information [%s]! " % (str(senum))
                        run = False

            except:
                pass

            if senum is None:
                try:
                    tufolder = glob.glob(os.path.join(hcp['source'], 'SpinEchoFieldMap*'))[0]
                    senum = int(os.path.basename(tufolder).replace('SpinEchoFieldMap', '').replace('_fncb', ''))
                    r += "\n---> TOPUP Correction, no Spin-Echo pair explicitly specified, using pair %d" % (senum)
                except:
                    r += "\n---> ERROR: Could not find folder with files for TOPUP processing of session %s." % (sinfo['id'])
                    run = False
                    raise
            
            if tufolder and sesettings:
                try:
                    sepos = glob.glob(os.path.join(tufolder, "*_" + options['hcp_sephasepos'] + "*"))[0]
                    seneg = glob.glob(os.path.join(tufolder, "*_" + options['hcp_sephaseneg'] + "*"))[0]

                    if all([sepos, seneg]):
                        r += "\n---> Spin-Echo pair of images present. [%s]" % (os.path.basename(tufolder))
                    else:
                        r += "\n---> ERROR: Could not find the relevant Spin-Echo files! [%s]" % (tufolder)
                        run = False


                    # get SE info from sesssion info
                    try:
                        seInfo = [v for (k, v) in sinfo.iteritems() if k.isdigit() and 'SE-FM' in v['name'] and 'se' in v and v['se'] == str(senum)][0]
                    except:
                        seInfo = None

                    if seInfo and 'EchoSpacing' in seInfo:
                        options['hcp_seechospacing'] = seInfo['EchoSpacing']
                        r += "\n---> Spin-Echo images specific EchoSpacing: %s s" % (options['hcp_seechospacing'])
                    if seInfo and 'phenc' in seInfo:
                        options['hcp_seunwarpdir'] = SEDirMap[seInfo['phenc']]
                        r += "\n---> Spin-Echo unwarp direction: %s" % (options['hcp_seunwarpdir'])

                    if options['hcp_topupconfig'] != 'NONE' and options['hcp_topupconfig']:
                        topupconfig = options['hcp_topupconfig']
                        if not os.path.exists(options['hcp_topupconfig']):
                            topupconfig = os.path.join(hcp['hcp_Config'], options['hcp_topupconfig'])
                            if not os.path.exists(topupconfig):
                                r += "\n---> ERROR: Could not find TOPUP configuration file: %s." % (options['hcp_topupconfig'])
                                run = False
                            else:
                                r += "\n---> TOPUP configuration file present."
                        else:
                            r += "\n---> TOPUP configuration file present."
                except:
                    r += "\n---> ERROR: Could not find files for TOPUP processing of session %s." % (sinfo['id'])
                    run = False    
                    raise

        elif options['hcp_avgrdcmethod'] == 'GeneralElectricFieldMap':
            if os.path.exists(hcp['fmapge']):
                r += "\n---> Gradient Echo Field Map file present."
            else:
                r += "\n---> ERROR: Could not find Gradient Echo Field Map file for session %s.\n            Expected location: %s" % (sinfo['id'], hcp['fmapge'])
                run = False

        elif options['hcp_avgrdcmethod'] in ['FIELDMAP', 'SiemensFieldMap']:
            if os.path.exists(hcp['fmapmag']):
                r += "\n---> Magnitude Field Map file present."
            else:
                r += "\n---> ERROR: Could not find Magnitude Field Map file for session %s.\n            Expected location: %s" % (sinfo['id'], hcp['fmapmag'])
                run = False
            if os.path.exists(hcp['fmapphase']):
                r += "\n---> Phase Field Map file present."
            else:
                r += "\n---> ERROR: Could not find Phase Field Map file for session %s.\n            Expected location: %s" % (sinfo['id'], hcp['fmapphase'])
                run = False

        else:
            r += "\n---> WARNING: No distortion correction method specified."

        # --- lookup gdcoeffs file if needed

        gdcfile, r, run = checkGDCoeffFile(options['hcp_gdcoeffs'], hcp=hcp, sinfo=sinfo, r=r, run=run)

        # --- see if we have set up to use custom mask

        if options['hcp_prefs_custombrain'] == 'MASK':
            tfile = os.path.join(hcp['T1w_folder'], 'T1w_acpc_dc_restore_brain.nii.gz')
            mfile = os.path.join(hcp['T1w_folder'], 'custom_acpc_dc_restore_mask.nii.gz')
            r += "\n---> Set to run only final atlas registration with a custom mask."

            if os.path.exists(tfile):
                r += "\n     ... Previous results present."
                if os.path.exists(mfile):
                    r += "\n     ... Custom mask present."
                else:
                    r += "\n     ... ERROR: Custom mask missing! [%s]!." % (mfile)
                    run = False
            else:
                run = False
                r += "\n     ... ERROR: No previous results found! Please run PreFS without hcp_prefs_custombrain set to MASK first!"
                if os.path.exists(mfile):
                    r += "\n     ... Custom mask present."
                else:
                    r += "\n     ... ERROR: Custom mask missing as well! [%s]!." % (mfile)

        # --- check if we are using a custom brain

        if options['hcp_prefs_custombrain'] == 'CUSTOM':
            t1files = ['T1w_acpc_dc_restore_brain.nii.gz', 'T1w_acpc_dc_restore.nii.gz']
            t2files = ['T2w_acpc_dc_restore_brain.nii.gz', 'T2w_acpc_dc_restore.nii.gz']
            if hcp['T2w'] in ['', 'NONE']:
                tfiles = t1files
            else:
                tfiles = t1files + t2files

            r += "\n---> Set to run only final atlas registration with custom brain images."

            missingfiles = [] 
            for tfile in tfiles:
                if not os.path.exists(os.path.join(hcp['T1w_folder'], tfile)):
                    missingfiles.append(tfile)

            if missingfiles:
                run = False
                r += "\n     ... ERROR: The following brain files are missing in %s:" % (hcp['T1w_folder'])
                for tfile in missingfiles:
                    r += "\n                %s" % tfile


        # --- Set up the command

        comm = os.path.join(hcp['hcp_base'], 'PreFreeSurfer', 'PreFreeSurferPipeline.sh') + " "

        elements = [("path", sinfo['hcp']), 
                    ('subject', sinfo['id'] + options['hcp_suffix']),
                    ('t1', hcp['T1w']),
                    ('t2', hcp['T2w']),
                    ('t1template', os.path.join(hcp['hcp_Templates'], 'MNI152_T1_%smm.nii.gz' % (options['hcp_prefs_template_res']))),
                    ('t1templatebrain', os.path.join(hcp['hcp_Templates'], 'MNI152_T1_%smm_brain.nii.gz' % (options['hcp_prefs_template_res']))),
                    ('t1template2mm', os.path.join(hcp['hcp_Templates'], 'MNI152_T1_2mm.nii.gz')),
                    ('t2template', os.path.join(hcp['hcp_Templates'], 'MNI152_T2_%smm.nii.gz' % (options['hcp_prefs_template_res']))),
                    ('t2templatebrain', os.path.join(hcp['hcp_Templates'], 'MNI152_T2_%smm_brain.nii.gz' % (options['hcp_prefs_template_res']))),
                    ('t2template2mm', os.path.join(hcp['hcp_Templates'], 'MNI152_T2_2mm.nii.gz')),
                    ('templatemask', os.path.join(hcp['hcp_Templates'], 'MNI152_T1_%smm_brain_mask.nii.gz' % (options['hcp_prefs_template_res']))),
                    ('template2mmmask', os.path.join(hcp['hcp_Templates'], 'MNI152_T1_2mm_brain_mask_dil.nii.gz')),
                    ('brainsize', options['hcp_brainsize']),
                    ('fnirtconfig', os.path.join(hcp['hcp_Config'], 'T1_2_MNI152_2mm.cnf')),
                    ('fmapmag', hcp['fmapmag']),
                    ('fmapphase', hcp['fmapphase']),
                    ('fmapgeneralelectric', hcp['fmapge']),
                    ('echodiff', options['hcp_echodiff']),
                    ('SEPhaseNeg', seneg),
                    ('SEPhasePos', sepos),
                    ('seechospacing', options['hcp_seechospacing']),
                    ('seunwarpdir', options['hcp_seunwarpdir']),
                    ('t1samplespacing', options['hcp_t1samplespacing']),
                    ('t2samplespacing', options['hcp_t2samplespacing']),
                    ('unwarpdir', options['hcp_unwarpdir']),
                    ('gdcoeffs', gdcfile),
                    ('avgrdcmethod', options['hcp_avgrdcmethod']),
                    ('topupconfig', topupconfig),
                    ('bfsigma', options['hcp_bfsigma']),
                    ('printcom', options['hcp_printcom']),
                    ('custombrain', options['hcp_prefs_custombrain']),
                    ('processing-mode', options['hcp_processing_mode'])]

        comm += " ".join(['--%s="%s"' % (k, v) for k, v in elements if v])

        # -- Report command
        r += "\n\n------------------------------------------------------------\n"
        r += "Running HCP Pipelines command via Qu|Nex:\n\n"
        r += comm.replace("--", "\n    --").replace("             ", "")
        r += "\n------------------------------------------------------------\n"

        # -- Test files

        tfile = os.path.join(hcp['hcp_nonlin'], 'T1w_restore_brain.nii.gz')
        if hcp['hcp_prefs_check']:
            fullTest = {'tfolder': hcp['base'], 'tfile': hcp['hcp_prefs_check'], 'fields': [('sessionid', sinfo['id'] + options['hcp_suffix'])], 'specfolder': options['specfolder']}
        else:
            fullTest = None

        # -- Run

        if run:
            if options['run'] == "run":
                if overwrite and os.path.exists(tfile):
                    os.remove(tfile)

                r, endlog, report, failed = runExternalForFile(tfile, comm, 'Running HCP PreFS', overwrite=overwrite, thread=sinfo['id'], remove=options['log'] == 'remove', task=options['command_ran'], logfolder=options['comlogs'], logtags=options['logtag'], fullTest=fullTest, shell=True, r=r)

            # -- just checking
            else:
                passed, report, r, failed = checkRun(tfile, fullTest, 'HCP PreFS', r, overwrite=overwrite)
                if passed is None:
                    r += "\n---> HCP PreFS can be run"
                    report = "HCP Pre FS can be run"
                    failed = 0
        else:
            r += "\n---> Due to missing files session can not be processed."
            report = "Files missing, PreFS can not be run"
            failed = 1

    except ge.CommandFailed as e:
        r +=  "\n\nERROR in completing %s at %s:\n     %s\n" % ('PreFreeSurfer', e.function, "\n     ".join(e.report))
        report = "PreFS failed"
        failed = 1
    except (ExternalFailed, NoSourceFolder), errormessage:
        r = str(errormessage)
        report = "PreFS failed"
        failed = 1
    except:
        r += "\nERROR: Unknown error occured: \n...................................\n%s...................................\n" % (traceback.format_exc())
        report = "PreFS failed"
        failed = 1

    r += "\nHCP PreFS %s on %s\n------------------------------------------------------------" % (action("completed", options['run']), datetime.now().strftime("%A, %d. %B %Y %H:%M:%S"))

    # print r
    return (r, (sinfo['id'], report, failed))


def hcpFS(sinfo, options, overwrite=False, thread=0):
    """
    ``hcp_FS [... processing options]``
    ``hcp2 [... processing options]``

    Runs the FS step of the HCP Pipeline.

    REQUIREMENTS
    ============

    The code expects the previous step (hcp_PreFS) to have run successfully and
    checks for presence of a few key files and folders. Due to the number of
    inputs that it requires, it does not make a full check for all of them!

    INPUTS
    ======

    General parameters
    ------------------

    When running the command, the following *general* processing parameters are
    taken into account:

    --sessions                  The batch.txt file with all the sessions 
                                information. [batch.txt]
    --sessionsfolder            The path to the study/sessions folder, where the
                                imaging  data is supposed to go. [.]
    --parsessions               How many sessions to run in parallel. [1]
    --overwrite                 Whether to overwrite existing data (yes) or not 
                                (no). [no]
    --hcp_suffix                Specifies a suffix to the session id if multiple
                                variants are run, empty otherwise. []
    --logfolder                 The path to the folder where runlogs and comlogs
                                are to be stored, if other than default. []
    --log                       Whether to keep ('keep') or remove ('remove') 
                                the temporary logs once jobs are completed 
                                ['keep']. When a comma or pipe ('|') separated 
                                list is given, the log will be created at the 
                                first provided location and then linked or 
                                copied to other locations. The valid locations 
                                are:

                                - 'study' (for the default: 
                                  `<study>/processing/logs/comlogs` location)
                                - 'session' (for `<sessionid>/logs/comlogs`)
                                - 'hcp' (for `<hcp_folder>/logs/comlogs`)
                                - '<path>' (for an arbitrary directory)

    --hcp_processing_mode       Controls whether the HCP acquisition and 
                                processing guidelines should be treated as 
                                requirements (HCPStyleData) or if additional 
                                processing functionality is allowed 
                                (LegacyStyleData). In this case running 
                                processing w/o a T2w image.
    --hcp_folderstructure       Specifies the version of the folder structure to
                                use, 'initial' and 'hcpls' are supported.
                                ['hcpls']
    --hcp_filename              Specifies whether the standard ('standard') 
                                filenames or the specified original names 
                                ('original') are to be used. ['standard']
    

    Specific parameters
    -------------------

    These are optional parameters. Please note that they will only be used
    when HCP Pipelines are used. They are not implemented in hcpmodified!
    
    --hcp_fs_seed                  Recon-all seed value. If not specified, none
                                   will be used. []
    --hcp_fs_existing_session      Indicates that the command is to be run on
                                   top of an already existing analysis/subject.
                                   This excludes the `-i` flag from the 
                                   invocation of recon-all. If set, the
                                   user needs to specify which recon-all stages
                                   to run using the --hcp_fs_extra_reconall
                                   parameter. Accepted values are TRUE and 
                                   FALSE. [FALSE]
    --hcp_fs_extra_reconall        A string with extra parameters to pass to 
                                   FreeSurfer recon-all. The extra parameters 
                                   are to be listed in a pipe ('|') separated 
                                   string. Parameters and their values need to 
                                   be listed separately. E.g. to pass 
                                   `-norm3diters 3` to reconall, the string has 
                                   to be: "-norm3diters|3". []
    --hcp_fs_flair                 If set to TRUE indicates that recon-all is to 
                                   be run with the -FLAIR/-FLAIRpial options
                                   (rather than the -T2/-T2pial options).
                                   The FLAIR input image itself should be 
                                   provided as a regular T2w image.

    HCP LegacyStyleData processing mode parameters:
    -----------------------------------------------

    Please note, that these settings will only be used when LegacyStyleData 
    processing mode is specified!
    
    --hcp_t2                    NONE if no T2w image is available and the
                                preprocessing should be run without them,
                                anything else otherwise [t2]. NONE is only valid
                                if 'LegacyStyleData' processing mode was 
                                specified.
    --hcp_expert_file           Path to the read-in expert options file for
                                FreeSurfer if one is prepared and should be used
                                empty otherwise. []
    --hcp_control_points        Specify YES to use manual control points or
                                empty otherwise. [] (currently not available)
    --hcp_wm_edits              Specify YES to use manually edited WM mask or
                                empty otherwise. [] (currently not available)
    --hcp_fs_brainmask          Specify 'original' to keep the masked original 
                                brain image; 'manual' to use the manually edited
                                brainmask file; default 'fs' uses the brainmask 
                                generated by mri_watershed. [fs] (currently not 
                                available)
    --hcp_autotopofix_off       Specify YES to turn off the automatic topologic 
                                fix step in FS and compute WM surface 
                                deterministically from manual WM mask, or empty 
                                otherwise. [] (currently not available)                            
    --hcp_freesurfer_home       Path for FreeSurfer home folder can be manually
                                specified to override default environment 
                                variable to ensure backwards compatiblity and 
                                hcp2 customization.

    OUTPUTS
    =======

    The results of this step will be present in the above mentioned T1w folder
    as well as MNINonLinear folder in the sessions's root hcp folder.

    USE
    ===

    Runs the FS step of the HCP Pipeline. It takes the T1w and T2w images
    processed in the previous (hcp_PreFS) step, segments T1w image by brain
    matter and CSF, reconstructs the cortical surface of the brain and assigns
    structure labels for both subcortical and cortical structures. It completes
    the listed in multiple steps of increased precision and (if present) uses
    T2w image to refine the surface reconstruction. It uses the adjusted
    version of the HCP code that enables the preprocessing to run also if no T2w
    image is present. A short name 'hcp2' can be used for this command.

    EXAMPLE USE
    ===========

    ::
    
        qunex hcp_FS sessions=fcMRI/sessions_hcp.txt sessionsfolder=sessions \\
              overwrite=no parsessions=10
    
    ::

        qunex hcp_FS sessions=fcMRI/sessions_hcp.txt sessionsfolder=sessions \\
              overwrite=no parsessions=10 hcp_fs_longitudinal=TemplateA

    ::

        qunex hcp2 sessions=fcMRI/sessions_hcp.txt sessionsfolder=sessions \\
              overwrite=no parsessions=10 hcp_t2=NONE
    
    ::

        qunex hcp2 sessions=fcMRI/sessions_hcp.txt sessionsfolder=sessions \\
              overwrite=no parsessions=10 hcp_t2=NONE \\
              hcp_freesurfer_home=<absolute_path_to_freesurfer_binary> \\
    """

    """
    ~~~~~~~~~~~~~~~~~~

    Change log

    2017-01-08 Grega Repovš
               Initial version
    2017-01-08 Grega Repovš
               Updated documentation
    2017-03-19 Alan Anticevic
               Updated documentation
    2017-03-20 Alan Anticevic
               Updated documentation
    2018-05-05 Grega Repovš
               Optimized version checking
    2018-12-09 Grega Repovš
               Integrated changes from Lisa Ji
               Optimized folder construction
               Adapted removal of preexisting data for longitudinal run
    2018-12-14 Grega Repovš
               Cleaned up, updated documentation
    2019-01-12 Grega Repovš
               Cleaned up furher, added updates by Lisa Ji
    2019-01-16 Grega Repovš
               Added HCP Pipelines options
    2019-04-25 Grega Repovš
               Changed subjects to sessions
    2019-05-26 Grega Repovš
               Updated and simplified
               Made compatible with latest HCP code
               Added full file checking
    2019-06-06 Grega Repovš
               Enabled multiple log file locations
    2019-10-20 Grega Repovš
               Adjusted parameters, help and processing to use integrated HCPpipelines
    2019-10-24 Grega Repovš
               Added flair option and documentation
    2020-01-05 Grega Repovš
               Updated documentation
    2020-04-23 Grega Repovš
               Removed full file checking from documentation
    2020-08-04 Aleksij Kraljič
               Updated documentation

    ----------------
    2019-10-20 Future tasks:
             - Adjust code to enable running with FreeSurfer 5.3-HCP
             - Enable longitudinal mode
             - Enable using additional parameters
                -> hcp_control_points
                -> hcp_wm_edits
                -> hcp_fs_brainmask
                -> hcp_autotopofix_off
    """

    r = "\n------------------------------------------------------------"
    r += "\nSession id: %s \n[started on %s]" % (sinfo['id'], datetime.now().strftime("%A, %d. %B %Y %H:%M:%S"))
    r += "\n\n%s HCP FreeSurfer Pipeline [%s] ...\n" % (action("Running", options['run']), options['hcp_processing_mode'])

    run    = True
    status = True
    report = "Error"

    try:
        doOptionsCheck(options, sinfo, 'hcp_FS')
        doHCPOptionsCheck(options, sinfo, 'hcp_FS')
        hcp = getHCPPaths(sinfo, options)

        # --- run checks

        if 'hcp' not in sinfo:
            r += "\n---> ERROR: There is no hcp info for session %s in batch.txt" % (sinfo['id'])
            run = False
      
        # -> Pre FS results

        if os.path.exists(os.path.join(hcp['T1w_folder'], 'T1w_acpc_dc_restore_brain.nii.gz')):
            r += "\n---> PreFS results present."
        else:
            r += "\n---> ERROR: Could not find PreFS processing results."
            run = False

        # -> T2w image

        if hcp['T2w'] in ['', 'NONE']:
            t2w = 'NONE'
        else:
            t2w = os.path.join(hcp['T1w_folder'], 'T2w_acpc_dc_restore.nii.gz')

        if t2w == 'NONE' and options['hcp_processing_mode'] == 'HCPStyleData':
            r += "\n---> ERROR: The requested HCP processing mode is 'HCPStyleData', however, not T2w image was specified!\n            Consider using LegacyStyleData processing mode."
            run = False

        # -> check version of FS against previous version of FS

        # ------------------------------------------------------------------
        # - Alan added integrated code for FreeSurfer 6.0 completion check
        # -----------------------------------------------------------------

        freesurferhome = options['hcp_freesurfer_home']

        # - Set FREESURFER_HOME based on --hcp_freesurfer_home flag to ensure backward compatibility
        if freesurferhome:
            sys.path.append(freesurferhome)
            os.environ['FREESURFER_HOME'] = str(freesurferhome)
            r +=  "\n---> FREESURFER_HOME set to: " + str(freesurferhome)
            versionfile = os.path.join(os.environ['FREESURFER_HOME'], 'build-stamp.txt')
        else:
            fshome = os.environ["FREESURFER_HOME"]
            r += "\n---> FREESURFER_HOME set to: " + str(fshome)
            versionfile = os.path.join(os.environ['FREESURFER_HOME'], 'build-stamp.txt')

        fsbuildstamp = open(versionfile).read()

        for fstest, fsversion in [('stable-pub-v6.0.0', '6.0'), ('stable-pub-v5.3.0-HCP', '5.3-HCP'), ('unknown', 'unknown')]:
            if fstest in fsbuildstamp:
                break

        # - Check if recon-all.log exists to set the FS version
        reconallfile = os.path.join(hcp['T1w_folder'], sinfo['id'] + options['hcp_suffix'], 'scripts', 'recon-all.log')

        if os.path.exists(reconallfile):
            r +=  "\n---> Existing FreeSurfer recon-all.log was found!"

            reconallfiletxt = open(reconallfile).read()
            for fstest, efsversion in [('stable-pub-v6.0.0', '6.0'), ('stable-pub-v5.3.0-HCP', '5.3-HCP'), ('unknown', 'unknown')]:
                if fstest in reconallfiletxt:
                    break

            if overwrite and options['run'] == "run" and not options['hcp_fs_existing_session']:
                r += "\n     ... removing previous files"
            else:
                if fsversion == efsversion:
                    r += "\n     ... current FREESURFER_HOME settings match previous version of recon-all.log [%s]." % (fsversion)
                    r += "\n         Proceeding ..."
                else:
                    r += "\n     ... ERROR: current FREESURFER_HOME settings [%s] do not match previous version of recon-all.log [%s]!" % (fsversion, efsversion)
                    r += "\n         Please check your FS version or set overwrite to yes"
                    run = False

        # --- set target file

        # --- Deprecated versions of tfile variable based on prior FS runs ---------------------------------------------
        # tfile = os.path.join(hcp['T1w_folder'], sinfo['id'] + options['hcp_suffix'], 'mri', 'aparc+aseg.mgz')
        # tfile = os.path.join(hcp['T1w_folder'], '_FS.done')
        # tfile = os.path.join(hcp['T1w_folder'], sinfo['id'] + options['hcp_suffix'], 'label', 'BA_exvivo.thresh.ctab')
        # --------------------------------------------------------------------------------------------------------------

        tfiles = {'6.0':     os.path.join(hcp['FS_folder'], 'label', 'BA_exvivo.thresh.ctab'),
                  '5.3-HCP': os.path.join(hcp['FS_folder'], 'label', 'rh.entorhinal_exvivo.label')}
        tfile = tfiles[fsversion]

        
        # --> longitudinal run currently not supported
        #
        # identify template if longitudinal run
        #
        # fslongitudinal = ""
        #
        # if options['hcp_fs_longitudinal']:
        #     if 'subject' not in sinfo:
        #         r += "\n     ... 'subject' field not defined in batch file, can not run longitudinal FS"
        #         run = False
        #     elif sinfo['subject'] == sinfo['id']:
        #         r += "\n     ... 'subject' field is equal to session 'id' field, can not run longitudinal FS"
        #         run = False
        #     else:
        #         lresults = os.path.join(hcp['FS_long_template'], 'label', 'rh.entorhinal_exvivo.label')                
        #         if not os.path.exists(lresults):
        #             r += "\n     ... ERROR: Longitudinal template not present! [%s]" % (lresults)
        #             r += "\n                Please chesk the results of longitudinalFS command!"
        #             r += "\n                Please check your data and settings!" % (lresults)
        #             run = False   
        #         else:
        #             r += "\n     ... longitudinal template present"
        #             fslongitudinal = "run"
        #             tfiles = {'6.0':     os.path.join(hcp['FS_long_results'], 'label', 'BA_exvivo.thresh.ctab'),
        #                       '5.3-HCP': os.path.join(hcp['FS_long_results'], 'label', 'rh.entorhinal_exvivo.label')}
        #             tfile = tfiles[fsversion]
        
        # --> Building the command string
 
        comm = os.path.join(hcp['hcp_base'], 'FreeSurfer', 'FreeSurferPipeline.sh') + " "

        # -> Key elements

        elements = [("subjectDIR",       hcp['T1w_folder']), 
                    ('subject',          sinfo['id'] + options['hcp_suffix']),
                    ('seed',             options['hcp_fs_seed']),
                    ('no-conf2hires',    options['hcp_fs_no_conf2hires']),
                    ('processing-mode',  options['hcp_processing_mode'])]

        # -> add t1, t1brain and t2 only if options['hcp_fs_existing_session'] is FALSE
        if (not options['hcp_fs_existing_session']):
            elements.append(('t1', os.path.join(hcp['T1w_folder'], 'T1w_acpc_dc_restore.nii.gz')))
            elements.append(('t1brain', os.path.join(hcp['T1w_folder'], 'T1w_acpc_dc_restore_brain.nii.gz')))
            elements.append(('t2', t2w))

        # -> Additional, reconall parameters

        if options['hcp_fs_extra_reconall']:
            for f in options['hcp_fs_extra_reconall'].split('|'):
                elements.append(('extra-reconall-arg', f))

        # -> additional Qu|Nex passed parameters

        if options['hcp_expert_file']:
            elements.append(('extra-reconall-arg', '-expert'))
            elements.append(('extra-reconall-arg', options['hcp_expert_file']))
            
        # --> Pull all together

        comm += " ".join(['--%s="%s"' % (k, v) for k, v in elements if v])
        # --> Add flags

        for optionName, flag in [('hcp_fs_flair', '--flair'), ('hcp_fs_existing_session', '--existing-subject')]:
            if options[optionName]:
                comm += " %s" % (flag)

        # -- Report command
        r += "\n\n------------------------------------------------------------\n"
        r += "Running HCP Pipelines command via Qu|Nex:\n\n"
        r += comm.replace("--", "\n    --").replace("             ", "")
        r += "\n------------------------------------------------------------\n"

        # -- Test files

        if hcp['hcp_fs_check']:
            fullTest = {'tfolder': hcp['base'], 'tfile': hcp['hcp_fs_check'], 'fields': [('sessionid', sinfo['id'] + options['hcp_suffix'])], 'specfolder': options['specfolder']}
        else:
            fullTest = None

        # -- Run

        if run:
            if options['run'] == "run":

                # --> clean up test file if overwrite and hcp_fs_existing_session not set to True
                if (overwrite and os.path.lexists(tfile)and not options['hcp_fs_existing_session']):
                    os.remove(tfile)

                # --> clean up only if hcp_fs_existing_session is not set to True
                if (overwrite or not os.path.exists(tfile)) and not options['hcp_fs_existing_session']:
                    # -> longitudinal mode currently not supported
                    # if options['hcp_fs_longitudinal']:
                    #     if os.path.lexists(hcp['FS_long_results']):
                    #         r += "\n --> removing preexisting folder with longitudinal results [%s]" % (hcp['FS_long_results'])
                    #         shutil.rmtree(hcp['FS_long_results'])
                    # else:
                        if os.path.lexists(hcp['FS_folder']):
                            r += "\n ---> removing preexisting FS folder [%s]" % (hcp['FS_folder'])
                            shutil.rmtree(hcp['FS_folder'])
                        for toremove in ['fsaverage', 'lh.EC_average', 'rh.EC_average', os.path.join('xfms','OrigT1w2T1w.nii.gz')]:
                            rmtarget = os.path.join(hcp['T1w_folder'], toremove)
                            try:
                                if os.path.islink(rmtarget) or os.path.isfile(rmtarget):
                                    os.remove(rmtarget)
                                elif os.path.isdir(rmtarget):
                                    shutil.rmtree(rmtarget)
                            except:
                                r += "\n---> WARNING: Could not remove preexisting file/folder: %s! Please check your data!" % (rmtarget)
                                status = False
                if status:
                    r, endlog, report, failed = runExternalForFile(tfile, comm, 'Running HCP FS', overwrite=overwrite, thread=sinfo['id'], remove=options['log'] == 'remove', task=options['command_ran'], logfolder=options['comlogs'], logtags=options['logtag'], fullTest=fullTest, shell=True, r=r)

            # -- just checking
            else:
                passed, report, r, failed = checkRun(tfile, fullTest, 'HCP FS', r, overwrite=overwrite)
                if passed is None:
                    r += "\n---> HCP FS can be run"
                    report = "HCP FS can be run"
                    failed = 0
        else:
            r += "\n---> Subject can not be processed."
            report = "FS can not be run"
            failed = 1
    
    except ge.CommandFailed as e:
        r +=  "\n\nERROR in completing %s at %s:\n     %s\n" % ('FreeSurfer', e.function, "\n     ".join(e.report))
        report = "FS failed"
        failed = 1
    except (ExternalFailed, NoSourceFolder), errormessage:
        r = str(errormessage)
        failed = 1
    except:
        r += "\nERROR: Unknown error occured: \n...................................\n%s...................................\n" % (traceback.format_exc())
        failed = 1

    r += "\n\nHCP FS %s on %s\n------------------------------------------------------------" % (action("completed", options['run']), datetime.now().strftime("%A, %d. %B %Y %H:%M:%S"))

    # print r
    return (r, (sinfo['id'], report, failed))



def longitudinalFS(sinfo, options, overwrite=False, thread=0):
    """
    ``longitudinalFS [... processing options]``
    ``lfs [... processing options]``

    Runs longitudinal FreeSurfer processing in cases when multiple sessions with
    structural data exist for a single subject.

    REQUIREMENTS
    ============

    The code expects the FreeSurfer Pipeline (hcp_PreFS) to have run 
    successfully on all subject's session. In the batch file, there need to be 
    clear separation between session id (`id` parameter) and subject id 
    (`subject` parameter). So that the command can identify which sessions 
    belong to which subject.

    INPUT
    =====

    General parameters
    ------------------

    When running the command, the following *general* processing parameters are
    taken into account:

    --sessions            The batch.txt file with all the sessions information.
                          [batch.txt]
    --sessionsfolder      The path to the study/subjects folder, where the
                          imaging data is supposed to go. [.]
    --parsessions         How many sessions to run in parallel. [1]
    --overwrite           Whether to overwrite existing data (yes) or not (no).
                          [no]
    --hcp_suffix          Specifies a suffix to the session id if multiple
                          variants are run, empty otherwise. []
    --logfolder           The path to the folder where runlogs and comlogs
                          are to be stored, if other than default. []
    --log                 Whether to keep ('keep') or remove ('remove') the
                          temporary logs once jobs are completed. ['keep']
                          When a comma or pipe ('|') separated list is given, 
                          the log will be created at the first provided 
                          location and then linked or copied to other 
                          locations. The valid locations are: 
                          
                          - 'study' (for the default: 
                            `<study>/processing/logs/comlogs` location)
                          - 'session' (for `<sessionid>/logs/comlogs`)
                          - 'hcp' (for `<hcp_folder>/logs/comlogs`)
                          - '<path>' (for an arbitrary directory)
                          
    --hcp_folderstructure       Specifies the version of the folder structure to
                                use, 'initial' and 'hcpls' are supported. 
                                ['hcpls']
    --hcp_filename              Specifies whether the standard ('standard') 
                                filenames or the specified original names 
                                ('original') are to be used. ['standard']

    Specific parameters
    -------------------

    In addition the following *specific* parameters will be used to guide the
    processing in this step:

    --hcp_t2                     NONE if no T2w image is available and the
                                 preprocessing should be run without them,
                                 anything else otherwise. [t2]
    --hcp_expert_file            Path to the read-in expert options file for
                                 FreeSurfer if one is prepared and should be
                                 used empty otherwise. []
    --hcp_control_points         Specify YES to use manual control points or
                                 empty otherwise. []
    --hcp_wm_edits               Specify YES to use manually edited WM mask or
                                 empty otherwise. []
    --hcp_fs_brainmask           Specify 'original' to keep the masked original 
                                 brain image; 'manual' to use the manually 
                                 edited brainmask file; default 'fs' uses the 
                                 brainmask generated by mri_watershed. [fs]
    --hcp_autotopofix_off        Specify YES to turn off the automatic 
                                 topological fix step in FS and compute WM 
                                 surface deterministically from manual WM mask, 
                                 or empty otherwise. []                           
    --hcp_freesurfer_home        Path for FreeSurfer home folder can be manually
                                 specified to override default environment 
                                 variable to ensure backwards compatibility and 
                                 hcp2 customization.
    --hcp_freesurfer_module      Whether to load FreeSurfer as a module on the 
                                 cluster. You can specify using YES or empty 
                                 otherwise. [] To ensure backwards compatibility 
                                 and hcp2 customization.
    --hcp_fs_longitudinal        The name of the FS longitudinal template to
                                 be used for the template resulting from this 
                                 command call.

    OUTPUTS
    =======

    The result is a longitudinal FreeSurfer template that is created in 
    `FSTemplates` folder for each subject in a subfolder with the template name, 
    but is also copied to each session's hcp folder in the T1w folder as
    subjectid.long.TemplateA. An example is shown below::

        study
        └─ subjects
           ├─ subject1_session1
           │  └─ hcp
           │     └─ subject1_session1
           │       └─ T1w
           │          ├─ subject1_session1 (FS folder - original)
           │          └─ subject1_session1.long.TemplateA (FS folder - longitudinal)
           ├─ subject1_session2
           ├─ ...
           └─ FSTemplates
              ├─ subject1
              │  └─ TemplateA
              └─ ...

    EXAMPLE USE
    ===========
    
    ::

        qunex longitudinalFS sessions=fcMRI/sessions_hcp.txt sessionsfolder=sessions \\
              overwrite=no parsessions=10
    
    ::

        qunex lfs sessions=fcMRI/sessions_hcp.txt sessionsfolder=sessions \\
              overwrite=no parsessions=10 hcp_t2=NONE
    
    ::

        qunex lfs sessions=fcMRI/sessions_hcp.txt sessionsfolder=sessions \\
              overwrite=no parsessions=10 hcp_t2=NONE \\
              hcp_freesurfer_home=<absolute_path_to_freesurfer_binary> \\
              hcp_freesurfer_module=YES
    """

    """
    ~~~~~~~~~~~~~~~~~~

    Change log

    2018-09-14 Grega Repovš
               Initial version
    2018-12-09 Grega Repovš
               Adjusted paths creation
    2018-12-14 Grega Repovš
               Updated documentation
    2019-04-25 Grega Repovš
               Changed subjects to sessions
    2019-05-26 Grega Repovš
               Updated and simplified
               Added full file checking
    2019-06-06 Grega Repovš
               Enabled multiple log file locations
    2020-04-23 Grega Repovš
               Removed full file checking from documentation
    2020-08-04 Aleksij Kraljič
               Updated documentation
    """

    r = "\n------------------------------------------------------------"
    r += "\nSubject id: %s \n[started on %s]" % (sinfo['id'], datetime.now().strftime("%A, %d. %B %Y %H:%M:%S"))
    r += "\n\n%s Longitudinal FreeSurfer Pipeline [%s] ...\n" % (action("Running", options['run']), options['hcp_processing_mode'])

    run           = True
    report        = "Error"
    sessionsid    = []
    sessionspaths = []
    resultspaths  = []

    try:

        # --- check that we have data for all sessions

        r += "\n---> Checking sessions for subject %s" % (sinfo['id'])

        for session in sinfo['sessions']:
            r += "\n     => session %s" % (session['id'])
            sessionsid.append(session['id'] + options['hcp_suffix'])
            sessionStatus = True

            try:
                doOptionsCheck(options, sinfo, 'longitudinalFS')
                doHCPOptionsCheck(options, sinfo, 'longitudinalFS')
                hcp = getHCPPaths(session, options)
                sessionspaths.append(hcp['FS_folder'])
                resultspaths.append(hcp['FS_long_results'])
                # --- run checks

                if 'hcp' not in session:
                    r += "\n       -> ERROR: There is no hcp info for session %s in batch file" % (session['id'])
                    sessionStatus = False

                # --- check for T1w and T2w images

                for tfile in hcp['T1w'].split("@"):
                    if os.path.exists(tfile):
                        r += "\n       -> T1w image file present."
                    else:
                        r += "\n       -> ERROR: Could not find T1w image file."
                        sessionStatus = False

                if hcp['T2w'] == 'NONE':
                    r += "\n       -> Not using T2w image."
                else:
                    for tfile in hcp['T2w'].split("@"):
                        if os.path.exists(tfile):
                            r += "\n       -> T2w image file present."
                        else:
                            r += "\n       -> ERROR: Could not find T2w image file."
                            sessionStatus = False

                # -> Pre FS results

                if os.path.exists(os.path.join(hcp['T1w_folder'], 'T1w_acpc_dc_restore_brain.nii.gz')):
                    r += "\n       -> PreFS results present."
                else:
                    r += "\n       -> ERROR: Could not find PreFS processing results."
                    sessionStatus = False

                # -> FS results

                if os.path.exists(os.path.join(hcp['FS_folder'], 'mri', 'aparc+aseg.mgz')):
                    r += "\n       -> FS results present."
                else:
                    r += "\n       -> ERROR: Could not find Freesurfer processing results."
                    sessionStatus = False

                if sessionStatus:
                    r += "\n     => data check for session completed successfully!\n"
                else:
                    r += "\n     => data check for session failed!\n"
                    run = False
            except:
                r += "\n     => data check for session failed!\n"

        if run:
            r += "\n===> OK: Sessions check completed with success!"
        else:
            r += "\n===> ERROR: Sessions check failed. Please check your data before proceeding!"

        if hcp['T2w'] == 'NONE':
            t2w = 'NONE'
        else:
            t2w = 'T2w_acpc_dc_restore.nii.gz'
       
        # --- set up command

        comm = '%(script)s \
            --subject="%(subject)s" \
            --subjectDIR="%(subjectDIR)s" \
            --expertfile="%(expertfile)s" \
            --controlpoints="%(controlpoints)s" \
            --wmedits="%(wmedits)s" \
            --autotopofixoff="%(autotopofixoff)s" \
            --fsbrainmask="%(fsbrainmask)s" \
            --freesurferhome="%(freesurferhome)s" \
            --fsloadhpcmodule="%(fsloadhpcmodule)s" \
            --t1="%(t1)s" \
            --t1brain="%(t1brain)s" \
            --t2="%(t2)s" \
            --timepoints="%(timepoints)s" \
            --longitudinal="template"' % {
                'script'            : os.path.join(hcp['hcp_base'], 'FreeSurfer', 'FreeSurferPipeline.sh'),
                'subject'           : options['hcp_fs_longitudinal'],
                'subjectDIR'        : os.path.join(options['sessionsfolder'], 'FSTemplates', sinfo['id']),
                'freesurferhome'    : options['hcp_freesurfer_home'],      # -- Alan added option for --hcp_freesurfer_home flag passing
                'fsloadhpcmodule'   : options['hcp_freesurfer_module'],   # -- Alan added option for --hcp_freesurfer_module flag passing
                'expertfile'        : options['hcp_expert_file'],
                'controlpoints'     : options['hcp_control_points'],
                'wmedits'           : options['hcp_wm_edits'],
                'autotopofixoff'    : options['hcp_autotopofix_off'],
                'fsbrainmask'       : options['hcp_fs_brainmask'],
                't1'                : "",
                't1brain'           : "",
                't2'                : "",
                'timepoints'        : ",".join(sessionspaths)}

        # -- Report command
        r += "\n\n------------------------------------------------------------\n"
        r += "Running HCP Pipelines command via Qu|Nex:\n\n"
        r += comm.replace("--", "\n    --").replace("             ", "")
        r += "\n------------------------------------------------------------\n"

       # -- Test files

        if hcp['hcp_fslong_check']:
            fullTest = {'tfolder': hcp['base'], 'tfile': hcp['hcp_fslong_check'], 'fields': [('sessionid', sinfo['id'] + options['hcp_suffix'])], 'specfolder': options['specfolder']}
        else:
            fullTest = None

        # -- Run 

        if run:
            if options['run'] == "run":
                lttemplate = hcp['FS_long_subject_template']
                tfile      = os.path.join(hcp['FS_long_results'], 'label', 'rh.entorhinal_exvivo.label')
                
                if overwrite or not os.path.exists(tfile):
                    try:
                        if os.path.exists(lttemplate):
                            rmfolder = lttemplate
                            shutil.rmtree(lttemplate)
                        for rmfolder in resultspaths:                            
                            if os.path.exists(rmfolder):
                                shutil.rmtree(rmfolder)
                    except:
                        r += "\n---> WARNING: Could not remove preexisting folder: %s! Please check your data!" % (rmfolder)
                        status = False

                    r, endlog, report, failed = runExternalForFile(tfile, comm, 'Running HCP FS Longitudinal', overwrite=overwrite, thread=sinfo['id'], remove=options['log'] == 'remove', task=options['command_ran'], logfolder=options['comlogs'], logtags=options['logtag'], fullTest=fullTest, shell=True, r=r)

            # -- just checking
            else:
                r += "\n---> The command was tested for sessions: %s" % (", ".join(sessionsid))
                report = "Command can be run"
                failed = 0
                
        else:
            r += "\n---> The command could not be run on sessions: %s" % (", ".join(sessionsid))
            report = "Command can not be run"
            failed = 1

    except ge.CommandFailed as e:
        r +=  "\n\nERROR in completing %s at %s:\n     %s\n" % ('FreeSurferLongitudinal', e.function, "\n     ".join(e.report))
        report = "FSLong failed"
        failed = 1
    except (ExternalFailed, NoSourceFolder), errormessage:
        r = str(errormessage)
        failed = 1
    except:
        r += "\nERROR: Unknown error occured: \n...................................\n%s...................................\n" % (traceback.format_exc())
        failed = 1

    r += "\n\nLongitudinal FreeSurfer %s on %s\n------------------------------------------------------------" % (action("completed", options['run']), datetime.now().strftime("%A, %d. %B %Y %H:%M:%S"))

    # print r
    return (r, (sinfo['id'], report, failed))



def hcpPostFS(sinfo, options, overwrite=False, thread=0):
    """
    ``hcp_PostFS [... processing options]``
    ``hcp3 [... processing options]``

    Runs the PostFS step of the HCP Pipeline.

    REQUIREMENTS
    ============

    The code expects the previous step (hcp_FS) to have run successfully and
    checks for presence of the last file that should have been generated. Due
    to the number of files that it requires, it does not make a full check for
    all of them!

    RELEVANT PARAMETERS
    ===================

    General parameters
    ------------------

    When running the command, the following *general* processing parameters are
    taken into account:

    --sessions                  The batch.txt file with all the sessions 
                                information. [batch.txt]
    --sessionsfolder            The path to the study/sessions folder, where the
                                imaging  data is supposed to go. [.]
    --parsessions               How many sessions to run in parallel. [1]
    --overwrite                 Whether to overwrite existing data (yes) or not 
                                (no). [no]
    --hcp_suffix                Specifies a suffix to the session id if multiple
                                variants are run, empty otherwise. []
    --logfolder                 The path to the folder where runlogs and comlogs
                                are to be stored, if other than default. []
    --log                       Whether to keep ('keep') or remove ('remove') 
                                the temporary logs once jobs are completed 
                                ['keep']. When a comma or pipe ('|') separated 
                                list is given, the log will be created at the 
                                first provided location and then linked or 
                                copied to other locations. The valid locations 
                                are:

                                - 'study' (for the default: 
                                  `<study>/processing/logs/comlogs` location)
                                - 'session' (for `<sessionid>/logs/comlogs`)
                                - 'hcp' (for `<hcp_folder>/logs/comlogs`)
                                - '<path>' (for an arbitrary directory)

    --hcp_processing_mode       Controls whether the HCP acquisition and 
                                processing guidelines should be treated as 
                                requirements (HCPStyleData) or if additional 
                                processing functionality is allowed 
                                (LegacyStyleData). In this case running 
                                processing w/o a T2w image.
    --hcp_folderstructure       Specifies the version of the folder structure to
                                use, 'initial' and 'hcpls' are supported.
                                ['hcpls']
    --hcp_filename              Specifies whether the standard ('standard') 
                                filenames or the specified original names 
                                ('original') are to be used. ['standard']

    Specific parameters
    -------------------

    In addition the following *specific* parameters will be used to guide the
    processing in this step:

    --hcp_t2                     NONE if no T2w image is available and the
                                 preprocessing should be run without them,
                                 anything else otherwise [t2]. NONE is only 
                                 valid if 'LegacyStyleData' processing mode was 
                                 specified.
    --hcp_grayordinatesres       The resolution of the volume part of the
                                 grayordinate representation in mm. [2]
    --hcp_hiresmesh              The number of vertices for the high resolution
                                 mesh of each hemisphere (in thousands). [164]
    --hcp_lowresmesh             The number of vertices for the low resolution
                                 mesh of each hemisphere (in thousands). [32]
    --hcp_regname                The registration used, FS or MSMSulc. [MSMSulc]
    --hcp_mcsigma                Correction sigma used for metric smoothing.
                                 [sqrt(200)]
    --hcp_inflatescale           Inflate extra scale parameter. [1]
    --hcp_fs_longitudinal        The name of the FS longitudinal template if one
                                 was created and is to be used in this step. 
                                 (currently not available)

    OUTPUTS
    =======

    The results of this step will be present in the MNINonLinear folder in the
    sessions's root hcp folder.

    USE
    ===

    Runs the PostFS step of the HCP Pipeline. It creates Workbench compatible
    files based on the Freesurfer segmentation and surface registration. It uses
    the adjusted version of the HCP code that enables the preprocessing to run
    also if no T2w image is present. A short name 'hcp3' can be used for this
    command.

    EXAMPLE USE
    ===========
    
    ::

        qunex hcp_PostFS sessions=fcMRI/sessions_hcp.txt sessionsfolder=sessions \\
              overwrite=no parsessions=10
    
    ::

        qunex hcp3 sessions=fcMRI/sessions_hcp.txt sessionsfolder=sessions \\
              overwrite=no parsessions=10 hcp_t2=NONE
    """

    """
    ~~~~~~~~~~~~~~~~~~

    Change log

    2017-01-08 Grega Repovš
               Initial version
    2017-01-08 Grega Repovš
               Updated documentation.
    2018-04-23 Grega Repovš
               Added new options and updated documentation.
    2018-12-13 Grega Repovš
               Updated test files and documentation
    2019-01-12 Grega Repovš
               Cleaned up, added updates by Lisa Ji
    2019-04-25 Grega Repovš
               Changed subjects to sessions
    2019-05-26 Grega Repovš
               Updated and simplified
               Added full file checking
               Made congruent with latest HCP pipeline
    2019-06-06 Grega Repovš
               Enabled multiple log file locations
    2019-10-20 Grega Repovš
               Adjusted parameters, help and processing to use integrated HCPpipelines
    2020-01-05 Grega Repovš
               Updated documentation
    2020-04-23 Grega Repovš
               Removed full file checking from documentation
    """

    r = "\n------------------------------------------------------------"
    r += "\nSession id: %s \n[started on %s]" % (sinfo['id'], datetime.now().strftime("%A, %d. %B %Y %H:%M:%S"))
    r += "\n%s HCP PostFreeSurfer Pipeline [%s] ...\n" % (action("Running", options['run']), options['hcp_processing_mode'])

    run    = True
    report = "Error"

    try:
        doOptionsCheck(options, sinfo, 'hcp_PostFS')
        doHCPOptionsCheck(options, sinfo, 'hcp_PostFS')
        hcp = getHCPPaths(sinfo, options)

        # --- run checks

        if 'hcp' not in sinfo:
            r += "\n---> ERROR: There is no hcp info for session %s in batch.txt" % (sinfo['id'])
            run = False

        # -> FS results

        if os.path.exists(os.path.join(hcp['FS_folder'], 'mri', 'aparc+aseg.mgz')):
            r += "\n---> FS results present."
        else:
            r += "\n---> ERROR: Could not find Freesurfer processing results."
            run = False

        # -> T2w image

        if hcp['T2w'] in ['', 'NONE'] and options['hcp_processing_mode'] == 'HCPStyleData':
            r += "\n---> ERROR: The requested HCP processing mode is 'HCPStyleData', however, no T2w image was specified!"
            run = False

        ## -> longitudinal processing is currently not supported
        #
        # identify template if longitudinal run
        #
        # lttemplate     = ""
        # fslongitudinal = ""
        #
        # if options['hcp_fs_longitudinal']:
        #     if 'subject' not in sinfo:
        #         r += "\n     ... 'subject' field not defined in batch file, can not run longitudinal FS"
        #         run = False
        #     elif sinfo['subject'] == sinfo['id']:
        #         r += "\n     ... 'subject' field is equal to session 'id' field, can not run longitudinal FS"
        #         run = False
        #     else:
        #         lttemplate = hcp['FS_long_subject_template']
        #         lresults = os.path.join(hcp['FS_long_results'], 'label', 'rh.entorhinal_exvivo.label')
        #         if not os.path.exists(lresults):
        #             r += "\n     ... ERROR: Results of the longitudinal run not present [%s]" % (lresults)
        #             r += "\n                Please check your data and settings!" % (lresults)
        #             run = False   
        #         else:
        #             r += "\n     ... longitudinal template present"
        #             fslongitudinal = "run"


        comm = os.path.join(hcp['hcp_base'], 'PostFreeSurfer', 'PostFreeSurferPipeline.sh') + " "
        elements = [("path", sinfo['hcp']), 
                    ('subject', sinfo['id'] + options['hcp_suffix']),
                    ('surfatlasdir', os.path.join(hcp['hcp_Templates'], 'standard_mesh_atlases')),
                    ('grayordinatesdir', os.path.join(hcp['hcp_Templates'], '91282_Greyordinates')),
                    ('grayordinatesres', options['hcp_grayordinatesres']),
                    ('hiresmesh', options['hcp_hiresmesh']),
                    ('lowresmesh', options['hcp_lowresmesh']),
                    ('subcortgraylabels', os.path.join(hcp['hcp_Config'], 'FreeSurferSubcorticalLabelTableLut.txt')),
                    ('freesurferlabels', os.path.join(hcp['hcp_Config'], 'FreeSurferAllLut.txt')),
                    ('refmyelinmaps', os.path.join(hcp['hcp_Templates'], 'standard_mesh_atlases', 'Conte69.MyelinMap_BC.164k_fs_LR.dscalar.nii')),
                    ('mcsigma', options['hcp_mcsigma']),
                    ('regname', options['hcp_regname']),
                    ('inflatescale', options['hcp_inflatescale']),
                    ('processing-mode', options['hcp_processing_mode'])]

        comm += " ".join(['--%s="%s"' % (k, v) for k, v in elements if v])

        # -- Report command
        r += "\n\n------------------------------------------------------------\n"
        r += "Running HCP Pipelines command via Qu|Nex:\n\n"
        r += comm.replace("--", "\n    --").replace("             ", "")
        r += "\n------------------------------------------------------------\n"


        # -- Test files

        if False: #  fslongitudinal not supported:
            tfolder = hcp['hcp_long_nonlin']
            tfile = os.path.join(tfolder, sinfo['id'] + options['hcp_suffix'] + '.long.' + options['hcp_fs_longitudinal'] + '.corrThickness.164k_fs_LR.dscalar.nii')
        else:
            tfolder = hcp['hcp_nonlin']
            tfile = os.path.join(tfolder, sinfo['id'] + options['hcp_suffix'] + '.corrThickness.164k_fs_LR.dscalar.nii')

        if hcp['hcp_postfs_check']:
            fullTest = {'tfolder': hcp['base'], 'tfile': hcp['hcp_postfs_check'], 'fields': [('sessionid', sinfo['id'] + options['hcp_suffix'])], 'specfolder': options['specfolder']}
        else:
            fullTest = None

        # -- run

        if run:
            if options['run'] == "run":
                if overwrite and os.path.exists(tfile):
                    os.remove(tfile)

                r, endlog, report, failed = runExternalForFile(tfile, comm, 'Running HCP PostFS', overwrite=overwrite, thread=sinfo['id'], remove=options['log'] == 'remove', task=options['command_ran'], logfolder=options['comlogs'], logtags=options['logtag'], fullTest=fullTest, shell=True, r=r)

            # -- just checking
            else:
                passed, report, r, failed = checkRun(tfile, fullTest, 'HCP PostFS', r, overwrite=overwrite)
                if passed is None:
                    r += "\n---> HCP PostFS can be run"
                    report = "HCP PostFS can be run"
                    failed = 0
        else:
            r += "\n---> Session can not be processed."
            report = "HCP PostFS can not be run"
            failed = 1

    except ge.CommandFailed as e:
        r +=  "\n\nERROR in completing %s at %s:\n     %s\n" % ('PostFreeSurfer', e.function, "\n     ".join(e.report))
        report = "PostFS failed"
        failed = 1
    except (ExternalFailed, NoSourceFolder), errormessage:
        r = str(errormessage)
        failed = 1
    except:
        r += "\nERROR: Unknown error occured: \n...................................\n%s...................................\n" % (traceback.format_exc())
        failed = 1

    r += "\n\nHCP PostFS %s on %s\n------------------------------------------------------------" % (action("completed", options['run']), datetime.now().strftime("%A, %d. %B %Y %H:%M:%S"))

    # print r
    return (r, (sinfo['id'], report, failed))


def hcpDiffusion(sinfo, options, overwrite=False, thread=0):
    """
    ``hcp_Diffusion [... processing options]``
    ``hcpd [... processing options]``

    Runs the Diffusion step of HCP Pipeline.

    REQUIREMENTS
    ============

    The code expects the first HCP preprocessing step (hcp_PreFS) to have been 
    run and finished successfully. It expects the DWI data to have been acquired
    in phase encoding reversed pairs, which should be present in the Diffusion 
    folder in the sessions's root hcp folder.

    INPUTS
    ======

    General parameters
    ------------------

    When running the command, the following *general* processing parameters are
    taken into account:

    --sessions            The batch.txt file with all the sessions information.
                          [batch.txt]
    --sessionsfolder      The path to the study/sessions folder, where the
                          imaging data is supposed to go. [.]
    --parsessions         How many sessions to run in parallel. [1]
    --overwrite           Whether to overwrite existing data (yes) or not (no).
                          [no]
    --hcp_suffix          Specifies a suffix to the session id if multiple
                          variants are run, empty otherwise. []
    --logfolder           The path to the folder where runlogs and comlogs
                          are to be stored, if other than default. []
    --log                 Whether to keep ('keep') or remove ('remove') the
                          temporary logs once jobs are completed. ['keep']
                          When a comma or pipe ('|') separated list is given, 
                          the log will be created at the first provided location
                          and then linked or copied to other locations. 
                          The valid locations are: 
                          
                          - 'study' (for the default: 
                            `<study>/processing/logs/comlogs` location)
                          - 'session' (for `<sessionid>/logs/comlogs`)
                          - 'hcp' (for `<hcp_folder>/logs/comlogs`)
                          - '<path>' (for an arbitrary directory)

    In addition a number of *specific* parameters can be used to guide the
    processing in this step:

    Image acquisition details
    -------------------------

<<<<<<< HEAD
    --hcp_dwi_echospacing        Echo Spacing or Dwelltime of DWI images.
                                 [0.00035]
=======
    --hcp_dwi_echospacing    ... Echo Spacing or Dwelltime of DWI images.
                                 [image specific]
>>>>>>> c9b1f009

    Distortion correction details
    -----------------------------

<<<<<<< HEAD
    --hcp_dwi_PEdir              The direction of unwarping. Use 1 for LR/RL
                                 Use 2 for AP/PA. [2]
    --hcp_dwi_gdcoeffs           A path to a file containing gradient distortion
=======
    --hcp_dwi_phasepos       ... The direction of unwarping for positive phase.
                                 Can be AP, PA, LR, or RL. Negative phase is 
                                 set automatically based on this setting. [PA]
    --hcp_dwi_gdcoeffs       ... A path to a file containing gradient distortion
>>>>>>> c9b1f009
                                 coefficients, alternatively a string describing
                                 multiple options (see below), or "NONE", if not 
                                 used. [NONE]

    Eddy post processing parameters
    -------------------------------

    --hcp_dwi_dof               Degrees of Freedom for post eddy registration to 
                                structural images. [6]
    --hcp_dwi_b0maxbval         Volumes with a bvalue smaller than this value 
                                will be considered as b0s. [50]
    --hcp_dwi_combinedata       Specified value is passed as the CombineDataFlag 
                                value for the eddy_postproc.sh script. If JAC 
                                resampling has been used in eddy, this value 
<<<<<<< HEAD
                                determines what to do with the output file. [1]

                                - 2 (include in the output all volumes 
                                  uncombined, i.e. output file of eddy)
                                - 1 (include in the output and combine only 
                                  volumes where both LR/RL (or AP/PA) pairs 
                                  have been acquired)
                                - 0 (as 1, but also include uncombined single 
                                  volumes)
                                
    --hcp_dwi_extraeddyarg      A string specifying additional arguments to pass
                                to the DiffPreprocPipeline_Eddy.sh script and 
                                subsequently to the run_eddy.sh script and 
                                finally to the command that actually invokes the 
                                eddy binary. The string is to be written as a 
                                contiguous set of tokens to be added. It will be
                                split by whitespace to be passed to the HCP 
                                DiffPreprocPipeline as a set of --extra-eddy-arg
                                arguments. ['']
=======
                                determines what to do with the output file.
                                2 - include in the output all volumes uncombined
                                    (i.e. output file of eddy)
                                1 - include in the output and combine only 
                                    volumes where both LR/RL (or AP/PA) pairs 
                                    have been acquired
                                0 - As 1, but also include uncombined single 
                                    volumes
                                [1]
    --hcp_dwi_selectbestb0  ... If set selects the best b0 for each phase
                                encoding direction to pass on to topup rather
                                than the default behaviour of using equally
                                spaced b0's throughout the scan. The best b0
                                is identified as the least distorted (i.e., most
                                similar to the average b0 after registration).
                                [FALSE]
    --hcp_dwi_extraeddyarg  ... A string specifying additional arguments to pass
                                to the DiffPreprocPipeline_Eddy.sh script and
                                subsequently to the run_eddy.sh script and
                                finally to the command that actually invokes the
                                eddy binary. The string is to be written as a
                                contiguous set of arguments to be added. Each
                                argument needs to be provided together with
                                dashes if it needs them. To provide multiple
                                arguments divide them with the pipe (|)
                                character,
                                e.g. --hcp_dwi_extraeddyarg="--niter=8|--nvoxhp=2000".
                                ['']

    additional parameters
    ---------------------

    --hcp_dwi_name          ... name to give DWI output directories. [Diffusion]

    --hcp_dwi_cudaversion   ... If using the GPU-enabled version of eddy, then
                                this option can be used to specify which
                                eddy_cuda binary version to use. If X.Y is
                                specified, then FSLDIR/bin/eddy_cudaX.Y will be
                                used. Note that CUDA 9.1 is installed in the
                                container. []

    --hcp_dwi_nogpu         ... If specified, use the non-GPU-enabled version
                                of eddy. Defaults to using the GPU-enabled
                                version of eddy. []
>>>>>>> c9b1f009


    Gradient coefficient file specification:
    ----------------------------------------

    `--hcp_dwi_gdcoeffs` parameter can be set to either 'NONE', a path to a 
    specific file to use, or a string that describes, which file to use in which
    case. Each option of the string has to be divided by a pipe '|' character 
    and it has to specify, which information to look up, a possible value, and a
    file to use in that case, separated by a colon ':' character. The 
    information too look up needs to be present in the description of that 
    session. Standard options are e.g.::

        institution: Yale
        device: Siemens|Prisma|123456

    Where device is formatted as `<manufacturer>|<model>|<serial number>`.

    If specifying a string it also has to include a `default` option, which 
    will be used in the information was not found. An example could be::

        "default:/data/gc1.conf|model:Prisma:/data/gc/Prisma.conf|model:Trio:/data/gc/Trio.conf"

    With the information present above, the file `/data/gc/Prisma.conf` would
    be used.

    OUTPUTS
    =======

    The results of this step will be present in the Diffusion folder in the
    sessions's root hcp folder.

    USE
    ===

    Runs the Diffusion step of HCP Pipeline. It preprocesses diffusion weighted
    images (DWI). Specifically, after b0 intensity normalization, the b0 images
    of both phase encoding directions are used to calculate the 
    susceptibility-induced B0 field deviations.The full timeseries from both 
    phase encoding directions is used in the “eddy” tool for modeling of eddy 
    current distortions and subject motion. Gradient distortion is corrected and
    the b0 image is registered to the T1w image using BBR. The diffusion data 
    output from eddy are then resampled into 1.25mm native structural space and 
    masked.Diffusion directions and the gradient deviation estimates are also 
    appropriately rotated and registered into structural space. The function 
    enables the use of a number of parameters to customize the specific
    preprocessing steps. A short name 'hcpd' can be used for this command.
    
    EXAMPLE USE
    ===========

    Example run from the base study folder with test flag::
    
        qunex hcp_Diffusion \
          --sessions="processing/batch.hcp.txt" \\
          --sessionsfolder="sessions" \\
          --parsessions="10" \\
          --overwrite="no" \\
          --test

    Run using absolute paths with scheduler::

        qunex hcpd \
          --sessions="<path_to_study_folder>/processing/batch.hcp.txt" \\
          --sessionsfolder="<path_to_study_folder>/sessions" \\
          --parsessions="4" \\
          --overwrite="yes" \\
          --scheduler="SLURM,time=24:00:00,ntasks=10,cpus-per-task=2,mem-per-cpu=2500,partition=YourPartition"
    """

    """
    ~~~~~~~~~~~~~~~~~~

    Change log

    2018-01-14 Grega Repovš
               Initial version
    2018-01-14 Alan Anticevic
               Added inline documentation
    2019-04-25 Grega Repovs
               Changed subjects to sessions
    2019-05-25 Grega Repovs
               Updated with additional HCP parameters
               Simplified calling and testing
               Added gdcoeffs processing
               Added full file checking
    2019-06-06 Grega Repovš
               Enabled multiple log file locations
    2020-01-05 Grega Repovš
               Updated documentation
    2020-04-23 Grega Repovš
               Removed full file checking from documentation
    """

    r = "\n------------------------------------------------------------"
    r += "\nSession id: %s \n[started on %s]" % (sinfo['id'], datetime.now().strftime("%A, %d. %B %Y %H:%M:%S"))
    r += "\n%s HCP DiffusionPreprocessing Pipeline [%s] ..." % (action("Running", options['run']), options['hcp_processing_mode'])

    run    = True
    report = "Error"

    try:
        doOptionsCheck(options, sinfo, 'hcp_Diffusion')
        doHCPOptionsCheck(options, sinfo, 'hcp_Diffusion')
        hcp = getHCPPaths(sinfo, options)

        if 'hcp' not in sinfo:
            r += "\n---> ERROR: There is no hcp info for session %s in batch.txt" % (sinfo['id'])
            run = False

        # --- set up data
        if 'hcp_dwi_phasepos' not in options or options['hcp_dwi_phasepos'] == "PA":
            direction = [('pos', 'PA'), ('neg', 'AP')]
            PEdir = 2
        elif options['hcp_dwi_phasepos'] == "AP":
            direction = [('pos', 'AP'), ('neg', 'PA')]
            PEdir = 2
        elif options['hcp_dwi_phasepos'] == "LR":
            direction = [('pos', 'LR'), ('neg', 'RL')]
            PEdir = 1
        elif options['hcp_dwi_phasepos'] == "RL":
            direction = [('pos', 'RL'), ('neg', 'LR')]
            PEdir = 1
        else:
            r += "\n---> ERROR: Invalid value of the hcp_dwi_phasepos parameter [%s]" % options['hcp_dwi_phasepos']
            run = False

        if run:
            dwiData = dict()
            for ddir, dext in direction:
                dwiData[ddir] = "@".join(glob.glob(os.path.join(hcp['DWI_source'], "*_%s.nii.gz" % (dext))))

            for ddir in ['pos', 'neg']:
                dfiles = dwiData[ddir].split("@")

                if dfiles and dfiles != ['']:
                    r += "\n---> The following %s direction files were found:" % (ddir)
                    for dfile in dfiles:
                        r += "\n     %s" % (os.path.basename(dfile))
                else:
                    r += "\n---> ERROR: No %s direction files were found!" % ddir
                    run = False

        # --- lookup gdcoeffs file if needed

        gdcfile, r, run = checkGDCoeffFile(options['hcp_dwi_gdcoeffs'], hcp=hcp, sinfo=sinfo, r=r, run=run)

        # -- set echospacing

        dwiinfo = [v for (k, v) in sinfo.iteritems() if k.isdigit() and v['name'] == 'DWI'][0]

        if 'EchoSpacing' in dwiinfo:
            echospacing = dwiinfo['EchoSpacing']
            r += "\n---> Using image specific EchoSpacing: %s ms" % (echospacing)                
        else:
            echospacing = options['hcp_dwi_echospacing']
            r += "\n---> Using study general EchoSpacing: %s ms" % (echospacing)

        # --- build the command
        if run:
            comm = '%(script)s \
                --path="%(path)s" \
                --subject="%(subject)s" \
                --PEdir=%(PEdir)s \
                --posData="%(posData)s" \
                --negData="%(negData)s" \
                --echospacing="%(echospacing)s" \
                --gdcoeffs="%(gdcoeffs)s" \
                --dof="%(dof)s" \
                --b0maxbval="%(b0maxbval)s" \
                --combine-data-flag="%(combinedataflag)s" \
                --printcom="%(printcom)s"' % {
                    'script'            : os.path.join(hcp['hcp_base'], 'DiffusionPreprocessing', 'DiffPreprocPipeline.sh'),
                    'posData'           : dwiData['pos'],
                    'negData'           : dwiData['neg'],
                    'path'              : sinfo['hcp'],
                    'subject'           : sinfo['id'] + options['hcp_suffix'],
                    'echospacing'       : echospacing,
                    'PEdir'             : PEdir,
                    'gdcoeffs'          : gdcfile,
                    'dof'               : options['hcp_dwi_dof'],
                    'b0maxbval'         : options['hcp_dwi_b0maxbval'],
                    'combinedataflag'   : options['hcp_dwi_combinedata'],
                    'printcom'          : options['hcp_printcom']}

            # -- Optional parameters
            if 'hcp_dwi_extraeddyarg' in options:
                eddyoptions = options['hcp_dwi_extraeddyarg'].split("|")

                if eddyoptions != ['']:
                    for eddyoption in eddyoptions:
                        comm += "                --extra-eddy-arg=" + eddyoption

            if 'hcp_dwi_name' in options:
                comm += "                --dwiname=" + options['hcp_dwi_name']

            if 'hcp_dwi_selectbestb0' in options:
                comm += "                --select-best-b0"

            if 'hcp_dwi_cudaversion' in options:
                comm += "                --cuda-version=" + options['hcp_dwi_cudaversion']

            if 'hcp_dwi_nogpu' in options:
                comm += "                --no-gpu"


            # -- Report command
            r += "\n\n------------------------------------------------------------\n"
            r += "Running HCP Pipelines command via Qu|Nex:\n\n"
            r += comm.replace("                --", "\n    --")
            r += "\n------------------------------------------------------------\n"

            # -- Test files
            tfile = os.path.join(hcp['T1w_folder'], 'Diffusion', 'data.nii.gz')

            if hcp['hcp_dwi_check']:
                fullTest = {'tfolder': hcp['base'], 'tfile': hcp['hcp_dwi_check'], 'fields': [('sessionid', sinfo['id'])], 'specfolder': options['specfolder']}
            else:
                fullTest = None

        # -- Run

        if run:
            if options['run'] == "run":
                if overwrite and os.path.exists(tfile):
                    os.remove(tfile)

                r, endlog, report, failed  = runExternalForFile(tfile, comm, 'Running HCP Diffusion Preprocessing', overwrite=overwrite, thread=sinfo['id'], remove=options['log'] == 'remove', task=options['command_ran'], logfolder=options['comlogs'], logtags=options['logtag'], fullTest=fullTest, shell=True, r=r)

            # -- just checking
            else:
                passed, report, r, failed = checkRun(tfile, fullTest, 'HCP Diffusion', r, overwrite=overwrite)
                if passed is None:
                    r += "\n---> HCP Diffusion can be run"
                    report = "HCP Diffusion can be run"
                    failed = 0

        else:
            r += "\n---> Session can not be processed."
            report = "HCP Diffusion can not be run"
            failed = 1

    except (ExternalFailed, NoSourceFolder), errormessage:
        r = str(errormessage)
        failed = 1
    except:
        r += "\nERROR: Unknown error occured: \n...................................\n%s...................................\n" % (traceback.format_exc())
        failed = 1

    r += "\n\nHCP Diffusion Preprocessing %s on %s\n------------------------------------------------------------" % (action("completed", options['run']), datetime.now().strftime("%A, %d. %B %Y %H:%M:%S"))

    # print r
    return (r, (sinfo['id'], report, failed))



def hcpfMRIVolume(sinfo, options, overwrite=False, thread=0):
    """
    ``hcp_fMRIVolume [... processing options]``
    ``hcp4 [... processing options]``

    Runs the fMRI Volume step of HCP Pipeline.

    REQUIREMENTS
    ============

    The code expects the first two HCP preprocessing steps (hcp_PreFS and
    hcp_FS) to have been run and finished successfully. It also tests for the
    presence of fieldmap or spin-echo images if they were specified. It does
    not make a thorough check for PreFS and FS steps due to the large number
    of files. If `hcp_fs_longitudinal` is specified, it also checks for 
    presence of the specified longitudinal data.

    INPUTS
    ======

    General parameters
    ------------------

    When running the command, the following *general* processing parameters are
    taken into account:

    --sessions                  The batch.txt file with all the sessions 
                                information. [batch.txt]
    --sessionsfolder            The path to the study/sessions folder, where the
                                imaging  data is supposed to go. [.]
    --parsessions               How many sessions to run in parallel. [1]
    --parelements               How many elements (e.g bolds) to run in
                                parallel. [1]
    --bolds                     Which bold images (as they are specified in the
                                batch.txt file) to process. It can be a single
                                type (e.g. 'task'), a pipe separated list (e.g.
                                'WM|Control|rest') or 'all' to process all.
                                [all]
    --overwrite                 Whether to overwrite existing data (yes) or not 
                                (no). [no]
    --hcp_suffix                Specifies a suffix to the session id if multiple
                                variants are run, empty otherwise. []
    --logfolder                 The path to the folder where runlogs and comlogs
                                are to be stored, if other than default. []
    --log                       Whether to keep ('keep') or remove ('remove') 
                                the temporary logs once jobs are completed 
                                ['keep']. When a comma or pipe ('|') separated 
                                list is given, the log will be created at the 
                                first provided location and then linked or 
                                copied to other locations. The valid locations 
                                are:

                                - 'study' (for the default: 
                                  `<study>/processing/logs/comlogs` location)
                                - 'session' (for `<sessionid>/logs/comlogs`)
                                - 'hcp' (for `<hcp_folder>/logs/comlogs`)
                                - '<path>' (for an arbitrary directory)

    --hcp_processing_mode       Controls whether the HCP acquisition and 
                                processing guidelines should be treated as 
                                requirements (HCPStyleData) or if additional 
                                processing functionality is allowed 
                                (LegacyStyleData). In this case running 
                                processing with slice timing correction,
                                external BOLD reference, or without a distortion 
                                correction method.
    --hcp_folderstructure       Specifies the version of the folder structure to
                                use, 'initial' and 'hcpls' are supported. 
                                ['hcpls']
    --hcp_filename              Specifies whether the standard ('standard') 
                                filenames or the specified original names 
                                ('original') are to be used. ['standard']


    In addition a number of *specific* parameters can be used to guide the
    processing in this step:

    Specific parameters
    -------------------

    --hcp_bold_biascorrection       Whether to perform bias correction for BOLD 
                                    images. NONE or Legacy. [NONE]
    --hcp_bold_usejacobian          Whether to apply the jacobian of the 
                                    distortion correction to fMRI data.

    Use of FS longitudinal template
    -------------------------------

    --hcp_fs_longitudinal      The name of the FS longitudinal template if one
                               was created and is to be used in this step. 
                               (This parameter is currently not supported)

    Naming options
    --------------

    --hcp_bold_prefix            To be specified if multiple variants of BOLD
                                 preprocessing are run. The prefix is prepended
                                 to the bold name. [BOLD]
    --hcp_filename               Specifies whether BOLD names are to be created
                                 using sequential numbers ('standard') using the 
                                 formula `<hcp_bold_prefix>_[N]` (e.g. BOLD_3) 
                                 or actual bold names ('original', e.g. 
                                 rfMRI_REST1_AP). ['standard']

    Image acquisition details
    -------------------------

    --hcp_bold_echospacing          Echo Spacing or Dwelltime of BOLD images.
                                    [0.00035]
    --hcp_bold_sbref                Whether BOLD Reference images should be used
                                    - NONE or USE. [NONE]

    Distortion correction details
    -----------------------------

    --hcp_bold_dcmethod          BOLD image deformation correction that should
                                 be used: TOPUP, FIELDMAP / SiemensFieldMap,
                                 GeneralElectricFieldMap or NONE. [TOPUP]
    --hcp_bold_echodiff          Delta TE for BOLD fieldmap images or NONE if
                                 not used. [NONE]
    --hcp_bold_sephasepos        Label for the positive image of the Spin Echo 
                                 Field Map pair []
    --hcp_bold_sephaseneg        Label for the negative image of the Spin Echo 
                                 Field Map pair []
    --hcp_bold_unwarpdir         The direction of unwarping. Can be specified
                                 separately for LR/RL : `'LR=x|RL=-x|x'` or
                                 separately for PA/AP : `'PA=y|AP=y-|y-'`. [y]
    --hcp_bold_res               Target image resolution. 2mm recommended. [2].
    --hcp_bold_gdcoeffs          Gradient distortion correction coefficients
                                 or NONE. [NONE]

    Slice timing correction
    -----------------------

    --hcp_bold_doslicetime           Whether to do slice timing correction TRUE 
                                     or FALSE. []
    --hcp_bold_slicetimerparams      A comma or pipe separated string of 
                                     parameters for FSL slicetimer.
    --hcp_bold_stcorrdir             (*) The direction of slice acquisition 
                                     ('up' or 'down'. [up]
    --hcp_bold_stcorrint             (*) Whether slices were acquired in an 
                                     interleaved fashion (odd) or not (empty).
                                     [odd]

    (*) These parameters are deprecated. If specified, they will be added to 
    --hcp_bold_slicetimerparams.

    Motion correction and atlas registration
    ----------------------------------------

    --hcp_bold_preregistertool      What tool to use to preregister BOLDs before
                                    FSL BBR is run, epi_reg (default) or flirt.
                                    [epi_reg]
    --hcp_bold_movreg               Whether to use FLIRT (default and best for
                                    multiband images) or MCFLIRT for motion
                                    correction. [FLIRT]
    --hcp_bold_movref               (*) What reference to use for movement 
                                    correction (independent, first). 
                                    [independent]
    --hcp_bold_seimg                (*) What image to use for spin-echo 
                                    distortion correction (independent, first). 
                                    [independent]
    --hcp_bold_refreg               (*) Whether to use only linear (default) or 
                                    also nonlinear registration of motion 
                                    corrected bold to reference. [linear]
    --hcp_bold_mask                 (*) Specifies what mask to use for the final 
                                    bold:

                                    - T1_fMRI_FOV: combined T1w brain mask and 
                                      fMRI FOV masks 
                                      (the default and HCPStyleData compliant) 
                                    - T1_DILATED_fMRI_FOV: a once dilated T1w 
                                      brain based mask combined with fMRI FOV
                                    - T1_DILATED2x_fMRI_FOV: a twice dilated T1w 
                                      brain based mask combined with fMRI FOV 
                                    - fMRI_FOV: a fMRI FOV mask

    (*) These parameters are only valid when running HCPpipelines using the
    LegacyStyleData processing mode!

    These last parameters enable fine-tuning of preprocessing and deserve
    additional information. In general the defaults should be appropriate for
    multiband images, single-band can profit from specific adjustments.
    Whereas FLIRT is best used for motion registration of high-resolution BOLD
    images, lower resolution single-band images might be better motion aligned
    using MCFLIRT (--hcp_bold_movreg).
    As a movement correction target, either each BOLD can be independently
    registered to T1 image, or all BOLD images can be motion correction aligned
    to the first BOLD in the series and only that image is registered to the T1
    structural image (--hcp_bold_moveref). Do note that in this case also
    distortion correction will be computed for the first BOLD image in the
    series only and applied to all subsequent BOLD images after they were
    motion-correction aligned to the first BOLD.
    Similarly, for distortion correction, either the last preceding spin-echo
    image pair can be used (independent) or only the first spin-echo pair is
    used for all BOLD images (first; --hcp_bold_seimg). Do note that this also
    affects the previous motion correction target setting. If independent
    spin-echo pairs are used, then the first BOLD image after a new spin-echo
    pair serves as a new starting motion-correction reference.
    If there is no spin-echo image pair and TOPUP correction was requested, an
    error will be reported and processing aborted. If there is no preceding
    spin-echo pair, but there is at least one following the BOLD image in
    question, the first following spin-echo pair will be used and no error will
    be reported. The spin-echo pair used is reported in the log.
    When BOLD images are registered to the first BOLD in the series, due to
    larger movement between BOLD images it might be advantageous to use also
    nonlinear alignment to the first bold reference image (--hcp_bold_refreg).
    Lastly, for lower resolution BOLD images it might be better not to use
    subject specific T1 image based brain mask, but rather a mask generated on
    the BOLD image itself or based on the dilated standard MNI brain mask.
    
    Gradient coefficient file specification:
    ----------------------------------------

    `--hcp_bold_gdcoeffs` parameter can be set to either 'NONE', a path to a 
    specific file to use, or a string that describes, which file to use in which 
    case. Each option of the string has to be divided by a pipe '|' character 
    and it has to specify, which information to look up, a possible value, and a 
    file to use in that case, separated by a colon ':' character. The 
    information too look up needs to be present in the description of that 
    session. Standard options are e.g.::

        institution: Yale
        device: Siemens|Prisma|123456

    Where device is formatted as ``<manufacturer>|<model>|<serial number>``.

    If specifying a string it also has to include a `default` option, which 
    will be used in the information was not found. An example could be::

        "default:/data/gc1.conf|model:Prisma:/data/gc/Prisma.conf|model:Trio:/data/gc/Trio.conf"

    With the information present above, the file `/data/gc/Prisma.conf` would
    be used.

    OUTPUTS
    =======

    The results of this step will be present in the MNINonLinear folder in the
    sessions's root hcp folder. In case a longitudinal FS template is used, the
    results will be stored in a `MNINonlinear_<FS longitudinal template name>`
    folder::

        study
        └─ sessions
           └─ subject1_session1
              └─ hcp
                 └─ subject1_session1
                   ├─ MNINonlinear
                   │  └─ Results
                   │     └─ BOLD_1
                   └─ MNINonlinear_TemplateA
                      └─ Results
                         └─ BOLD_1

    USE
    ===

    Runs the fMRI Volume step of HCP Pipeline. It preprocesses BOLD images and
    linearly and nonlinearly registers them to the MNI atlas. It makes use of
    the PreFS and FS steps of the pipeline. It enables the use of a number of
    parameters to customize the specific preprocessing steps. A short name
    'hcp4' can be used for this command.

    EXAMPLE USE
    ===========

    ::

        qunex hcp_fMRIVolume sessions=fcMRI/sessions_hcp.txt sessionsfolder=sessions \\
              overwrite=no parsessions=10

    ::

        qunex hcp4 sessions=fcMRI/sessions_hcp.txt sessionsfolder=sessions \\
              overwrite=no parsessions=10 hcp_bold_movref=first hcp_bold_seimg=first \\
              hcp_bold_refreg=nonlinear hcp_bold_mask=DILATED
    """

    """
    ~~~~~~~~~~~~~~~~~~

    Change log

    2017-02-06 Grega Repovš
               Initial version
    2017-02-06 Grega Repovš
               Updated documentation.
    2017-09-02 Grega Repovs
               Changed looking for relevant SE images
    2018-11-17 Jure Demsar
               Parallel implementation.
    2018-11-20 Jure Demsar
               Optimized parallelization that now covers all scenarios.
    2018-12-14 Grega Repovš
               Added FS longitudinal option and documentation
    2019-01-12 Grega Repovš
               Cleaned up, added updates by Lisa Ji
    2019-01-16 Grega Repovš
               HCP Pipelines compatible.
    2019-04-25 Grega Repovš
               Changed subjects to sessions
    2019-05-22 Grega Repovš
               Added support for boldnamekey
               Added reading of individual BOLD parameters
    2019-05-26 Grega Repovš
               Updated, simplified calling and testing
               Added full file checking
    2019-06-06 Grega Repovš
               Enabled multiple log file locations
    2019-10-20 Grega Repovš
               Initial adjustment of parameters, help and processing to use integrated HCPpipelines
    2020-01-05 Grega Repovš
               Updated documentation
    2020-01-16 Grega Repovš
               Introduced bold specific SE options and updated documentation
    2020-01-28 Grega Repovš
               Made SE selection more robust
    2020-04-23 Grega Repovš
               Removed full file checking from documentation
    """

    r = "\n------------------------------------------------------------"
    r += "\nSession id: %s \n[started on %s]" % (sinfo['id'], datetime.now().strftime("%A, %d. %B %Y %H:%M:%S"))
    r += "\n%s HCP fMRI Volume registration [%s] ... " % (action("Running", options['run']), options['hcp_processing_mode'])

    run    = True
    report = {'done': [], 'incomplete': [], 'failed': [], 'ready': [], 'not ready': [], 'skipped': []}

    try:
        # --- Base settings
        doOptionsCheck(options, sinfo, 'hcp_fMRIVolume')
        doHCPOptionsCheck(options, sinfo, 'hcp_fMRIVolume')
        hcp = getHCPPaths(sinfo, options)

        # --- bold filtering not yet supported!
        # btargets = options['bolds'].split("|")

        # --- run checks

        if 'hcp' not in sinfo:
            r += "\n---> ERROR: There is no hcp info for session %s in batch.txt" % (sinfo['id'])
            run = False

        # -> Pre FS results

        if os.path.exists(os.path.join(hcp['T1w_folder'], 'T1w_acpc_dc_restore_brain.nii.gz')):
            r += "\n---> PreFS results present."
        else:
            r += "\n---> ERROR: Could not find PreFS processing results."
            run = False

        # -> FS results

        if False:  # Longitudinal processing is currently unavailanle # options['hcp_fs_longitudinal']:
            tfolder = hcp['FS_long_results']
        else:
            tfolder = hcp['FS_folder']

        if os.path.exists(os.path.join(tfolder, 'mri', 'aparc+aseg.mgz')):
            r += "\n---> FS results present."
        else:
            r += "\n---> ERROR: Could not find Freesurfer processing results."
            # if options['hcp_fs_longitudinal']:
            #     r += "\n--->        Please check that you have run FS longitudinal as specified,"
            #     r += "\n--->        and that %s template was successfully generated." % (options['hcp_fs_longitudinal'])

            run = False

        # -> PostFS results

        if False:  # Longitudinal processing is currently unavailanle # options['hcp_fs_longitudinal']:
            tfile = os.path.join(hcp['hcp_long_nonlin'], 'fsaverage_LR32k', sinfo['id'] + options['hcp_suffix'] + '.long.' + options['hcp_fs_longitudinal'] + options['hcp_suffix'] + '.32k_fs_LR.wb.spec')
        else:
            tfile = os.path.join(hcp['hcp_nonlin'], 'fsaverage_LR32k', sinfo['id'] + options['hcp_suffix'] + '.32k_fs_LR.wb.spec')

        if os.path.exists(tfile):
            r += "\n---> PostFS results present."
        else:
            r += "\n---> ERROR: Could not find PostFS processing results."
            # if options['hcp_fs_longitudinal']:
            #     r += "\n--->        Please check that you have run PostFS on FS longitudinal as specified,"
            #     r += "\n--->        and that %s template was successfully used." % (options['hcp_fs_longitudinal'])
            run = False
        
        # -> lookup gdcoeffs file if needed

        gdcfile, r, run = checkGDCoeffFile(options['hcp_bold_gdcoeffs'], hcp=hcp, sinfo=sinfo, r=r, run=run)

        # -> default parameter values

        spinP       = 0
        spinN       = 0
        spinNeg     = ""  # AP or LR
        spinPos     = ""  # PA or RL
        refimg      = "NONE"
        futureref   = "NONE"
        topupconfig = ""
        orient      = ""

        # -> Check for SE images

        sepresent = []
        sepairs = {}
        sesettings = False

        if options['hcp_bold_dcmethod'].lower() == 'topup':
                
            # -- spin echo settings

            sesettings = True
            for p in ['hcp_bold_sephaseneg', 'hcp_bold_sephasepos', 'hcp_bold_unwarpdir', 'hcp_bold_topupconfig']:
                if not options[p]:
                    r += '\n---> ERROR: TOPUP requested but %s parameter is not set! Please review parameter file!' % (p)
                    boldok = False
                    sesettings = False
                    run = False

            if sesettings:
                r += "\n---> Looking for spin echo fieldmap set images [%s/%s]." % (options['hcp_bold_sephasepos'], options['hcp_bold_sephaseneg'])

                for bold in range(50):
                    spinok = False

                    # check if folder exists
                    sepath = glob.glob(os.path.join(hcp['source'], "SpinEchoFieldMap%d*" % (bold)))
                    if sepath:
                        sepath = sepath[0]
                        r += "\n     ... identified folder %s" % (os.path.basename(sepath))
                        # get all *.nii.gz files in that folder
                        images = glob.glob(os.path.join(sepath, "*.nii.gz"))

                        # variable for checking se status
                        spinok = True
                        spinPos, spinNeg = None, None
                        
                        # search in images
                        for i in images:
                            # look for phase positive 
                            if "_" + options['hcp_bold_sephasepos'] in os.path.basename(i):
                                spinPos = i
                                r, spinok = checkForFile2(r, spinPos, "\n     ... phase positive %s spin echo fieldmap image present" % (options['hcp_bold_sephasepos']), "\n         ERROR: %s spin echo fieldmap image missing!" % (options['hcp_bold_sephasepos']), status=spinok)
                            # look for phase negative
                            elif "_" + options['hcp_bold_sephaseneg'] in os.path.basename(i):
                                spinNeg = i
                                r, spinok = checkForFile2(r, spinNeg, "\n     ... phase negative %s spin echo fieldmap image present" % (options['hcp_bold_sephaseneg']), "\n         ERROR: %s spin echo fieldmap image missing!" % (options['hcp_bold_sephaseneg']), status=spinok)

                        if not all([spinPos, spinNeg]):
                            r += "\n---> ERROR: Either one of both pairs of SpinEcho images are missing in the %s folder! Please check your data or settings!" % (os.path.basename(sepath))
                            spinok = False

                    if spinok:
                        sepresent.append(bold)
                        sepairs[bold] = {'spinPos': spinPos, 'spinNeg': spinNeg}

            # --> check for topupconfig

            if options['hcp_bold_topupconfig']:
                topupconfig = options['hcp_bold_topupconfig']
                if not os.path.exists(options['hcp_bold_topupconfig']):
                    topupconfig = os.path.join(hcp['hcp_Config'], options['hcp_bold_topupconfig'])
                    if not os.path.exists(topupconfig):
                        r += "\n---> ERROR: Could not find TOPUP configuration file: %s." % (options['hcp_bold_topupconfig'])
                        run = False
                    else:
                        r += "\n     ... TOPUP configuration file present"
                else:
                    r += "\n     ... TOPUP configuration file present"

        # --- Process unwarp direction

        if options['hcp_bold_dcmethod'].lower() in ['topup', 'fieldmap', 'siemensfieldmap', 'philipsfieldmap', 'generalelectricfieldmap']:
            unwarpdirs = [[f.strip() for f in e.strip().split("=")] for e in options['hcp_bold_unwarpdir'].split("|")]
            unwarpdirs = [['default', e[0]] if len(e) == 1 else e for e in unwarpdirs]
            unwarpdirs = dict(unwarpdirs)
        else:
            unwarpdirs = {'default': ""}

        # --- Get sorted bold numbers

        bolds, bskip, report['boldskipped'], r = useOrSkipBOLD(sinfo, options, r)
        if report['boldskipped']:
            if options['hcp_filename'] == 'original':
                report['skipped'] = [bi.get('filename', str(bn)) for bn, bnm, bt, bi in bskip]
            else:
                report['skipped'] = [str(bn) for bn, bnm, bt, bi in bskip]

        # --- Preprocess

        boldsData = []

        if bolds:
            firstSE = bolds[0][3].get('se', None)

        for bold, boldname, boldtask, boldinfo in bolds:

            if 'filename' in boldinfo and options['hcp_filename'] == 'original':
                printbold  = boldinfo['filename']
                boldsource = boldinfo['filename']
                boldtarget = boldinfo['filename']
            else:
                printbold  = str(bold)
                boldsource = 'BOLD_%d' % (bold)
                boldtarget = "%s%s" % (options['hcp_bold_prefix'], printbold)

            r += "\n\n---> %s BOLD %s" % (action("Preprocessing settings (unwarpdir, refimage, moveref, seimage) for", options['run']), printbold)
            boldok = True

            # ===> Check for and prepare distortion correction parameters

            echospacing = ""
            unwarpdir = ""

            if options['hcp_bold_dcmethod'].lower() in ['topup', 'fieldmap', 'siemensfieldmap', 'philipsfieldmap', 'generalelectricfieldmap']:

                # --- set unwarpdir

                if "o" in boldinfo:
                    orient    = "_" + boldinfo['o']
                    unwarpdir = unwarpdirs.get(boldinfo['o'])
                    if unwarpdir is None:
                        r += '\n     ... ERROR: No unwarpdir is defined for %s! Please check hcp_bold_unwarpdir parameter!' % (boldinfo['o'])
                        boldok = False
                elif 'phenc' in boldinfo:
                    orient    = "_" + boldinfo['phenc']
                    unwarpdir = unwarpdirs.get(boldinfo['phenc'])
                    if unwarpdir is None:
                        r += '\n     ... ERROR: No unwarpdir is defined for %s! Please check hcp_bold_unwarpdir parameter!' % (boldinfo['phenc'])
                        boldok = False
                else:
                    orient = ""
                    unwarpdir = unwarpdirs.get('default')
                    if unwarpdir is None:
                        r += '\n     ... ERROR: No default unwarpdir is set! Please check hcp_bold_unwarpdir parameter!'
                        boldok = False

                if orient:
                    r += "\n     ... phase encoding direction: %s" % (orient[1:])
                else:
                    r += "\n     ... phase encoding direction not specified"
                    
                r += "\n     ... unwarp direction: %s" % (unwarpdir)

                # -- set echospacing

                if 'EchoSpacing' in boldinfo:
                    echospacing = boldinfo['EchoSpacing']
                    r += "\n     ... using image specific EchoSpacing: %s s" % (echospacing)                
                elif options['hcp_bold_echospacing']:
                    echospacing = options['hcp_bold_echospacing']
                    r += "\n     ... using study general EchoSpacing: %s s" % (echospacing)
                else:
                    echospacing = ""
                    r += "\n---> ERROR: EchoSpacing is not set! Please review parameter file."
                    boldok = False

            # --- check for spin-echo-fieldmap image

            if options['hcp_bold_dcmethod'].lower() == 'topup' and sesettings:
                
                if not sepresent:
                    r += '\n     ... ERROR: No spin echo fieldmap set images present!'
                    boldok = False

                elif options['hcp_bold_seimg'] == 'first':
                    if firstSE is None:
                        spinN = sepresent[0]
                        r += "\n     ... using the first recorded spin echo fieldmap set %d" % (spinN)
                    else:
                        spinN = firstSE
                        r += "\n     ... using the spin echo fieldmap set for the first bold run, %d" % (spinN)
                    spinNeg = sepairs[spinN]['spinNeg']
                    spinPos = sepairs[spinN]['spinPos']

                else:
                    spinN = False
                    if 'se' in boldinfo:
                        spinN = int(boldinfo['se'])
                    else:
                        for sen in sepresent:
                            if sen <= bold:
                                spinN = sen
                            elif not spinN:
                                spinN = sen
                    spinNeg = sepairs[spinN]['spinNeg']
                    spinPos = sepairs[spinN]['spinPos']
                    r += "\n     ... using spin echo fieldmap set %d" % (spinN)
                    r += "\n         -> SE Positive image : %s" % (os.path.basename(spinPos))
                    r += "\n         -> SE Negative image : %s" % (os.path.basename(spinNeg))

                # -- are we using a new SE image?

                if spinN != spinP:
                    spinP = spinN
                    futureref = "NONE"

            # --- check for Siemens double TE-fieldmap image

            elif options['hcp_bold_dcmethod'].lower() in ['fieldmap', 'siemensfieldmap']:
                fieldok = True
                r, fieldok = checkForFile2(r, hcp['fmapmag'], '\n     ... Siemens fieldmap magnitude image present ', '\n     ... ERROR: Siemens fieldmap magnitude image missing!', status=fieldok)
                r, fieldok = checkForFile2(r, hcp['fmapphase'], '\n     ... Siemens fieldmap phase image present ', '\n     ... ERROR: Siemens fieldmap phase image missing!', status=fieldok)
                if not is_number(options['hcp_bold_echospacing']):
                    fieldok = False
                    r += '\n     ... ERROR: hcp_bold_echospacing not defined correctly: "%s"!' % (options['hcp_bold_echospacing'])
                if not is_number(options['hcp_bold_echodiff']):
                    fieldok = False
                    r += '\n     ... ERROR: hcp_bold_echodiff not defined correctly: "%s"!' % (options['hcp_bold_echodiff'])
                boldok = boldok and fieldok

            # --- check for GE fieldmap image

            elif options['hcp_bold_dcmethod'].lower() in ['generalelectricfieldmap']:
                fieldok = True
                r, fieldok = checkForFile2(r, hcp['fmapge'], '\n     ... GeneralElectric fieldmap image present ', '\n     ... ERROR: GeneralElectric fieldmap image missing!', status=fieldok)
                boldok = boldok and fieldok

            # --- NO DC used

            elif options['hcp_bold_dcmethod'].lower() == 'none':
                r += '\n     ... No distortion correction used '
                if options['hcp_processing_mode'] == 'HCPStyleData':
                    r += "\n---> ERROR: The requested HCP processing mode is 'HCPStyleData', however, no distortion correction method was specified!\n            Consider using LegacyStyleData processing mode."
                    run = False

            # --- ERROR

            else:
                r += '\n     ... ERROR: Unknown distortion correction method: %s! Please check your settings!' % (options['hcp_bold_dcmethod'])
                boldok = False

            # --- set reference
            #
            # Need to make sure the right reference is used in relation to LR/RL AP/PA bolds
            # - have to keep track of whether an old topup in the same direction exists
            #

            # --- check for bold image

            if 'filename' in boldinfo and options['hcp_filename'] == 'original':
                boldroot = boldinfo['filename']
            else:
                boldroot = boldsource + orient

            boldimg = os.path.join(hcp['source'], "%s%s" % (boldroot, options['fctail']), "%s_%s.nii.gz" % (sinfo['id'], boldroot))
            r, boldok = checkForFile2(r, boldimg, "\n     ... bold image present", "\n     ... ERROR: bold image missing [%s]!" % (boldimg), status=boldok)

            # --- check for ref image

            if options['hcp_bold_sbref'].lower() == 'use':
                refimg = os.path.join(hcp['source'], "%s_SBRef%s" % (boldroot, options['fctail']), "%s_%s_SBRef.nii.gz" % (sinfo['id'], boldroot))
                r, boldok = checkForFile2(r, refimg, '\n     ... reference image present', '\n     ... ERROR: bold reference image missing!', status=boldok)
            else:
                r += "\n     ... reference image not used"

            # ---> Check the mask used
            if options['hcp_bold_mask']:
                if options['hcp_bold_mask'] != 'T1_fMRI_FOV' and options['hcp_processing_mode'] == 'HCPStyleData':
                    r += "\n---> ERROR: The requested HCP processing mode is 'HCPStyleData', however, %s was specified as bold mask to use!\n            Consider either using 'T1_fMRI_FOV' for the bold mask or LegacyStyleData processing mode."
                    run = False
                else:
                    r += '\n     ... using %s as BOLD mask' % (options['hcp_bold_mask'])
            else:
                r += '\n     ... using the HCPpipelines default BOLD mask'

            # --- set movement reference image

            fmriref = futureref
            if options['hcp_bold_movref'] == 'first':
                if futureref == "NONE":
                    futureref = boldtarget

            # --- are we using previous reference

            if fmriref is not "NONE":
                r += '\n     ... using %s as movement correction reference' % (fmriref)
                refimg = 'NONE'
                if options['hcp_processing_mode'] == 'HCPStyleData' and options['hcp_bold_refreg'] == 'nonlinear':
                    r += "\n---> ERROR: The requested HCP processing mode is 'HCPStyleData', however, a nonlinear registration to an external BOLD was specified!\n            Consider using LegacyStyleData processing mode."
                    run = False

            # store required data
            b = {'boldsource':   boldsource,
                 'boldtarget':   boldtarget,
                 'printbold':    printbold,
                 'run':          run,
                 'boldok':       boldok,
                 'boldimg':      boldimg,
                 'refimg':       refimg,
                 'gdcfile':      gdcfile,
                 'unwarpdir':    unwarpdir,
                 'echospacing':  echospacing,
                 'spinNeg':      spinNeg,
                 'spinPos':      spinPos,
                 'topupconfig':  topupconfig,
                 'fmriref':      fmriref}
            boldsData.append(b)

        # --- Process
        r += "\n"

        parelements = max(1, min(options['parelements'], len(boldsData)))
        r += "\n%s %d BOLD images in parallel" % (action("Running", options['run']), parelements)

        if (parelements == 1): # serial execution
            # loop over bolds
            for b in boldsData:
                # process
                result = executeHCPfMRIVolume(sinfo, options, overwrite, hcp, b)

                # merge r
                r += result['r']

                # merge report
                tempReport            = result['report']
                report['done']       += tempReport['done']
                report['incomplete'] += tempReport['incomplete']
                report['failed']     += tempReport['failed']
                report['ready']      += tempReport['ready']
                report['not ready']  += tempReport['not ready']
                report['skipped']    += tempReport['skipped']

        else: # parallel execution
            # if moveref equals first and seimage equals independent (complex scenario)
            if (options['hcp_bold_movref'] == 'first') and (options['hcp_bold_seimg'] == 'independent'):
                # loop over bolds to prepare processing pools
                boldsPool = []
                for b in boldsData:
                    fmriref = b['fmriref']
                    if (fmriref == "NONE"): # if fmriref is "NONE" then process the previous pool followed by this one as single
                        if (len(boldsPool) > 0):
                            r, report = executeMultipleHCPfMRIVolume(sinfo, options, overwrite, hcp, boldsPool, r, report)
                        boldsPool = []
                        r, report = executeSingleHCPfMRIVolume(sinfo, options, overwrite, hcp, b, r, report)
                    else: # else add to pool
                        boldsPool.append(b)

                # execute remaining pool
                r, report = executeMultipleHCPfMRIVolume(sinfo, options, overwrite, hcp, boldsPool, r, report)                      
            
            else:
                # if moveref equals first then process first one in serial
                if options['hcp_bold_movref'] == 'first':
                    # process first one
                    b = boldsData[0]
                    r, report = executeSingleHCPfMRIVolume(sinfo, options, overwrite, hcp, b, r, report)
                    
                    # remove first one from array then process others in parallel
                    boldsData.pop(0)

                # process the rest in parallel
                r, report = executeMultipleHCPfMRIVolume(sinfo, options, overwrite, hcp, boldsData, r, report)

        rep = []
        for k in ['done', 'incomplete', 'failed', 'ready', 'not ready', 'skipped']:
            if len(report[k]) > 0:
                rep.append("%s %s" % (", ".join(report[k]), k))
        
        report = (sinfo['id'], "HCP fMRI Volume: bolds " + "; ".join(rep), len(report['failed'] + report['incomplete'] + report['not ready']))

    except (ExternalFailed, NoSourceFolder), errormessage:
        r = str(errormessage)
        report = (sinfo['id'], 'HCP fMRI Volume failed', 1)
    except:
        r += "\nERROR: Unknown error occured: \n...................................\n%s...................................\n" % (traceback.format_exc())
        report = (sinfo['id'], 'HCP fMRI Volume failed', 1)

    r += "\n\nHCP fMRIVolume %s on %s\n------------------------------------------------------------" % (action("completed", options['run']), datetime.now().strftime("%A, %d. %B %Y %H:%M:%S"))

    # rint r
    return (r, report)

def executeSingleHCPfMRIVolume(sinfo, options, overwrite, hcp, b, r, report):
    # process
    result = executeHCPfMRIVolume(sinfo, options, overwrite, hcp, b)

    # merge r
    r += result['r']

    # merge report
    tempReport            = result['report']
    report['done']       += tempReport['done']
    report['incomplete'] += tempReport['incomplete']
    report['failed']     += tempReport['failed']
    report['ready']      += tempReport['ready']
    report['not ready']  += tempReport['not ready']
    report['skipped']    += tempReport['skipped']

    return r, report

def executeMultipleHCPfMRIVolume(sinfo, options, overwrite, hcp, boldsData, r, report):
    # parelements
    parelements = max(1, min(options['parelements'], len(boldsData)))

    # create a multiprocessing Pool
    processPoolExecutor = ProcessPoolExecutor(parelements)

    # partial function
    f = partial(executeHCPfMRIVolume, sinfo, options, overwrite, hcp)
    results = processPoolExecutor.map(f, boldsData)

    # merge r and report
    for result in results:
        r += result['r']
        tempReport            = result['report']
        report['done']       += tempReport['done']
        report['incomplete'] += tempReport['incomplete']
        report['failed']     += tempReport['failed']
        report['ready']      += tempReport['ready']
        report['not ready']  += tempReport['not ready']
        report['skipped']    += tempReport['skipped']

    return r, report

def executeHCPfMRIVolume(sinfo, options, overwrite, hcp, b):
    # extract data
    boldsource  = b['boldsource']
    boldtarget  = b['boldtarget']
    printbold   = b['printbold']
    gdcfile     = b['gdcfile']
    run         = b['run']
    boldok      = b['boldok']
    boldimg     = b['boldimg']
    refimg      = b['refimg']
    unwarpdir   = b['unwarpdir']
    echospacing = b['echospacing']
    spinNeg     = b['spinNeg']
    spinPos     = b['spinPos']
    topupconfig = b['topupconfig']
    fmriref     = b['fmriref']

    # prepare return variables
    r = ""
    report = {'done': [], 'incomplete': [], 'failed': [], 'ready': [], 'not ready': [], 'skipped': []}

    try:

        # --- process additional parameters

        slicetimerparams = ""

        if options['hcp_bold_doslicetime'].lower() == 'true':

            slicetimerparams = re.split(' +|,|\|', options['hcp_bold_slicetimerparams'])

            stappendItems = []
            if options['hcp_bold_stcorrdir'] == 'down':
                stappendItems.append('--down')
            if options['hcp_bold_stcorrint'] == 'odd':
                stappendItems.append('--odd')
            
            for stappend in stappendItems:
                if stappend not in slicetimerparams:
                    slicetimerparams.append(stappend)

            slicetimerparams = [e for e in slicetimerparams if e]
            slicetimerparams = "@".join(slicetimerparams)

        # --- Set up the command

        if fmriref == 'NONE':
            fmrirefparam = ""
        else:
            fmrirefparam = fmriref

        comm = os.path.join(hcp['hcp_base'], 'fMRIVolume', 'GenericfMRIVolumeProcessingPipeline.sh') + " "

        elements = [("path",                sinfo['hcp']),
                    ("subject",             sinfo['id'] + options['hcp_suffix']),
                    ("fmriname",            boldtarget),
                    ("fmritcs",             boldimg),
                    ("fmriscout",           refimg),
                    ("SEPhaseNeg",          spinNeg),
                    ("SEPhasePos",          spinPos),
                    ("fmapmag",             hcp['fmapmag']),
                    ("fmapphase",           hcp['fmapphase']),
                    ("fmapgeneralelectric", hcp['fmapge']),
                    ("echospacing",         echospacing),
                    ("echodiff",            options['hcp_bold_echodiff']),
                    ("unwarpdir",           unwarpdir),
                    ("fmrires",             options['hcp_bold_res']),
                    ("dcmethod",            options['hcp_bold_dcmethod']),
                    ("biascorrection",      options['hcp_bold_biascorrection']),
                    ("gdcoeffs",            gdcfile),
                    ("topupconfig",         topupconfig),
                    ("dof",                 options['hcp_bold_dof']),
                    ("printcom",            options['hcp_printcom']),
                    ("usejacobian",         options['hcp_bold_usejacobian']),
                    ("mctype",              options['hcp_bold_movreg'].upper()),
                    ("preregistertool",     options['hcp_bold_preregistertool']),
                    ("processing-mode",     options['hcp_processing_mode']),
                    ("doslicetime",         options['hcp_bold_doslicetime'].upper()),
                    ("slicetimerparams",    slicetimerparams),
                    ("fmriref",             fmrirefparam),
                    ("fmrirefreg",          options['hcp_bold_refreg']),
                    ("boldmask",            options['hcp_bold_mask'])]

        comm += " ".join(['--%s="%s"' % (k, v) for k, v in elements if v])

        # -- Report command
        r += "\n\n------------------------------------------------------------\n"
        r += "Running HCP Pipelines command via Qu|Nex:\n\n"
        r += comm.replace("--", "\n    --").replace("             ", "")
        r += "\n------------------------------------------------------------\n"

        # -- Test files

        if False:   # Longitudinal option currently not supported options['hcp_fs_longitudinal']:
            tfile = os.path.join(hcp['hcp_long_nonlin'], 'Results', "%s_%s" % (boldtarget, options['hcp_fs_longitudinal']), "%s%d_%s.nii.gz" % (options['hcp_bold_prefix'], bold, options['hcp_fs_longitudinal']))
        else:
            tfile = os.path.join(hcp['hcp_nonlin'], 'Results', boldtarget, "%s.nii.gz" % (boldtarget))

        if hcp['hcp_bold_vol_check']:
            fullTest = {'tfolder': hcp['base'], 'tfile': hcp['hcp_bold_vol_check'], 'fields': [('sessionid', sinfo['id'] + options['hcp_suffix']), ('scan', boldtarget)], 'specfolder': options['specfolder']}
        else:
            fullTest = None

        # -- Run

        if run and boldok:            
            if options['run'] == "run":
                if overwrite or not os.path.exists(tfile):

                    # ---> Clean up existing data
                    # -> bold working folder
                    bold_folder = os.path.join(hcp['base'], boldtarget)
                    if os.path.exists(bold_folder):
                        r += "\n     ... removing preexisting working bold folder [%s]" % (bold_folder)
                        shutil.rmtree(bold_folder)

                    # -> bold MNINonLinear results folder
                    bold_folder = os.path.join(hcp['hcp_nonlin'], 'Results', boldtarget)
                    if os.path.exists(bold_folder):
                        r += "\n     ... removing preexisting MNINonLinar results bold folder [%s]" % (bold_folder)
                        shutil.rmtree(bold_folder)

                    # -> bold T1w results folder
                    bold_folder = os.path.join(hcp['T1w_folder'], 'Results', boldtarget)
                    if os.path.exists(bold_folder):
                        r += "\n     ... removing preexisting T1w results bold folder [%s]" % (bold_folder)
                        shutil.rmtree(bold_folder)

                    # -> xfms in T1w folder
                    xfms_file = os.path.join(hcp['T1w_folder'], 'xfms', "%s2str.nii.gz" % (boldtarget))
                    if os.path.exists(xfms_file):
                        r += "\n     ... removing preexisting xfms file [%s]" % (xfms_file)
                        os.remove(xfms_file)

                    # -> xfms in MNINonLinear folder
                    xfms_file = os.path.join(hcp['hcp_nonlin'], 'xfms', "%s2str.nii.gz" % (boldtarget))
                    if os.path.exists(xfms_file):
                        r += "\n     ... removing preexisting xfms file [%s]" % (xfms_file)
                        os.remove(xfms_file)

                    # -> xfms in MNINonLinear folder
                    xfms_file = os.path.join(hcp['hcp_nonlin'], 'xfms', "standard2%s.nii.gz" % (boldtarget))
                    if os.path.exists(xfms_file):
                        r += "\n     ... removing preexisting xfms file [%s]" % (xfms_file)
                        os.remove(xfms_file)

                r, endlog, _, failed = runExternalForFile(tfile, comm, 'Running HCP fMRIVolume', overwrite=overwrite, thread=sinfo['id'], remove=options['log'] == 'remove', task=options['command_ran'], logfolder=options['comlogs'], logtags=[options['logtag'], boldtarget], fullTest=fullTest, shell=True, r=r)

                if failed:
                    report['failed'].append(printbold)                    
                else:
                    report['done'].append(printbold)
            
            # -- just checking
            else:
                passed, _, r, failed = checkRun(tfile, fullTest, 'HCP fMRIVolume ' + boldtarget, r, overwrite=overwrite)
                if passed is None:
                    r += "\n---> HCP fMRIVolume can be run"
                    report['ready'].append(printbold)
                else:
                    report['skipped'].append(printbold)

        elif run:
            report['not ready'].append(printbold)
            if options['run'] == "run":
                r += "\n---> ERROR: images or data parameters missing, skipping this BOLD!"
            else:
                r += "\n---> ERROR: images or data parameters missing, this BOLD would be skipped!"
        else:
            report['not ready'].append(printbold)
            if options['run'] == "run":
                r += "\n---> ERROR: No hcp info for session, skipping this BOLD!"
            else:
                r += "\n---> ERROR: No hcp info for session, this BOLD would be skipped!"

    except (ExternalFailed, NoSourceFolder), errormessage:
        r = "\n\n\n --- Failed during processing of bold %s with error:\n" % (printbold)
        r += str(errormessage)
        report['failed'].append(printbold)
    except:
        r += "\n --- Failed during processing of bold %s with error:\n %s\n" % (printbold, traceback.format_exc())
        report['failed'].append(printbold)

    return {'r': r, 'report': report}


def hcpfMRISurface(sinfo, options, overwrite=False, thread=0):
    """
    ``hcp_fMRISurface [... processing options]``
    ``hcp5 [... processing options]``

    Runs the fMRI Surface step of HCP Pipeline.

    REQUIREMENTS
    ============

    The code expects all the previous HCP preprocessing steps (hcp_PreFS,
    hcp_FS, hcp_PostFS, hcp_fMRIVolume) to have been run and finished
    successfully. The command will test for presence of key files but do note
    that it won't run a thorough check for all the required files.

    INPUTS
    ======

    General parameters
    ------------------

    When running the command, the following *general* processing parameters are
    taken into account:

    --sessions            The batch.txt file with all the sessions information.
                          [batch.txt]
    --sessionsfolder      The path to the study/sessions folder, where the
                          imaging data is supposed to go. [.]
    --parsessions         How many sessions to run in parallel. [1]
    --parelements         How many elements (e.g bolds) to run in
                          parallel. [1]
    --bolds               Which bold images (as they are specified in the
                          batch.txt file) to process. It can be a single
                          type (e.g. 'task'), a pipe separated list (e.g.
                          'WM|Control|rest') or 'all' to process all [all].
    --overwrite           Whether to overwrite existing data (yes) or not (no).
                          [no]
    --hcp_suffix          Specifies a suffix to the session id if multiple
                          variants are run, empty otherwise. []
    --logfolder           The path to the folder where runlogs and comlogs
                          are to be stored, if other than default. []
    --log                 Whether to keep ('keep') or remove ('remove') the
                          temporary logs once jobs are completed. ['keep']
                          When a comma or pipe ('|') separated list is given, 
                          the log will be created at the first provided location
                          and then linked or copied to other locations. 
                          The valid locations are:
                          
                          - 'study' (for the default: 
                            `<study>/processing/logs/comlogs` location)
                          - 'session' (for `<sessionid>/logs/comlogs`)
                          - 'hcp' (for `<hcp_folder>/logs/comlogs`)
                          - '<path>' (for an arbitrary directory)

    --hcp_folderstructure       Specifies the version of the folder structure to
                                use, 'initial' and 'hcpls' are supported. 
                                ['hcpls']
    --hcp_filename              Specifies whether the standard ('standard') 
                                filenames or the specified original names 
                                ('original') are to be used. ['standard']

    In addition a number of *specific* parameters can be used to guide the
    processing in this step:

    Use of FS longitudinal template
    -------------------------------

    --hcp_fs_longitudinal      (*) The name of the FS longitudinal template if 
                               one was created and is to be used in this step.
    
    (*) This parameter is currently not in use

    Naming options
    --------------

    --hcp_bold_prefix            To be specified if multiple variants of BOLD
                                 preprocessing are run. The prefix is prepended
                                 to the bold name. []

    Grayordinate image mapping details
    ----------------------------------

    --hcp_lowresmesh             The number of vertices to be used in the
                                 low-resolution grayordinate mesh 
                                 (in thousands). [32]
    --hcp_bold_res               The resolution of the BOLD volume data in mm.
                                 [2]
    --hcp_grayordinatesres       The size of voxels for the subcortical and
                                 cerebellar data in grayordinate space in mm.
                                 [2]
    --hcp_bold_smoothFWHM        The size of the smoothing kernel (in mm). [2]
    --hcp_regname                The name of the registration used. [MSMSulc]

    OUTPUTS
    =======

    The results of this step will be present in the MNINonLinear folder in the
    sessions's root hcp folder. In case a longitudinal FS template is used, the
    results will be stored in a `MNINonlinear_<FS longitudinal template name>`
    folder::

        study
        └─ sessions
           └─ session1_session1
              └─ hcp
                 └─ subject1_session1
                   ├─ MNINonlinear
                   │  └─ Results
                   │     └─ BOLD_1
                   └─ MNINonlinear_TemplateA
                      └─ Results
                         └─ BOLD_1

    USE
    ===

    Runs the fMRI Surface step of HCP Pipeline. It uses the FreeSurfer
    segmentation and surface reconstruction to map BOLD timeseries to
    grayordinate representation and generates .dtseries.nii files.
    A short name 'hcp5' can be used for this command.

    EXAMPLE USE
    ===========

    ::

        qunex hcp_fMRISurface sessions=fcMRI/sessions_hcp.txt sessionsfolder=sessions \\
              overwrite=no parsessions=10

    ::

        qunex hcp5 sessions=fcMRI/sessions_hcp.txt sessionsfolder=sessions \\
              overwrite=no parsessions=10
    """

    """
    ~~~~~~~~~~~~~~~~~~

    Change log

    2017-02-06 Grega Repovš
               Initial version
    2017-02-06 Grega Repovš
               Updated documentation.
    2018-11-17 Jure Demsar
               Parallel implementation.
    2018-12-14 Grega Repovš
               FS Longitudinal implementation and documentation
    2019-01-12 Grega Repovš
               Cleaned furher, added updates by Lisa Ji
    2019-04-25 Grega Repovš
               Changed subjects to sessions
    2019-05-26 Grega Repovš
               Added support for boldnamekey
               Updated, simplified calling and testing
               Added full file checking
    2019-06-06 Grega Repovš
               Enabled multiple log file locations
    2019-10-20 Grega Repovš
               Adjusted parameters, help and processing to use integrated HCPpipelines
    2020-01-05 Grega Repovš
               Updated documentation
    2020-04-23 Grega Repovš
               Removed full file checking from documentation
    """

    r = "\n------------------------------------------------------------"
    r += "\nSession id: %s \n[started on %s]" % (sinfo['id'], datetime.now().strftime("%A, %d. %B %Y %H:%M:%S"))
    r += "\n%s HCP fMRI Surface registration [%s] ..." % (action("Running", options['run']), options['hcp_processing_mode'])

    run    = True
    report = {'done': [], 'incomplete': [], 'failed': [], 'ready': [], 'not ready': [], 'skipped': []}

    try:

        # --- Base settings

        doOptionsCheck(options, sinfo, 'hcp_fMRISurface')
        doHCPOptionsCheck(options, sinfo, 'hcp_fMRISurface')
        hcp = getHCPPaths(sinfo, options)

        # --- bold filtering not yet supported!
        # btargets = options['bolds'].split("|")

        # --- run checks

        if 'hcp' not in sinfo:
            r += "\n---> ERROR: There is no hcp info for session %s in batch.txt" % (sinfo['id'])
            run = False

        # -> PostFS results

        if options['hcp_fs_longitudinal']:
            tfile = os.path.join(hcp['hcp_long_nonlin'], 'fsaverage_LR32k', sinfo['id'] + options['hcp_suffix'] + '.long.' + options['hcp_fs_longitudinal'] + '.32k_fs_LR.wb.spec')
        else:
            tfile = os.path.join(hcp['hcp_nonlin'], 'fsaverage_LR32k', sinfo['id'] + options['hcp_suffix'] + '.32k_fs_LR.wb.spec')

        if os.path.exists(tfile):
            r += "\n---> PostFS results present."
        else:
            r += "\n---> ERROR: Could not find PostFS processing results."
            if options['hcp_fs_longitudinal']:
                r += "\n--->        Please check that you have run PostFS on FS longitudinal as specified,"
                r += "\n--->        and that %s template was successfully used." % (options['hcp_fs_longitudinal'])
            run = False

        # --- Get sorted bold numbers

        bolds, bskip, report['boldskipped'], r = useOrSkipBOLD(sinfo, options, r)
        if report['boldskipped']:
            if options['hcp_filename'] == 'original':
                report['skipped'] = [bi.get('filename', str(bn)) for bn, bnm, bt, bi in bskip]
            else:
                report['skipped'] = [str(bn) for bn, bnm, bt, bi in bskip]

        parelements = max(1, min(options['parelements'], len(bolds)))
        r += "\n%s %d BOLD images in parallel" % (action("Running", options['run']), parelements)

        if parelements == 1: # serial execution
            for b in bolds:
                # process
                result = executeHCPfMRISurface(sinfo, options, overwrite, hcp, run, b)

                # merge r
                r += result['r']

                # merge report
                tempReport            = result['report']
                report['done']       += tempReport['done']
                report['incomplete'] += tempReport['incomplete']
                report['failed']     += tempReport['failed']
                report['ready']      += tempReport['ready']
                report['not ready']  += tempReport['not ready']
                report['skipped']    += tempReport['skipped']

        else: # parallel execution
            # create a multiprocessing Pool
            processPoolExecutor = ProcessPoolExecutor(parelements)
            # process 
            f = partial(executeHCPfMRISurface, sinfo, options, overwrite, hcp, run)
            results = processPoolExecutor.map(f, bolds)

            # merge r and report
            for result in results:
                r                    += result['r']
                tempReport            = result['report']
                report['done']       += tempReport['done']
                report['failed']     += tempReport['failed']
                report['incomplete'] += tempReport['incomplete']
                report['ready']      += tempReport['ready']
                report['not ready']  += tempReport['not ready']
                report['skipped']    += tempReport['skipped']
            
        rep = []
        for k in ['done', 'incomplete', 'failed', 'ready', 'not ready', 'skipped']:
            if len(report[k]) > 0:
                rep.append("%s %s" % (", ".join(report[k]), k))

        report = (sinfo['id'], "HCP fMRI Surface: bolds " + "; ".join(rep), len(report['failed'] + report['incomplete'] + report['not ready']))

    except (ExternalFailed, NoSourceFolder), errormessage:
        r = str(errormessage)
        report = (sinfo['id'], 'HCP fMRI Surface failed')
    except:
        r += "\nERROR: Unknown error occured: \n...................................\n%s...................................\n" % (traceback.format_exc())
        report = (sinfo['id'], 'HCP fMRI Surface failed')

    r += "\n\nHCP fMRISurface %s on %s\n------------------------------------------------------------" % (action("completed", options['run']), datetime.now().strftime("%A, %d. %B %Y %H:%M:%S"))

    # print r
    return (r, report)


def executeHCPfMRISurface(sinfo, options, overwrite, hcp, run, boldData):
    # extract data
    bold, boldname, task, boldinfo = boldData

    if 'filename' in boldinfo and options['hcp_filename'] == 'original':
        printbold  = boldinfo['filename']
        boldsource = boldinfo['filename']
        boldtarget = boldinfo['filename']
    else:
        printbold  = str(bold)
        boldsource = 'BOLD_%d' % (bold)
        boldtarget = "%s%s" % (options['hcp_bold_prefix'], printbold)

    # prepare return variables
    r = ""
    report = {'done': [], 'incomplete': [], 'failed': [], 'ready': [], 'not ready': [], 'skipped': []}

    try:
        r += "\n\n---> %s BOLD image %s" % (action("Processing", options['run']), printbold)
        boldok = True

        # --- check for bold image
        boldimg = os.path.join(hcp['hcp_nonlin'], 'Results', boldtarget, "%s.nii.gz" % (boldtarget))
        r, boldok = checkForFile2(r, boldimg, '\n     ... fMRIVolume preprocessed bold image present', '\n     ... ERROR: fMRIVolume preprocessed bold image missing!', status=boldok)

        # --- Set up the command

        comm = os.path.join(hcp['hcp_base'], 'fMRISurface', 'GenericfMRISurfaceProcessingPipeline.sh') + " "

        elements = [('path',              sinfo['hcp']),
                    ('subject',           sinfo['id'] + options['hcp_suffix']),
                    ('fmriname',          boldtarget),
                    ('lowresmesh',        options['hcp_lowresmesh']),
                    ('fmrires',           options['hcp_bold_res']),
                    ('smoothingFWHM',     options['hcp_bold_smoothFWHM']),
                    ('grayordinatesres',  options['hcp_grayordinatesres']),
                    ('regname',           options['hcp_regname']),
                    ('printcom',          options['hcp_printcom'])]

        comm += " ".join(['--%s="%s"' % (k, v) for k, v in elements if v])

        # -- Report command
        r += "\n\n------------------------------------------------------------\n"
        r += "Running HCP Pipelines command via Qu|Nex:\n\n"
        r += comm.replace("--", "\n    --").replace("             ", "")
        r += "\n------------------------------------------------------------\n"

        # -- Test files

        if False:   # Longitudinal option currently not supported options['hcp_fs_longitudinal']:
            tfile = os.path.join(hcp['hcp_long_nonlin'], 'Results', "%s_%s" % (boldtarget, options['hcp_fs_longitudinal']), "%s_%s%s.dtseries.nii" % (boldtarget, options['hcp_fs_longitudinal'], options['hcp_cifti_tail']))
        else:
            tfile = os.path.join(hcp['hcp_nonlin'], 'Results', boldtarget, "%s%s.dtseries.nii" % (boldtarget, options['hcp_cifti_tail']))

        if hcp['hcp_bold_surf_check']:
            fullTest = {'tfolder': hcp['base'], 'tfile': hcp['hcp_bold_surf_check'], 'fields': [('sessionid', sinfo['id'] + options['hcp_suffix']), ('scan', boldtarget)], 'specfolder': options['specfolder']}
        else:
            fullTest = None

        # -- Run

        if run and boldok:
            if options['run'] == "run":
                if overwrite and os.path.exists(tfile):
                    os.remove(tfile)

                r, endlog, _, failed = runExternalForFile(tfile, comm, 'Running HCP fMRISurface', overwrite=overwrite, thread=sinfo['id'], remove=options['log'] == 'remove', task=options['command_ran'], logfolder=options['comlogs'], logtags=[options['logtag'], boldtarget], fullTest=fullTest, shell=True, r=r)

                if failed:
                    report['failed'].append(printbold)
                else:
                    report['done'].append(printbold)

            # -- just checking
            else:
                passed, _, r, failed = checkRun(tfile, fullTest, 'HCP fMRISurface ' + boldtarget, r, overwrite=overwrite)
                if passed is None:
                    r += "\n---> HCP fMRISurface can be run"
                    report['ready'].append(printbold)
                else:
                    report['skipped'].append(printbold)

        elif run:
            report['not ready'].append(printbold)
            if options['run'] == "run":
                r += "\n---> ERROR: images missing, skipping this BOLD!"
            else:
                r += "\n---> ERROR: images missing, this BOLD would be skipped!"
        else:
            report['not ready'].append(printbold)
            if options['run'] == "run":
                r += "\n---> ERROR: No hcp info for session, skipping this BOLD!"
            else:
                r += "\n---> ERROR: No hcp info for session, this BOLD would be skipped!"

    except (ExternalFailed, NoSourceFolder), errormessage:
        r = "\n\n\n --- Failed during processing of bold %s with error:\n" % (printbold)
        r += str(errormessage)
        report['failed'].append(printbold)
    except:
        r += "\n --- Failed during processing of bold %s with error:\n %s\n" % (printbold, traceback.format_exc())
        report['failed'].append(printbold)

    return {'r': r, 'report': report}


def parseICAFixBolds(options, bolds, r, msmall=False):
    # --- Use hcp_icafix parameter to determine if a single fix or a multi fix should be used
    singleFix = True

    # variable for storing groups and their bolds
    hcpGroups = {}

    # variable for storing erroneously specified bolds
    boldError = []

    # flag that all is OK
    boldsOK= True

    # get all bold targets and tags
    boldtargets = []
    boldtags = []

    for b in bolds:
        # extract data
        printbold, _, _, boldinfo = b

        if 'filename' in boldinfo and options['hcp_filename'] == 'original':
            boldtarget = boldinfo['filename']
            boldtag = boldinfo['task']
        else:
            printbold = str(printbold)
            boldtarget = "%s%s" % (options['hcp_bold_prefix'], printbold)
            boldtag = boldinfo['task']

        boldtargets.append(boldtarget)
        boldtags.append(boldtag)

    hcpBolds = None
    if 'hcp_icafix_bolds' in options:
        hcpBolds = options['hcp_icafix_bolds']

    if hcpBolds:
        # if hcpBolds includes : then we have groups and we need multi fix
        if ":" in hcpBolds:
            # run multi fix
            singleFix = False

            # get all groups
            groups = str.split(hcpBolds, "|")

            # store all bolds in hcpBolds
            hcpBolds = []

            for g in groups:
                # get group name
                split = str.split(g, ":")

                # create group and add to dictionary
                if split[0] not in hcpGroups:
                    specifiedBolds = str.split(split[1], ",")
                    groupBolds = []

                    # iterate over all and add to bolds or inject instead of tags
                    for sb in specifiedBolds:
                        if sb not in boldtargets and sb not in boldtags: 
                            boldError.append(sb)
                        else:
                            # counter
                            i = 0

                            for b in boldtargets:
                                if sb == boldtargets[i] or sb == boldtags[i]:
                                    if sb in hcpBolds:
                                        boldsOK = False
                                        r += "\n\nERROR: the bold [%s] is specified twice!" % b
                                    else:
                                        groupBolds.append(b)
                                        hcpBolds.append(b)

                                # increase counter
                                i = i + 1

                    hcpGroups[split[0]] = groupBolds
                else:
                    boldsOK = False
                    r += "\n\nERROR: multiple concatenations with the same name [%s]!" % split[0]

        # else we extract bolds and use single fix
        else:
            # specified bolds
            specifiedBolds = str.split(hcpBolds, ",")

            # variable for storing bolds
            hcpBolds = []

            # iterate over all and add to bolds or inject instead of tags
            for sb in specifiedBolds:
                if sb not in boldtargets and sb not in boldtags: 
                    boldError.append(sb)
                else:
                    # counter
                    i = 0

                    for b in boldtargets:
                        if sb == boldtargets[i] or sb == boldtags[i]:
                            if sb in hcpBolds:
                                boldsOK = False
                                r += "\n\nERROR: the bold [%s] is specified twice!" % b
                            else:
                                hcpBolds.append(b)

                        # increase counter
                        i = i + 1

    # if hcp_icafix is empty then bundle all bolds
    else:
        # run multi fix
        singleFix = False
        hcpBolds = bolds
        hcpGroups = []
        hcpGroups.append({"name":"fMRI_CONCAT_ALL", "bolds":hcpBolds})

        # create specified bolds
        specifiedBolds = boldtargets

        r += "\nConcatenating all bolds\n"

    # --- Get hcp_icafix data from bolds
    # variable for storing skipped bolds
    boldSkip = []

    if hcpBolds is not bolds:
        # compare
        r += "\n\nComparing bolds with those specifed via parameters\n"

        # single fix
        if singleFix:
            # variable for storing bold data
            boldData = []

            # add data to list
            for b in hcpBolds:
                # get index
                i = boldtargets.index(b)

                # store data
                if b in boldtargets:
                    boldData.append(bolds[i])

            # skipped bolds
            for b in boldtargets:
                if b not in hcpBolds:
                    boldSkip.append(b)

            # store data into the hcpBolds variable
            hcpBolds = boldData

        # multi fix
        else:
            # variable for storing group data
            groupData = {}

            # variable for storing skipped bolds
            boldSkipDict = {}
            for b in boldtargets:
                boldSkipDict[b] = True

            # go over all groups
            for g in hcpGroups:
                # create empty dict entry for group
                groupData[g] = []

                # go over group bolds
                groupBolds = hcpGroups[g]

                # add data to list
                for b in groupBolds:
                    # get index
                    i = boldtargets.index(b)

                    # store data
                    if b in boldtargets:
                        groupData[g].append(bolds[i])

                # find skipped bolds
                for i in range(len(boldtargets)):
                    # bold is defined
                    if boldtargets[i] in groupBolds:
                        # append

                        boldSkipDict[boldtargets[i]] = False

            # cast boldSkip from dictionary to array
            for b in boldtargets:
                if boldSkipDict[b]:
                    boldSkip.append(b)

            # cast group data to array of dictionaries (needed for parallel)
            hcpGroups = []
            for g in groupData:
                hcpGroups.append({"name":g, "bolds":groupData[g]})

    # report that some hcp_icafix_bolds not found in bolds
    if len(boldSkip) > 0 or len(boldError) > 0:
        for b in boldSkip:
            r += "     ... skipping %s: it is not specified in hcp_icafix_bolds\n" % b
        for b in boldError:
            r += "     ... ERROR: %s specified in hcp_icafix_bolds but not found in bolds\n" % b
    else:
        r += "     ... all bolds specified via hcp_icafix_bolds are present\n"

    if (len(boldError) > 0):
        boldsOK = False

    # --- Report single fix or multi fix
    if singleFix:
        r += "\nSingle-run HCP ICAFix on %d bolds" % len(hcpBolds)
    else:
        r += "\nMulti-run HCP ICAFix on %d groups" % len(hcpGroups)

    # different output for msmall and singlefix
    if msmall and singleFix:
        # single group
        hcpGroups = []
        icafixGroup = {}
        icafixGroup["bolds"] = hcpBolds
        hcpGroups.append(icafixGroup)

        # bolds
        hcpBolds = specifiedBolds
    elif 'hcp_icafix_bolds' not in options:
        # bolds
        hcpBolds = specifiedBolds

    return (singleFix, hcpBolds, hcpGroups, boldsOK, r)


def hcpICAFix(sinfo, options, overwrite=False, thread=0):
    """
    ``hcp_ICAFix [... processing options]``
    ``hcp6 [... processing options]``

    Runs the ICAFix step of HCP Pipeline.

    REQUIREMENTS
    ============

    The code expects the input images to be named and present in the Qu|Nex
    folder structure. The function will look into folder::

        <session id>/hcp/<session id>

    for files::

        MNINonLinear/Results/<boldname>/<boldname>.nii.gz

    INPUTS
    ======

    General parameters
    ------------------

    --sessions              The batch.txt file with all the sessions 
                            information. [batch.txt]
    --sessionsfolder        The path to the study/sessions folder, where the
                            imaging  data is supposed to go. [.]
    --parsessions           How many sessions to run in parallel. [1]
    --parelements           How many elements (e.g bolds) to run in
                            parralel. [1]
    --overwrite             Whether to overwrite existing data (yes)
                            or not (no). [no]
    --hcp_suffix            Specifies a suffix to the session id if multiple
                            variants are run, empty otherwise. []
    --logfolder             The path to the folder where runlogs and comlogs
                            are to be stored, if other than default []
    --log                   Whether to keep ('keep') or remove ('remove') the
                            temporary logs once jobs are completed ['keep'].
                            When a comma or pipe ('|') separated list is given, 
                            the log will be created at the first provided
                            location and then linked or copied to other 
                            locations. The valid locations are: 

                            - 'study' (for the default: 
                              `<study>/processing/logs/comlogs` location)
                            - 'session' (for `<sessionid>/logs/comlogs`)
                            - 'hcp' (for `<hcp_folder>/logs/comlogs`)
                            - '<path>' (for an arbitrary directory)

    Specific parameters
    -------------------

    In addition the following *specific* parameters will be used to guide the
    processing in this step:

    --hcp_icafix_bolds                    Specify a list of bolds for ICAFix.
                                          You can specify a comma separated list
                                          of bolds, e.g. 
                                          "<boldname1>,<boldname2>", in this
                                          case single-run HCP ICAFix will be 
                                          executed over specified bolds. You can
                                          also specify how to group/concatenate 
                                          bolds together, e.g.
                                          "<group1>:<boldname1>,<boldname2>|
                                          <group2>:<boldname3>,<boldname4>",
                                          in this case multi-run HCP ICAFix will 
                                          be executed. Instead of full bold 
                                          names, you can also use bold tags from
                                          the batch file. If this parameter is 
                                          not provided ICAFix will bundle all 
                                          bolds together and execute multi-run
                                          HCP ICAFix, the concatenated file will
                                          be named fMRI_CONCAT_ALL. []
    --hcp_icafix_highpass                 Value for the highpass filter,
                                          [0] for multi-run HCP ICAFix and
                                          [2000] for single-run HCP ICAFix.
    --hcp_matlab_mode                     Specifies the Matlab version, can be
                                          interpreted, compiled or octave.
                                          [compiled]
    --hcp_icafix_domotionreg              Whether to regress motion parameters 
                                          as part of the cleaning. The default 
                                          value for single-run HCP ICAFix is 
                                          [TRUE], while the default for 
                                          multi-run HCP ICAFix is [FALSE].
    --hcp_icafix_traindata                Which file to use for training data.
                                          You can provide a full path to a file 
                                          or just a filename if the file is in 
                                          the ${FSL_FIXDIR}/training_files 
                                          folder. [] for single-run HCP ICAFix 
                                          and
                                          [HCP_Style_Single_Multirun_Dedrift.RData]
                                          for multi-run HCP ICAFix.
    --hcp_icafix_threshold                ICAFix threshold that controls the
                                          sensitivity/specificity tradeoff. [10]
    --hcp_icafix_deleteintermediates      If TRUE, deletes both the concatenated
                                          high-pass filtered and non-filtered 
                                          timeseries files that are 
                                          prerequisites to FIX cleaning. [FALSE]
    --hcp_icafix_postfix                  Whether to automatically run HCP 
                                          PostFix if HCP ICAFix finishes
                                          successfully. [TRUE]

    OUTPUTS
    =======

    The results of this step will be generated and populated in the
    MNINonLinear folder inside the same sessions's root hcp folder.

    The final clean ICA file can be found in::

        MNINonLinear/Results/<boldname>/<boldname>_hp<highpass>_clean.nii.gz,

    where highpass is the used value for the highpass filter. The default 
    highpass value is 0 for multi-run HCP ICAFix and 2000 for single-run HCP 
    ICAFix .

    USE
    ===

    Runs the ICAFix step of HCP Pipeline. This step attempts to auto-classify
    ICA components into good and bad components, so that the bad components
    can be then removed from the 4D FMRI data. If ICAFix step finishes
    successfully PostFix step will execute automatically, to disable this
    set the hcp_icafix_postfix to FALSE.
    
    If the hcp_icafix_bolds parameter is not provided ICAFix will bundle
    all bolds together and execute multi-run HCP ICAFix, the concatenated file
    will be named fMRI_CONCAT_ALL. WARNING: if session has many bolds such
    processing requires a lot of computational resources.

    EXAMPLE USE
    ===========
    
    ::

        qunex hcp_ICAFix \
            --sessions=processing/batch.txt \
            --sessionsfolder=sessions
    

    ::

        qunex hcp_ICAFix \
            --sessions=processing/batch.txt \
            --sessionsfolder=sessions \
            --hcp_icafix_bolds="GROUP_1:BOLD_1,BOLD_2|GROUP_2:BOLD_3,BOLD_4"
    """

    """
    ~~~~~~~~~~~~~~~~~~

    Change log

    2019-10-09 Jure Demšar
               Initial version
    2019-10-09 Jure Demsar
               Core functionality.
    """

    r = "\n------------------------------------------------------------"
    r += "\nSession id: %s \n[started on %s]" % (sinfo['id'], datetime.now().strftime("%A, %d. %B %Y %H:%M:%S"))
    r += "\n%s HCP ICAFix registration [%s] ..." % (action("Running", options['run']), options['hcp_processing_mode'])

    run    = True
    report = {'done': [], 'incomplete': [], 'failed': [], 'ready': [], 'not ready': [], 'skipped': []}

    try:
        # --- Base settings
        doOptionsCheck(options, sinfo, 'hcp_ICAFix')
        doHCPOptionsCheck(options, sinfo, 'hcp_ICAFix')
        hcp = getHCPPaths(sinfo, options)

        # --- Get sorted bold numbers and bold data
        bolds, bskip, report['boldskipped'], r = useOrSkipBOLD(sinfo, options, r)
        if report['boldskipped']:
            if options['hcp_filename'] == 'original':
                report['skipped'] = [bi.get('filename', str(bn)) for bn, bnm, bt, bi in bskip]
            else:
                report['skipped'] = [str(bn) for bn, bnm, bt, bi in bskip]

        # --- Parse icafix_bolds
        singleFix, icafixBolds, icafixGroups, parsOK, r = parseICAFixBolds(options, bolds, r)

        # --- Multi threading
        if singleFix:
            parelements = max(1, min(options['parelements'], len(icafixBolds)))
        else:
            parelements = max(1, min(options['parelements'], len(icafixGroups)))
        r += "\n\n%s %d ICAFix images in parallel" % (action("Processing", options['run']), parelements)

        # matlab run mode, compiled=0, interpreted=1, octave=2
        matlabrunmode = "0"
        if 'hcp_matlab_mode' in options:
            if options['hcp_matlab_mode'] == "compiled":
                matlabrunmode = "0"
            elif options['hcp_matlab_mode'] == "interpreted":
                matlabrunmode = "1"
            elif options['hcp_matlab_mode'] == "octave":
                r += "\nWARNING: ICAFix runs with octave results are unstable!\n"
                matlabrunmode = "2"
            else:
                parsOK = False

        # set variable
        os.environ["FSL_FIX_MATLAB_MODE"] = matlabrunmode

        if not parsOK:
            raise ge.CommandFailed("hcp_ICAFix", "... invalid input parameters!")

        # --- Execute
        # single fix
        if singleFix:
            if parelements == 1: # serial execution
                for b in icafixBolds:
                    # process
                    result = executeHCPSingleICAFix(sinfo, options, overwrite, hcp, run, b)

                    # merge r
                    r += result['r']

                    # merge report
                    tempReport            = result['report']
                    report['done']       += tempReport['done']
                    report['incomplete'] += tempReport['incomplete']
                    report['failed']     += tempReport['failed']
                    report['ready']      += tempReport['ready']
                    report['not ready']  += tempReport['not ready']
                    report['skipped']    += tempReport['skipped']

            else: # parallel execution
                # create a multiprocessing Pool
                processPoolExecutor = ProcessPoolExecutor(parelements)
                # process 
                f = partial(executeHCPSingleICAFix, sinfo, options, overwrite, hcp, run)
                results = processPoolExecutor.map(f, icafixBolds)

                # merge r and report
                for result in results:
                    r                    += result['r']
                    tempReport            = result['report']
                    report['done']       += tempReport['done']
                    report['failed']     += tempReport['failed']
                    report['incomplete'] += tempReport['incomplete']
                    report['ready']      += tempReport['ready']
                    report['not ready']  += tempReport['not ready']
                    report['skipped']    += tempReport['skipped']

        # multi fix
        else:
            if parelements == 1: # serial execution
                for g in icafixGroups:
                    # process
                    result = executeHCPMultiICAFix(sinfo, options, overwrite, hcp, run, g)

                    # merge r
                    r += result['r']

                    # merge report
                    tempReport            = result['report']
                    report['done']       += tempReport['done']
                    report['incomplete'] += tempReport['incomplete']
                    report['failed']     += tempReport['failed']
                    report['ready']      += tempReport['ready']
                    report['not ready']  += tempReport['not ready']
                    report['skipped']    += tempReport['skipped'] 

            else: # parallel execution
                # create a multiprocessing Pool
                processPoolExecutor = ProcessPoolExecutor(parelements)
                # process 
                f = partial(executeHCPMultiICAFix, sinfo, options, overwrite, hcp, run)
                results = processPoolExecutor.map(f, icafixGroups)

                # merge r and report
                for result in results:
                    r                    += result['r']
                    tempReport            = result['report']
                    report['done']       += tempReport['done']
                    report['failed']     += tempReport['failed']
                    report['incomplete'] += tempReport['incomplete']
                    report['ready']      += tempReport['ready']
                    report['not ready']  += tempReport['not ready']
                    report['skipped']    += tempReport['skipped']

        # report
        rep = []
        for k in ['done', 'incomplete', 'failed', 'ready', 'not ready', 'skipped']:
            if len(report[k]) > 0:
                rep.append("%s %s" % (", ".join(report[k]), k))

        report = (sinfo['id'], "HCP ICAFix: bolds " + "; ".join(rep), len(report['failed'] + report['incomplete'] + report['not ready']))

    except ge.CommandFailed as e:
        r +=  "\n\nERROR in completing %s:\n     %s\n" % (e.function, "\n     ".join(e.report))
        report = (sinfo['id'], 'HCP ICAFix failed')
        failed = 1
    except (ExternalFailed, NoSourceFolder), errormessage:
        r = str(errormessage)
        report = (sinfo['id'], 'HCP ICAFix failed')
    except:
        r += "\nERROR: Unknown error occured: \n...................................\n%s...................................\n" % (traceback.format_exc())
        report = (sinfo['id'], 'HCP ICAFix failed')

    r += "\n\nHCP ICAFix %s on %s\n------------------------------------------------------------" % (action("completed", options['run']), datetime.now().strftime("%A, %d. %B %Y %H:%M:%S"))

    # print r
    return (r, report)


def executeHCPSingleICAFix(sinfo, options, overwrite, hcp, run, bold):
    # extract data
    printbold, _, _, boldinfo = bold

    if 'filename' in boldinfo and options['hcp_filename'] == 'original':
        printbold  = boldinfo['filename']
        boldtarget = boldinfo['filename']
    else:
        printbold = str(printbold)
        boldtarget = "%s%s" % (options['hcp_bold_prefix'], printbold)

    # prepare return variables
    r = ""
    report = {'done': [], 'incomplete': [], 'failed': [], 'ready': [], 'not ready': [], 'skipped': []}

    try:
        r += "\n\n------------------------------------------------------------"
        r += "\n---> %s BOLD image %s" % (action("Processing", options['run']), printbold)
        boldok = True

        # --- check for bold image
        boldimg = os.path.join(hcp['hcp_nonlin'], 'Results', boldtarget, "%s.nii.gz" % (boldtarget))
        r, boldok = checkForFile2(r, boldimg, '\n     ... bold image %s present' % boldtarget, '\n     ... ERROR: bold image [%s] missing!' % boldimg, status=boldok)

        # bold in input format
        inputfile = os.path.join(hcp['hcp_nonlin'], 'Results', boldtarget, "%s" % (boldtarget))

        # bandpass value
        bandpass = 2000 if 'hcp_icafix_highpass' not in options else options['hcp_icafix_highpass']

        comm = '%(script)s \
                "%(inputfile)s" \
                %(bandpass)d \
                "%(domot)s" \
                "%(trainingdata)s" \
                %(fixthreshold)d \
                "%(deleteintermediates)s"' % {
                'script'                : os.path.join(hcp['hcp_base'], 'ICAFIX', 'hcp_fix'),
                'inputfile'             : inputfile,
                'bandpass'              : int(bandpass),
                'domot'                 : "TRUE" if 'hcp_icafix_domotionreg' not in options else options['hcp_icafix_domotionreg'],
                'trainingdata'          : "" if 'hcp_icafix_traindata' not in options else options['hcp_icafix_traindata'],
                'fixthreshold'          : int(10 if 'hcp_icafix_threshold' not in options else options['hcp_icafix_threshold']),
                'deleteintermediates'   : "FALSE" if 'hcp_icafix_deleteintermediates' not in options else options['hcp_icafix_deleteintermediates']}

        # -- Report command
        r += "\n\n------------------------------------------------------------\n"
        r += "Running HCP Pipelines command via Qu|Nex:\n\n"
        r += comm.replace("--", "\n    --").replace("             ", "")
        r += "\n------------------------------------------------------------\n"

        # -- Test file
        tfile = os.path.join(hcp['hcp_nonlin'], 'Results', boldtarget, "%s_hp%s_clean.nii.gz" % (boldtarget, bandpass))
        fullTest = None

        # -- Run
        if run and boldok:
            if options['run'] == "run":
                if overwrite and os.path.exists(tfile):
                    os.remove(tfile)

                r, endlog, _, failed = runExternalForFile(tfile, comm, 'Running single-run HCP ICAFix', overwrite=overwrite, thread=sinfo['id'], remove=options['log'] == 'remove', task=options['command_ran'], logfolder=options['comlogs'], logtags=[options['logtag'], boldtarget], fullTest=fullTest, shell=True, r=r)

                if failed:
                    report['failed'].append(printbold)
                else:
                    report['done'].append(printbold)

                # if all ok execute PostFix if enabled
                if 'hcp_icafix_postfix' not in options or options['hcp_icafix_postfix'] == "TRUE":
                    if report['incomplete'] == [] and report['failed'] == [] and report['not ready'] == []:
                        result = executeHCPPostFix(sinfo, options, overwrite, hcp, run, True, bold)
                        r += result['r']
                        report = result['report']

            # -- just checking
            else:
                passed, _, r, failed = checkRun(tfile, fullTest, 'single-run HCP ICAFix ' + boldtarget, r, overwrite=overwrite)
                if passed is None:
                    r += "\n---> single-run HCP ICAFix can be run"
                    report['ready'].append(printbold)
                else:
                    report['skipped'].append(printbold)

        elif run:
            report['not ready'].append(printbold)
            if options['run'] == "run":
                r += "\n---> ERROR: images missing, skipping this BOLD!"
            else:
                r += "\n---> ERROR: images missing, this BOLD would be skipped!"
        else:
            report['not ready'].append(printbold)
            if options['run'] == "run":
                r += "\n---> ERROR: No hcp info for session, skipping this BOLD!"
            else:
                r += "\n---> ERROR: No hcp info for session, this BOLD would be skipped!"

    except (ExternalFailed, NoSourceFolder), errormessage:
        r = "\n\n\n --- Failed during processing of bold %s\n" % (printbold)
        r += str(errormessage)
        report['failed'].append(printbold)
    except:
        r += "\n --- Failed during processing of bold %s with error:\n %s\n" % (printbold, traceback.format_exc())
        report['failed'].append(printbold)

    return {'r': r, 'report': report}


def executeHCPMultiICAFix(sinfo, options, overwrite, hcp, run, group):
    # get group data
    groupname = group["name"]
    bolds = group["bolds"]

    # prepare return variables
    r = ""
    report = {'done': [], 'incomplete': [], 'failed': [], 'ready': [], 'not ready': [], 'skipped': []}

    try:
        r += "\n\n------------------------------------------------------------"
        r += "\n---> %s group %s" % (action("Processing", options['run']), groupname)
        groupok = True

        # --- check for bold images and prepare images parameter
        boldimgs = ""

         # check if files for all bolds exist
        for b in bolds:
            # set ok to true for now
            boldok = True

            # extract data
            printbold, _, _, boldinfo = b

            if 'filename' in boldinfo and options['hcp_filename'] == 'original':
                printbold  = boldinfo['filename']
                boldtarget = boldinfo['filename']
            else:
                printbold  = str(printbold)
                boldtarget = "%s%s" % (options['hcp_bold_prefix'], printbold)

            boldimg = os.path.join(hcp['hcp_nonlin'], 'Results', boldtarget, "%s" % (boldtarget))
            r, boldok = checkForFile2(r, "%s.nii.gz" % boldimg, '\n     ... bold image %s present' % boldtarget, '\n     ... ERROR: bold image [%s.nii.gz] missing!' % boldimg, status=boldok)

            if not boldok:
                groupok = False
                break
            else:
                # add @ separator
                if boldimgs is not "":
                    boldimgs = boldimgs + "@"

                # add latest image
                boldimgs = boldimgs + boldimg

        # construct concat file name
        concatfilename = os.path.join(hcp['hcp_nonlin'], 'Results', groupname, groupname)

        # bandpass
        bandpass = 0 if 'hcp_icafix_highpass' not in options else options['hcp_icafix_highpass']

        comm = '%(script)s \
                "%(inputfile)s" \
                %(bandpass)d \
                "%(concatfilename)s" \
                "%(domot)s" \
                "%(trainingdata)s" \
                %(fixthreshold)d \
                "%(deleteintermediates)s"' % {
                'script'                : os.path.join(hcp['hcp_base'], 'ICAFIX', 'hcp_fix_multi_run'),
                'inputfile'             : boldimgs,
                'bandpass'              : int(bandpass),
                'concatfilename'        : concatfilename,
                'domot'                 : "FALSE" if 'hcp_icafix_domotionreg' not in options else options['hcp_icafix_domotionreg'],
                'trainingdata'          : "HCP_Style_Single_Multirun_Dedrift.RData" if 'hcp_icafix_traindata' not in options else options['hcp_icafix_traindata'],
                'fixthreshold'          : int(10 if 'hcp_icafix_threshold' not in options else options['hcp_icafix_threshold']),
                'deleteintermediates'   : "FALSE" if 'hcp_icafix_deleteintermediates' not in options else options['hcp_icafix_deleteintermediates']}

        # -- Report command
        r += "\n\n------------------------------------------------------------\n"
        r += "Running HCP Pipelines command via Qu|Nex:\n\n"
        r += comm.replace("--", "\n    --").replace("             ", "")
        r += "\n------------------------------------------------------------\n"

        # -- Test file
        tfile = concatfilename + "_hp%s_clean.nii.gz" % bandpass
        fullTest = None

        # -- Run
        if run and groupok:
            if options['run'] == "run":
                if overwrite and os.path.exists(tfile):
                    os.remove(tfile)

                r, endlog, _, failed = runExternalForFile(tfile, comm, 'Running multi-run HCP ICAFix', overwrite=overwrite, thread=sinfo['id'], remove=options['log'] == 'remove', task=options['command_ran'], logfolder=options['comlogs'], logtags=[options['logtag'], groupname], fullTest=fullTest, shell=True, r=r)

                if failed:
                    report['failed'].append(groupname)
                else:
                    report['done'].append(groupname)

                # if all ok execute PostFix if enabled
                if 'hcp_icafix_postfix' not in options or options['hcp_icafix_postfix'] == "TRUE":
                    if report['incomplete'] == [] and report['failed'] == [] and report['not ready'] == []:
                        result = executeHCPPostFix(sinfo, options, overwrite, hcp, run, False, groupname)
                        r += result['r']
                        report = result['report']

            # -- just checking
            else:
                passed, _, r, failed = checkRun(tfile, fullTest, 'multi-run HCP ICAFix ' + groupname, r, overwrite=overwrite)
                if passed is None:
                    r += "\n---> multi-run HCP ICAFix can be run"
                    report['ready'].append(groupname)
                else:
                    report['skipped'].append(groupname)

        elif run:
            report['not ready'].append(groupname)
            if options['run'] == "run":
                r += "\n---> ERROR: images missing, skipping this group!"
            else:
                r += "\n---> ERROR: images missing, this group would be skipped!"
        else:
            report['not ready'].append(groupname)
            if options['run'] == "run":
                r += "\n---> ERROR: No hcp info for session, skipping this group!"
            else:
                r += "\n---> ERROR: No hcp info for session, this group would be skipped!"

    except (ExternalFailed, NoSourceFolder), errormessage:
        r = "\n\n\n --- Failed during processing of group %s with error:\n" % (groupname)
        r += str(errormessage)
        report['failed'].append(groupname)
    except:
        r += "\n --- Failed during processing of group %s with error:\n %s\n" % (groupname, traceback.format_exc())
        report['failed'].append(groupname)

    return {'r': r, 'report': report}


def hcpPostFix(sinfo, options, overwrite=False, thread=0):
    """
    ``hcp_PostFix [... processing options]``
    ``hcp7 [... processing options]``

    Runs the PostFix step of HCP Pipeline.

    REQUIREMENTS
    ============

    The code expects the input images to be named and present in the Qu|Nex
    folder structure. The function will look into folder::

        <session id>/hcp/<session id>

    for files::

        MNINonLinear/Results/<boldname>/<boldname>_hp<highpass>_clean.nii.gz

    INPUTS
    ======

    General parameters
    ------------------

    --sessions              The batch.txt file with all the sessions 
                            information. [batch.txt]
    --sessionsfolder        The path to the study/sessions folder, where the
                            imaging  data is supposed to go. [.]
    --parsessions           How many sessions to run in parallel. [1]
    --parelements           How many elements (e.g bolds) to run in
                            parallel. [1]
    --overwrite             Whether to overwrite existing data (yes)
                            or not (no). [no]
    --hcp_suffix            Specifies a suffix to the session id if multiple
                            variants are run, empty otherwise. []
    --logfolder             The path to the folder where runlogs and comlogs
                            are to be stored, if other than default [].
    --log                   Whether to keep ('keep') or remove ('remove') the
                            temporary logs once jobs are completed. ['keep']
                            When a comma or pipe ('|') separated list is given, 
                            the log will be created at the first provided 
                            location and then linked or copied to other 
                            locations. The valid locations are: 
                            
                            - 'study' (for the default: 
                              `<study>/processing/logs/comlogs` location)
                            - 'session' (for `<sessionid>/logs/comlogs`)
                            - 'hcp' (for `<hcp_folder>/logs/comlogs`)
                            - '<path>' (for an arbitrary directory)

    Specific parameters
    -------------------

    In addition the following *specific* parameters will be used to guide the
    processing in this step:

    --hcp_icafix_bolds               Specify a list of bolds for ICAFix.
                                     You can specify a comma separated list
                                     of bolds, e.g. "<boldname1>,<boldname2>",
                                     in this case single-run HCP ICAFix will be
                                     executed over specified bolds. You can also
                                     specify how to group/concatenate bolds
                                     together, e.g.
                                     "<group1>:<boldname1>,<boldname2>|
                                     <group2>:<boldname3>,<boldname4>",
                                     in this case multi-run HCP ICAFix will be
                                     executed. Instead of full bold names, you
                                     can also use bold tags from the batch file.
                                     If this parameter is not provided
                                     ICAFix will bundle all bolds together and
                                     execute multi-run HCP ICAFix, the
                                     concatenated file will be named
                                     fMRI_CONCAT_ALL. []
    --hcp_icafix_highpass            Value for the highpass filter,
                                     [0] for multi-run HCP ICAFix and [2000]
                                     for single-run HCP ICAFix.
    --hcp_matlab_mode                Specifies the Matlab version, can be
                                     interpreted, compiled or octave.
                                     [compiled]
    --hcp_postfix_dualscene          Path to an alternative template scene, if
                                     empty HCP default dual scene will be used
                                     [].
    --hcp_postfix_singlescene        Path to an alternative template scene, if
                                     empty HCP default single scene will be used
                                     [].
    --hcp_postfix_reusehighpass      Whether to reuse highpass. [YES]

    OUTPUTS
    =======

    The results of this step will be generated and populated in the
    MNINonLinear folder inside the same sessions's root hcp folder.

    The final output files are::

        MNINonLinear/Results/<boldname>/
        <session id>_<boldname>_hp<highpass>_ICA_Classification_singlescreen.scene

    where highpass is the used value for the highpass filter. The default 
    highpass value is 0 for multi-run HCP ICAFix and 2000 for single-run HCP 
    ICAFix .

    USE
    ===

    Runs the PostFix step of HCP Pipeline. This step creates Workbench scene
    files that can be used to visually review the signal vs. noise
    classification generated by ICAFix.

    If the hcp_icafix_bolds parameter is not provided ICAFix will bundle
    all bolds together and execute multi-run HCP ICAFix, the concatenated file
    will be named fMRI_CONCAT_ALL. WARNING: if session has many bolds such
    processing requires a lot of computational resources.

    EXAMPLE USE
    ===========
    
    ::

        qunex hcp_PostFix \
            --sessions=processing/batch.txt \
            --sessionsfolder=sessions \
            --hcp_matlab_mode="interpreted"

    ::

        qunex hcp_PostFix \
            --sessions=processing/batch.txt \
            --sessionsfolder=sessions \
            --hcp_icafix_bolds="GROUP_1:BOLD_1,BOLD_2|GROUP_2:BOLD_3,BOLD_4" \
            --hcp_matlab_mode="interpreted"
    """

    """
    ~~~~~~~~~~~~~~~~~~

    Change log

    2019-10-11 Jure Demsar
               Initial version
    2019-10-11 Jure Demsar
               Core functionality.
    """

    r = "\n------------------------------------------------------------"
    r += "\nSession id: %s \n[started on %s]" % (sinfo['id'], datetime.now().strftime("%A, %d. %B %Y %H:%M:%S"))
    r += "\n%s HCP PostFix registration [%s] ..." % (action("Running", options['run']), options['hcp_processing_mode'])

    run    = True
    report = {'done': [], 'incomplete': [], 'failed': [], 'ready': [], 'not ready': [], 'skipped': []}

    try:
        # --- Base settings
        doOptionsCheck(options, sinfo, 'hcp_PostFix')
        doHCPOptionsCheck(options, sinfo, 'hcp_PostFix')
        hcp = getHCPPaths(sinfo, options)

        # --- Get sorted bold numbers and bold data
        bolds, bskip, report['boldskipped'], r = useOrSkipBOLD(sinfo, options, r)
        if report['boldskipped']:
            if options['hcp_filename'] == 'original':
                report['skipped'] = [bi.get('filename', str(bn)) for bn, bnm, bt, bi in bskip]
            else:
                report['skipped'] = [str(bn) for bn, bnm, bt, bi in bskip]

        # --- Parse icafix_bolds
        singleFix, icafixBolds, icafixGroups, parsOK, r = parseICAFixBolds(options, bolds, r)
        if not parsOK:
            raise ge.CommandFailed("hcp_PostFix", "... invalid input parameters!")

        # --- Multi threading
        if singleFix:
            parelements = max(1, min(options['parelements'], len(icafixBolds)))
        else:
            parelements = max(1, min(options['parelements'], len(icafixGroups)))
        r += "\n\n%s %d PostFixes in parallel" % (action("Processing", options['run']), parelements)

        # --- Execute
        # single fix
        if not singleFix:
            # put all group bolds together
            icafixBolds = []
            for g in icafixGroups:
                groupBolds = g["name"]
                icafixBolds.append(groupBolds)

        if parelements == 1: # serial execution
            for b in icafixBolds:
                # process
                result = executeHCPPostFix(sinfo, options, overwrite, hcp, run, singleFix, b)

                # merge r
                r += result['r']

                # merge report
                tempReport            = result['report']
                report['done']       += tempReport['done']
                report['incomplete'] += tempReport['incomplete']
                report['failed']     += tempReport['failed']
                report['ready']      += tempReport['ready']
                report['not ready']  += tempReport['not ready']
                report['skipped']    += tempReport['skipped']

        else: # parallel execution
            # create a multiprocessing Pool
            processPoolExecutor = ProcessPoolExecutor(parelements)
            # process 
            f = partial(executeHCPPostFix, sinfo, options, overwrite, hcp, run, singleFix)
            results = processPoolExecutor.map(f, icafixBolds)

            # merge r and report
            for result in results:
                r                    += result['r']
                tempReport            = result['report']
                report['done']       += tempReport['done']
                report['failed']     += tempReport['failed']
                report['incomplete'] += tempReport['incomplete']
                report['ready']      += tempReport['ready']
                report['not ready']  += tempReport['not ready']
                report['skipped']    += tempReport['skipped']
        
        # report
        rep = []
        for k in ['done', 'incomplete', 'failed', 'ready', 'not ready', 'skipped']:
            if len(report[k]) > 0:
                rep.append("%s %s" % (", ".join(report[k]), k))

        report = (sinfo['id'], "HCP PostFix: bolds " + "; ".join(rep), len(report['failed'] + report['incomplete'] + report['not ready']))

    except ge.CommandFailed as e:
        r +=  "\n\nERROR in completing %s:\n     %s\n" % (e.function, "\n     ".join(e.report))
        report = (sinfo['id'], 'HCP PostFix failed')
        failed = 1
    except (ExternalFailed, NoSourceFolder), errormessage:
        r = str(errormessage)
        report = (sinfo['id'], 'HCP PostFix failed')
    except:
        r += "\nERROR: Unknown error occured: \n...................................\n%s...................................\n" % (traceback.format_exc())
        report = (sinfo['id'], 'HCP PostFix failed')

    r += "\n\nHCP PostFix %s on %s\n------------------------------------------------------------" % (action("completed", options['run']), datetime.now().strftime("%A, %d. %B %Y %H:%M:%S"))

    # print r
    return (r, report)


def executeHCPPostFix(sinfo, options, overwrite, hcp, run, singleFix, bold):
    # prepare return variables
    r = ""
    report = {'done': [], 'incomplete': [], 'failed': [], 'ready': [], 'not ready': [], 'skipped': []}

    # extract data
    r += "\n\n------------------------------------------------------------"

    if singleFix:
        # highpass
        highpass = 2000 if 'hcp_icafix_highpass' not in options else options['hcp_icafix_highpass']

        printbold, _, _, boldinfo = bold

        if 'filename' in boldinfo and options['hcp_filename'] == 'original':
            printbold  = boldinfo['filename']
            boldtarget = boldinfo['filename']
        else:
            printbold  = str(printbold)
            boldtarget = "%s%s" % (options['hcp_bold_prefix'], printbold)

        printica = "%s_hp%s_clean.nii.gz" % (boldtarget, highpass)
        icaimg = os.path.join(hcp['hcp_nonlin'], 'Results', boldtarget, printica)
        r += "\n---> %s bold ICA %s" % (action("Processing", options['run']), printica)

    else:
        # highpass
        highpass = 0 if 'hcp_icafix_highpass' not in options else options['hcp_icafix_highpass']

        printbold = bold
        boldtarget = bold

        printica = "%s_hp%s_clean.nii.gz" % (boldtarget, highpass)
        icaimg = os.path.join(hcp['hcp_nonlin'], 'Results', boldtarget, printica)
        r += "\n---> %s group ICA %s" % (action("Processing", options['run']), printica)

    try:
        boldok = True

        # --- check for ICA image
        r, boldok = checkForFile2(r, icaimg, '\n     ... ICA %s present' % boldtarget, '\n     ... ERROR: ICA [%s] missing!' % icaimg, status=boldok)

        reusehighpass = "YES" if 'hcp_postfix_reusehighpass' not in options else options['hcp_postfix_reusehighpass']

        singlescene = os.path.join(hcp['hcp_base'], 'ICAFIX/PostFixScenes/', 'ICA_Classification_SingleScreenTemplate.scene')
        if 'hcp_postfix_singlescene' in options:
            singlescene = options['hcp_postfix_singlescene']

        dualscene = os.path.join(hcp['hcp_base'], 'ICAFIX/PostFixScenes/', 'ICA_Classification_DualScreenTemplate.scene')
        if 'hcp_postfix_dualscene' in options:
            dualscene = options['hcp_postfix_dualscene']

        # matlab run mode, compiled=0, interpreted=1, octave=2
        matlabrunmode = 0
        if 'hcp_matlab_mode' in options:
            if options['hcp_matlab_mode'] == "compiled":
                matlabrunmode = 0
            elif options['hcp_matlab_mode'] == "interpreted":
                matlabrunmode = 1
            elif options['hcp_matlab_mode'] == "octave":
                r += "\nWARNING: ICAFix runs with octave results are unstable!"
                matlabrunmode = 2
            else:
                r += "\nERROR: wrong value for the hcp_matlab_mode parameter!"
                boldok = False

        # subject/session
        subject = sinfo['id'] + options['hcp_suffix']

        comm = '%(script)s \
            --study-folder="%(studyfolder)s" \
            --subject="%(subject)s" \
            --fmri-name="%(boldtarget)s" \
            --high-pass="%(highpass)d" \
            --template-scene-dual-screen="%(dualscene)s" \
            --template-scene-single-screen="%(singlescene)s" \
            --reuse-high-pass="%(reusehighpass)s" \
            --matlab-run-mode="%(matlabrunmode)d"' % {
                'script'            : os.path.join(hcp['hcp_base'], 'ICAFIX', 'PostFix.sh'),
                'studyfolder'       : sinfo['hcp'],
                'subject'           : subject,
                'boldtarget'        : boldtarget,
                'highpass'          : int(highpass),
                'dualscene'         : dualscene,
                'singlescene'       : singlescene,
                'reusehighpass'     : reusehighpass,
                'matlabrunmode'     : int(matlabrunmode)}

        # -- Report command
        r += "\n\n------------------------------------------------------------\n"
        r += "Running HCP Pipelines command via Qu|Nex:\n\n"
        r += comm.replace("--", "\n    --").replace("             ", "")
        r += "\n------------------------------------------------------------\n"

        # -- Test files
        tfile = os.path.join(hcp['hcp_nonlin'], 'Results', boldtarget, "%s_%s_hp%s_ICA_Classification_singlescreen.scene" % (subject, boldtarget, highpass))
        fullTest = None

        # -- Run
        if run and boldok:
            if options['run'] == "run":
                if overwrite and os.path.exists(tfile):
                    os.remove(tfile)

                r, endlog, _, failed = runExternalForFile(tfile, comm, 'Running HCP PostFix', overwrite=overwrite, thread=sinfo['id'], remove=options['log'] == 'remove', task="hcp_PostFix", logfolder=options['comlogs'], logtags=[options['logtag'], boldtarget], fullTest=fullTest, shell=True, r=r)

                if failed:
                    report['failed'].append(printbold)
                else:
                    report['done'].append(printbold)

            # -- just checking
            else:
                passed, _, r, failed = checkRun(tfile, fullTest, 'HCP PostFix ' + boldtarget, r, overwrite=overwrite)
                if passed is None:
                    r += "\n---> HCP PostFix can be run"
                    report['ready'].append(printbold)
                else:
                    report['skipped'].append(printbold)

        elif run:
            report['not ready'].append(printbold)
            if options['run'] == "run":
                r += "\n---> ERROR: images missing, skipping this BOLD!"
            else:
                r += "\n---> ERROR: images missing, this BOLD would be skipped!"
        else:
            report['not ready'].append(printbold)
            if options['run'] == "run":
                r += "\n---> ERROR: No hcp info for session, skipping this BOLD!"
            else:
                r += "\n---> ERROR: No hcp info for session, this BOLD would be skipped!"

        # log beautify
        r += "\n\n"

    except (ExternalFailed, NoSourceFolder), errormessage:
        r = "\n\n\n --- Failed during processing of bold %s with error:\n" % (printbold)
        r += str(errormessage)
        report['failed'].append(printbold)
    except:
        r += "\n --- Failed during processing of bold %s with error:\n %s\n" % (printbold, traceback.format_exc())
        report['failed'].append(printbold)

    return {'r': r, 'report': report}


def hcpReApplyFix(sinfo, options, overwrite=False, thread=0):
    """
    ``hcp_ReApplyFix [... processing options]``
    ``hcp8 [... processing options]``

    Runs the ReApplyFix step of HCP Pipeline.

    REQUIREMENTS
    ============

    The code expects the input images to be named and present in the Qu|Nex
    folder structure. The function will look into folder::

        <session id>/hcp/<session id>

    for files::

        MNINonLinear/Results/<boldname>/<boldname>.nii.gz

    INPUTS
    ======

    General parameters
    ------------------

    --sessions              The batch.txt file with all the sessions 
                            information. [batch.txt]
    --sessionsfolder        The path to the study/sessions folder, where the
                            imaging  data is supposed to go. [.]
    --parsessions           How many sessions to run in parallel. [1]
    --parelements           How many elements (e.g bolds) to run in
                            parallel. [1]
    --overwrite             Whether to overwrite existing data (yes)
                            or not (no). [no]
    --hcp_suffix            Specifies a suffix to the session id if multiple
                            variants are run, empty otherwise. []
    --logfolder             The path to the folder where runlogs and comlogs
                            are to be stored, if other than default [].
    --log                   Whether to keep ('keep') or remove ('remove') the
                            temporary logs once jobs are completed ['keep'].
                            When a comma or pipe ('|') separated list is given, 
                            the log will be created at the first provided 
                            location and then linked or copied to other 
                            locations. The valid locations are:

                            - 'study' (for the default: 
                              `<study>/processing/logs/comlogs` location)
                            - 'session' (for `<sessionid>/logs/comlogs`)
                            - 'hcp' (for `<hcp_folder>/logs/comlogs`)
                            - '<path>' (for an arbitrary directory)

    Specific parameters
    -------------------

    In addition the following *specific* parameters will be used to guide the
    processing in this step:

    --hcp_icafix_bolds                    Specify a list of bolds for ICAFix.
                                          You can specify a comma separated list
                                          of bolds, e.g. 
                                          "<boldname1>,<boldname2>", in this 
                                          case single-run HCP ICAFix will be
                                          executed over specified bolds. You can
                                          also specify how to group/concatenate 
                                          bolds together, e.g.
                                          "<group1>:<boldname1>,<boldname2>|
                                          <group2>:<boldname3>,<boldname4>",
                                          in this case multi-run HCP ICAFix will
                                          be executed. Instead of full bold 
                                          names, you can also use bold tags from
                                          the batch file. If this parameter is 
                                          not provided ICAFix will bundle all 
                                          bolds together and execute multi-run 
                                          HCP ICAFix, the concatenated file will
                                          be named fMRI_CONCAT_ALL. []
    --hcp_icafix_highpass                 Value for the highpass filter,
                                          [0] for multi-run HCP ICAFix and 
                                          [2000] for single-run HCP ICAFix.
    --hcp_matlab_mode                     Specifies the MATLAB version, can be
                                          interpreted, compiled or octave.
                                          [compiled]
    --hcp_icafix_domotionreg              Whether to regress motion parameters 
                                          as part of the cleaning. The default 
                                          value for single-run HCP ICAFix is 
                                          [TRUE], while the default for 
                                          multi-run HCP ICAFix is [FALSE].
    --hcp_icafix_deleteintermediates      If TRUE, deletes both the concatenated
                                          high-pass filtered and non-filtered 
                                          timeseries files that are 
                                          prerequisites to FIX cleaning. [FALSE]
    --hcp_icafix_regname                  Specifies surface registration name.
                                          If NONE MSMSulc will be used. [NONE]
    --hcp_lowresmesh                      Specifies the low res mesh number.
                                          [32]

    OUTPUTS
    =======

    The results of this step will be generated and populated in the
    MNINonLinear folder inside the same sessions's root hcp folder.

    The final clean ICA file can be found in::

        MNINonLinear/Results/<boldname>/<boldname>_hp<highpass>_clean.nii.gz,

    where highpass is the used value for the highpass filter. The default 
    highpass value is 0 for multi-run HCP ICAFix and 2000 for single-run HCP 
    ICAFix.

    USE
    ===

    Runs the ReApplyFix step of HCP Pipeline. This function executes two steps,
    first it applies the hand reclassifications of noise and signal components
    from FIX using the ReclassifyAsNoise.txt and ReclassifyAsSignal.txt input
    files. Next it executes the HCP Pipeline's ReApplyFix or ReApplyFixMulti.

    If the hcp_icafix_bolds parameter is not provided ICAFix will bundle
    all bolds together and execute multi-run HCP ICAFix, the concatenated file
    will be named fMRI_CONCAT_ALL. WARNING: if session has many bolds such
    processing requires a lot of computational resources.

    EXAMPLE USE
    ===========
    
    ::

        qunex hcp_ReApplyFix \
            --sessions=processing/batch.txt \
            --sessionsfolder=sessions \
            --hcp_matlab_mode="interpreted"
    
    ::

        qunex hcp_ReApplyFix \
            --sessions=processing/batch.txt \
            --sessionsfolder=sessions \
            --hcp_icafix_bolds="GROUP_1:BOLD_1,BOLD_2|GROUP_2:BOLD_3,BOLD_4" \
            --hcp_matlab_mode="interpreted"
    """

    """
    ~~~~~~~~~~~~~~~~~~

    Change log

    2019-10-15 Jure Demsar
               Initial version
    2019-10-15 Jure Demsar
               Core functionality.
    """

    r = "\n------------------------------------------------------------"
    r += "\nSession id: %s \n[started on %s]" % (sinfo['id'], datetime.now().strftime("%A, %d. %B %Y %H:%M:%S"))
    r += "\n%s HCP ReApplyFix registration [%s] ..." % (action("Running", options['run']), options['hcp_processing_mode'])

    run    = True
    report = {'done': [], 'incomplete': [], 'failed': [], 'ready': [], 'not ready': [], 'skipped': []}

    try:
        # --- Base settings
        doOptionsCheck(options, sinfo, 'hcp_ReApplyFix')
        doHCPOptionsCheck(options, sinfo, 'hcp_ReApplyFix')
        hcp = getHCPPaths(sinfo, options)

        # --- Get sorted bold numbers and bold data
        bolds, bskip, report['boldskipped'], r = useOrSkipBOLD(sinfo, options, r)
        if report['boldskipped']:
            if options['hcp_filename'] == 'original':
                report['skipped'] = [bi.get('filename', str(bn)) for bn, bnm, bt, bi in bskip]
            else:
                report['skipped'] = [str(bn) for bn, bnm, bt, bi in bskip]

        # --- Parse icafix_bolds
        singleFix, icafixBolds, icafixGroups, parsOK, r = parseICAFixBolds(options, bolds, r)
        if not parsOK:
            raise ge.CommandFailed("hcp_ReApplyFix", "... invalid input parameters!")

        # --- Multi threading
        if singleFix:
            parelements = max(1, min(options['parelements'], len(icafixBolds)))
        else:
            parelements = max(1, min(options['parelements'], len(icafixGroups)))
        r += "\n\n%s %d ReApplyFixes in parallel" % (action("Processing", options['run']), parelements)

        # --- Execute
        # single fix
        if singleFix:
            if parelements == 1: # serial execution
                for b in icafixBolds:
                    # process
                    result = executeHCPSingleReApplyFix(sinfo, options, overwrite, hcp, run, b)

                    # merge r
                    r += result['r']

                    # merge report
                    tempReport            = result['report']
                    report['done']       += tempReport['done']
                    report['incomplete'] += tempReport['incomplete']
                    report['failed']     += tempReport['failed']
                    report['ready']      += tempReport['ready']
                    report['not ready']  += tempReport['not ready'] 
                    report['skipped']    += tempReport['skipped']

            else: # parallel execution
                # create a multiprocessing Pool
                processPoolExecutor = ProcessPoolExecutor(parelements)
                # process 
                f = partial(executeHCPSingleReApplyFix, sinfo, options, overwrite, hcp, run)
                results = processPoolExecutor.map(f, icafixBolds)

                # merge r and report
                for result in results:
                    r                    += result['r']
                    tempReport            = result['report']
                    report['done']       += tempReport['done']
                    report['failed']     += tempReport['failed']
                    report['incomplete'] += tempReport['incomplete']
                    report['ready']      += tempReport['ready']
                    report['not ready']  += tempReport['not ready']
                    report['skipped']    += tempReport['skipped']

        # multi fix
        else: 
            if parelements == 1: # serial execution
                for g in icafixGroups:
                    # process
                    result = executeHCPMultiReApplyFix(sinfo, options, overwrite, hcp, run, g)

                    # merge r
                    r += result['r']

                    # merge report
                    tempReport            = result['report']
                    report['done']       += tempReport['done']
                    report['incomplete'] += tempReport['incomplete']
                    report['failed']     += tempReport['failed']
                    report['ready']      += tempReport['ready']
                    report['not ready']  += tempReport['not ready']
                    report['skipped']    += tempReport['skipped']

            else: # parallel execution
                # create a multiprocessing Pool
                processPoolExecutor = ProcessPoolExecutor(parelements)
                # process 
                f = partial(executeHCPMultiReApplyFix, sinfo, options, overwrite, hcp, run)
                results = processPoolExecutor.map(f, icafixGroups)

                # merge r and report
                for result in results:
                    r                    += result['r']
                    tempReport            = result['report']
                    report['done']       += tempReport['done']
                    report['failed']     += tempReport['failed']
                    report['incomplete'] += tempReport['incomplete']
                    report['ready']      += tempReport['ready']
                    report['not ready']  += tempReport['not ready']
                    report['skipped']    += tempReport['skipped']

        # report
        rep = []
        for k in ['done', 'incomplete', 'failed', 'ready', 'not ready', 'skipped']:
            if len(report[k]) > 0:
                rep.append("%s %s" % (", ".join(report[k]), k))

        report = (sinfo['id'], "HCP ReApplyFix: bolds " + "; ".join(rep), len(report['failed'] + report['incomplete'] + report['not ready']))

    except ge.CommandFailed as e:
        r +=  "\n\nERROR in completing %s:\n     %s\n" % (e.function, "\n     ".join(e.report))
        report = (sinfo['id'], 'HCP ReApplyFix failed')
        failed = 1
    except (ExternalFailed, NoSourceFolder), errormessage:
        r = str(errormessage)
        report = (sinfo['id'], 'HCP ReApplyFix failed')
    except:
        r += "\nERROR: Unknown error occured: \n...................................\n%s...................................\n" % (traceback.format_exc())
        report = (sinfo['id'], 'HCP ReApplyFix failed')

    r += "\n\nHCP ReApplyFix %s on %s\n------------------------------------------------------------" % (action("completed", options['run']), datetime.now().strftime("%A, %d. %B %Y %H:%M:%S"))

    # print r
    return (r, report)


def executeHCPSingleReApplyFix(sinfo, options, overwrite, hcp, run, bold):
    # extract data
    printbold, _, _, boldinfo = bold

    if 'filename' in boldinfo and options['hcp_filename'] == 'original':
        printbold  = boldinfo['filename']
        boldtarget = boldinfo['filename']
    else:
        printbold  = str(printbold)
        boldtarget = "%s%s" % (options['hcp_bold_prefix'], printbold)

    # prepare return variables
    r = ""
    report = {'done': [], 'incomplete': [], 'failed': [], 'ready': [], 'not ready': [], 'skipped': []}

    try:
        # run HCP hand reclassification
        r += "\n------------------------------------------------------------"
        r += "\n---> Executing HCP Hand reclassification for bold: %s\n" % printbold
        result = executeHCPHandReclassification(sinfo, options, overwrite, hcp, run, True, boldtarget, printbold)

        # merge r
        r += result['r']

        # move on to ReApplyFix
        rcReport = result['report']
        if rcReport['incomplete'] == [] and rcReport['failed'] == [] and rcReport['not ready'] == []:
            boldok = True

            # highpass
            highpass = 2000 if 'hcp_icafix_highpass' not in options else options['hcp_icafix_highpass']

            # matlab run mode, compiled=0, interpreted=1, octave=2
            matlabrunmode = 0
            if 'hcp_matlab_mode' in options:
                if options['hcp_matlab_mode'] == "compiled":
                    matlabrunmode = 0
                elif options['hcp_matlab_mode'] == "interpreted":
                    matlabrunmode = 1
                elif options['hcp_matlab_mode'] == "octave":
                    r += "\nWARNING: ICAFix runs with octave results are unstable!"
                    matlabrunmode = 2
                else:
                    r += "\nERROR: wrong value for the hcp_matlab_mode parameter!"
                    boldok = False

            # regname
            regname = "NONE"
            if 'hcp_icafix_regname' in options and options['hcp_icafix_regname'] != "":
                regname = options['hcp_icafix_regname']

            comm = '%(script)s \
                --path="%(path)s" \
                --subject="%(subject)s" \
                --fmri-name="%(boldtarget)s" \
                --high-pass="%(highpass)d" \
                --reg-name="%(regname)s" \
                --low-res-mesh="%(lowresmesh)s" \
                --matlab-run-mode="%(matlabrunmode)d" \
                --motion-regression="%(motionregression)s" \
                --delete-intermediates="%(deleteintermediates)s"' % {
                    'script'              : os.path.join(hcp['hcp_base'], 'ICAFIX', 'ReApplyFixPipeline.sh'),
                    'path'                : sinfo['hcp'],
                    'subject'             : sinfo['id'] + options['hcp_suffix'],
                    'boldtarget'          : boldtarget,
                    'highpass'            : int(highpass),
                    'regname'             : regname,
                    'lowresmesh'          : 32 if 'hcp_lowresmesh' not in options else options['hcp_lowresmesh'],
                    'matlabrunmode'       : int(matlabrunmode),
                    'motionregression'    : "FALSE" if 'hcp_icafix_domotionreg' not in options else options['hcp_icafix_domotionreg'],
                    'deleteintermediates' : "FALSE" if 'hcp_icafix_deleteintermediates' not in options else options['hcp_icafix_deleteintermediates']}

            # -- Report command
            r += "\n------------------------------------------------------------\n"
            r += "Running HCP Pipelines command via Qu|Nex:\n\n"
            r += comm.replace("--", "\n    --").replace("             ", "")
            r += "\n------------------------------------------------------------\n"

            # -- Test files
            # postfix
            postfix = "%s%s_hp%s_clean.dtseries.nii" % (boldtarget, options['hcp_cifti_tail'], highpass)
            if regname != "NONE":
                postfix = "%s%s_%s_hp%s_clean.dtseries.nii" % (boldtarget, options['hcp_cifti_tail'], regname, highpass)

            tfile = os.path.join(hcp['hcp_nonlin'], 'Results', boldtarget, postfix)
            fullTest = None

            # -- Run
            if run and boldok:
                if options['run'] == "run":
                    r, endlog, _, failed = runExternalForFile(tfile, comm, 'Running single-run HCP ReApplyFix', overwrite=overwrite, thread=sinfo['id'], remove=options['log'] == 'remove', task=options['command_ran'], logfolder=options['comlogs'], logtags=[options['logtag'], boldtarget], fullTest=fullTest, shell=True, r=r)

                    if failed:
                        report['failed'].append(printbold)
                    else:
                        report['done'].append(printbold)

                # -- just checking
                else:
                    passed, _, r, failed = checkRun(tfile, fullTest, 'single-run HCP ReApplyFix ' + boldtarget, r, overwrite=overwrite)
                    if passed is None:
                        r += "\n---> single-run HCP ReApplyFix can be run"
                        report['ready'].append(printbold)
                    else:
                        report['skipped'].append(printbold)

            elif run:
                report['not ready'].append(printbold)
                if options['run'] == "run":
                    r += "\n---> ERROR: images missing, skipping this BOLD!"
                else:
                    r += "\n---> ERROR: images missing, this BOLD would be skipped!"
            else:
                report['not ready'].append(printbold)
                if options['run'] == "run":
                    r += "\n---> ERROR: No hcp info for session, skipping this BOLD!"
                else:
                    r += "\n---> ERROR: No hcp info for session, this BOLD would be skipped!"

            # log beautify
            r += "\n\n"

        else:
            r += "\n===> ERROR: Hand reclassification failed for bold: %s!" % printbold
            report['failed'].append(printbold) 
            boldok = False

    except (ExternalFailed, NoSourceFolder), errormessage:
        r = "\n\n\n --- Failed during processing of bold %s with error:\n" % (printbold)
        r += str(errormessage)
        report['failed'].append(printbold)
    except:
        r += "\n --- Failed during processing of bold %s with error:\n %s\n" % (printbold, traceback.format_exc())
        report['failed'].append(printbold)

    return {'r': r, 'report': report}


def executeHCPMultiReApplyFix(sinfo, options, overwrite, hcp, run, group):
    # get group data
    groupname = group["name"]
    bolds = group["bolds"]

    # prepare return variables
    r = ""
    report = {'done': [], 'incomplete': [], 'failed': [], 'ready': [], 'not ready': [], 'skipped': []}

    try:
        r += "\n------------------------------------------------------------"
        r += "\n---> %s group %s" % (action("Processing", options['run']), groupname)
        groupok = True

        # --- check for bold images and prepare images parameter
        boldtargets = ""

        # check if files for all bolds exist
        for b in bolds:
            # boldok
            boldok = True

            # extract data
            printbold, _, _, boldinfo = b

            if 'filename' in boldinfo and options['hcp_filename'] == 'original':
                printbold  = boldinfo['filename']
                boldtarget = boldinfo['filename']
            else:
                printbold  = str(printbold)
                boldtarget = "%s%s" % (options['hcp_bold_prefix'], printbold)

            boldimg = os.path.join(hcp['hcp_nonlin'], 'Results', boldtarget, "%s.nii.gz" % (boldtarget))
            r, boldok = checkForFile2(r, boldimg, '\n     ... bold image %s present' % boldtarget, '\n     ... ERROR: bold image [%s] missing!' % boldimg, status=boldok)

            if not boldok:
                groupok = False
                break
            else:
                # add @ separator
                if boldtargets is not "":
                    boldtargets = boldtargets + "@"

                # add latest image
                boldtargets = boldtargets + boldtarget

        # run HCP hand reclassification
        r += "\n---> Executing HCP Hand reclassification for group: %s\n" % groupname
        result = executeHCPHandReclassification(sinfo, options, overwrite, hcp, run, False, groupname, groupname)

        # merge r
        r += result['r']

        # check if hand reclassification was OK
        rcReport = result['report']
        if rcReport['incomplete'] == [] and rcReport['failed'] == [] and rcReport['not ready'] == []:
            groupok = True

            # matlab run mode, compiled=0, interpreted=1, octave=2
            matlabrunmode = 0
            if 'hcp_matlab_mode' in options:
                if options['hcp_matlab_mode'] == "compiled":
                    matlabrunmode = 0
                elif options['hcp_matlab_mode'] == "interpreted":
                    matlabrunmode = 1
                elif options['hcp_matlab_mode'] == "octave":
                    r += "\nWARNING: ICAFix runs with octave results are unstable!"
                    matlabrunmode = 2
                else:
                    r += "\nERROR: wrong value for the hcp_matlab_mode parameter!"
                    groupok = False

            # regname
            regname = "NONE"
            if 'hcp_icafix_regname' in options and options['hcp_icafix_regname'] != "":
                regname = options['hcp_icafix_regname']

            # highpass and regname
            highpass = 0 if 'hcp_icafix_highpass' not in options else options['hcp_icafix_highpass']

            comm = '%(script)s \
                --path="%(path)s" \
                --subject="%(subject)s" \
                --fmri-names="%(boldtargets)s" \
                --concat-fmri-name="%(groupname)s" \
                --high-pass="%(highpass)d" \
                --reg-name="%(regname)s" \
                --low-res-mesh="%(lowresmesh)s" \
                --matlab-run-mode="%(matlabrunmode)d" \
                --motion-regression="%(motionregression)s" \
                --delete-intermediates="%(deleteintermediates)s"' % {
                    'script'              : os.path.join(hcp['hcp_base'], 'ICAFIX', 'ReApplyFixMultiRunPipeline.sh'),
                    'path'                : sinfo['hcp'],
                    'subject'             : sinfo['id'] + options['hcp_suffix'],
                    'boldtargets'         : boldtargets,
                    'groupname'           : groupname,
                    'highpass'            : int(highpass),
                    'regname'             : regname,
                    'lowresmesh'          : 32 if 'hcp_lowresmesh' not in options else options['hcp_lowresmesh'],
                    'matlabrunmode'       : int(matlabrunmode),
                    'motionregression'    : "FALSE" if 'hcp_icafix_domotionreg' not in options else options['hcp_icafix_domotionreg'],
                    'deleteintermediates' : "FALSE" if 'hcp_icafix_deleteintermediates' not in options else options['hcp_icafix_deleteintermediates']}

            # -- Report command
            r += "\n------------------------------------------------------------\n"
            r += "Running HCP Pipelines command via Qu|Nex:\n\n"
            r += comm.replace("--", "\n    --").replace("             ", "")
            r += "\n------------------------------------------------------------\n"

            # -- Test files
            # postfix
            postfix = "%s%s_hp%s_clean.dtseries.nii" % (groupname, options['hcp_cifti_tail'], highpass)
            if regname != "NONE" and regname != "":
                postfix = "%s%s_%s_hp%s_clean.dtseries.nii" % (groupname, options['hcp_cifti_tail'], regname, highpass)

            tfile = os.path.join(hcp['hcp_nonlin'], 'Results', groupname, postfix)
            fullTest = None

            # -- Run
            if run and groupok:
                if options['run'] == "run":
                    r, endlog, _, failed = runExternalForFile(tfile, comm, 'Running multi-run HCP ReApplyFix', overwrite=overwrite, thread=sinfo['id'], remove=options['log'] == 'remove', task=options['command_ran'], logfolder=options['comlogs'], logtags=[options['logtag'], groupname], fullTest=fullTest, shell=True, r=r)

                    if failed:
                        report['failed'].append(groupname)
                    else:
                        report['done'].append(groupname)

                # -- just checking
                else:
                    passed, _, r, failed = checkRun(tfile, fullTest, 'multi-run HCP ReApplyFix ' + groupname, r, overwrite=overwrite)
                    if passed is None:
                        r += "\n---> multi-run HCP ReApplyFix can be run"
                        report['ready'].append(groupname)
                    else:
                        report['skipped'].append(groupname)

            elif run:
                report['not ready'].append(groupname)
                if options['run'] == "run":
                    r += "\n---> ERROR: images missing, skipping this group!"
                else:
                    r += "\n---> ERROR: images missing, this group would be skipped!"
            else:
                report['not ready'].append(groupname)
                if options['run'] == "run":
                    r += "\n---> ERROR: No hcp info for session, skipping this group!"
                else:
                    r += "\n---> ERROR: No hcp info for session, this group would be skipped!"

            # log beautify
            r += "\n\n"

        else:
            r += "\n===> ERROR: Hand reclassification failed for bold: %s!" % printbold

    except (ExternalFailed, NoSourceFolder), errormessage:
        r = "\n\n\n --- Failed during processing of group %s with error:\n" % (groupname)
        r += str(errormessage)
        report['failed'].append(groupname)
    except:
        r += "\n --- Failed during processing of group %s with error:\n %s\n" % (groupname, traceback.format_exc())
        report['failed'].append(groupname)

    return {'r': r, 'report': report}


def executeHCPHandReclassification(sinfo, options, overwrite, hcp, run, singleFix, boldtarget, printbold):
    # prepare return variables
    r = ""
    report = {'done': [], 'incomplete': [], 'failed': [], 'ready': [], 'not ready': [], 'skipped': []}

    try:
        r += "\n---> %s ICA %s" % (action("Processing", options['run']), printbold)
        boldok = True

        # load parameters or use default values
        if singleFix:
            highpass = 2000 if 'hcp_icafix_highpass' not in options else options['hcp_icafix_highpass']
        else:
            highpass = 0 if 'hcp_icafix_highpass' not in options else options['hcp_icafix_highpass']

        # --- check for bold image
        icaimg = os.path.join(hcp['hcp_nonlin'], 'Results', boldtarget, "%s_hp%s_clean.nii.gz" % (boldtarget, highpass))
        r, boldok = checkForFile2(r, icaimg, '\n     ... ICA %s present' % boldtarget, '\n     ... ERROR: ICA [%s] missing!' % icaimg, status=boldok)

        comm = '%(script)s \
            --study-folder="%(studyfolder)s" \
            --subject="%(subject)s" \
            --fmri-name="%(boldtarget)s" \
            --high-pass="%(highpass)d"' % {
                'script'            : os.path.join(hcp['hcp_base'], 'ICAFIX', 'ApplyHandReClassifications.sh'),
                'studyfolder'       : sinfo['hcp'],
                'subject'           : sinfo['id'] + options['hcp_suffix'],
                'boldtarget'        : boldtarget,
                'highpass'          : int(highpass)}

        # -- Report command
        r += "\n\n------------------------------------------------------------\n"
        r += "Running HCP Pipelines command via Qu|Nex:\n\n"
        r += comm.replace("--", "\n    --").replace("             ", "")
        r += "\n------------------------------------------------------------\n"

        # -- Test files
        tfile = os.path.join(hcp['hcp_nonlin'], 'Results', boldtarget, "%s_hp%s.ica" % (boldtarget, highpass), "HandNoise.txt")
        fullTest = None

        # -- Run
        if run and boldok:
            if options['run'] == "run":
                if overwrite and os.path.exists(tfile):
                    os.remove(tfile)

                r, endlog, _, failed = runExternalForFile(tfile, comm, 'Running HCP HandReclassification', overwrite=overwrite, thread=sinfo['id'], remove=options['log'] == 'remove', task="hcp_HandReclassification", logfolder=options['comlogs'], logtags=[options['logtag'], boldtarget], fullTest=fullTest, shell=True, r=r)

                if failed:
                    report['failed'].append(printbold)
                else:
                    report['done'].append(printbold)

            # -- just checking
            else:
                passed, _, r, failed = checkRun(tfile, fullTest, 'HCP HandReclassification ' + boldtarget, r, overwrite=overwrite)
                if passed is None:
                    r += "\n---> HCP HandReclassification can be run"
                    report['ready'].append(printbold)
                else:
                    report['skipped'].append(printbold)

        elif run:
            report['not ready'].append(printbold)
            if options['run'] == "run":
                r += "\n---> ERROR: images missing, skipping this BOLD!"
            else:
                r += "\n---> ERROR: images missing, this BOLD would be skipped!"
        else:
            report['not ready'].append(printbold)
            if options['run'] == "run":
                r += "\n---> ERROR: No hcp info for session, skipping this BOLD!"
            else:
                r += "\n---> ERROR: No hcp info for session, this BOLD would be skipped!"

        # log beautify
        r += "\n"

    except (ExternalFailed, NoSourceFolder), errormessage:
        r = "\n\n\n --- Failed during processing of bold %s with error:\n" % (printbold)
        r = str(errormessage)
        report['failed'].append(printbold)
    except:
        r += "\n --- Failed during processing of bold %s with error:\n %s\n" % (printbold, traceback.format_exc())
        report['failed'].append(printbold)

    return {'r': r, 'report': report}


def parseMSMAllBolds(options, bolds, r):
    # parse the same way as with icafix first
    singleRun, hcpBolds, icafixGroups, parsOK, r = parseICAFixBolds(options, bolds, r, True)

    icafixGroup = icafixGroups[0]

    if singleRun:
        # if more than one group print a WARNING
        if (len(icafixGroups) > 1):
            # extract the first group
            r += "\n---> WARNING: multiple groups provided in hcp_icafix_bolds, running MSMAll by using only the first one [%s]!" % icafixGroup["name"]

    # validate that msmall bolds is a subset of icafixGroups
    if 'hcp_msmall_bolds' in options:
        msmallBolds = options['hcp_msmall_bolds'].split(",")

        for b in msmallBolds:
            if b not in hcpBolds:
                r += "\n---> ERROR: bold %s defined in hcp_msmall_bolds but not found in the used hcp_icafix_bolds!" % b
                parsOK = False

    return (singleRun, icafixGroup, parsOK, r)


def hcpMSMAll(sinfo, options, overwrite=False, thread=0):
    """
    ``hcp_MSMAll [... processing options]``
    ``hcp9 [... processing options]``

    Runs the MSMAll step of the HCP Pipeline.

    REQUIREMENTS
    ============

    The code expects the input images to be named and present in the Qu|Nex
    folder structure. The function will look into folder::

        <session id>/hcp/<session id>

    for files::

        MNINonLinear/Results/<boldname>/
        <boldname>_<hcp_cifti_tail>_hp<hcp_highpass>_clean.dtseries.nii

    INPUTS
    ======

    General parameters
    ------------------

    --sessions              The batch.txt file with all the sessions
                            information. [batch.txt]
    --sessionsfolder        The path to the study/sessions folder, where the
                            imaging  data is supposed to go. [.]
    --parsessions           How many sessions to run in parallel. [1]
    --overwrite             Whether to overwrite existing data (yes)
                            or not (no). [no]
    --hcp_suffix            Specifies a suffix to the session id if multiple
                            variants are run, empty otherwise. []
    --logfolder             The path to the folder where runlogs and comlogs
                            are to be stored, if other than default [].
    --log                   Whether to keep ('keep') or remove ('remove') the
                            temporary logs once jobs are completed. ['keep']
                            When a comma or pipe ('|') separated list is given, 
                            the log will be created at the first provided 
                            location and then linked or copied to other 
                            locations. The valid locations are: 
                            
                            - 'study' (for the default: 
                              `<study>/processing/logs/comlogs` location)
                            - 'session' (for `<sessionid>/logs/comlogs`)
                            - 'hcp' (for `<hcp_folder>/logs/comlogs`)
                            - '<path>' (for an arbitrary directory)

    Specific parameters
    -------------------

    In addition the following *specific* parameters will be used to guide the
    processing in this step:

    --hcp_icafix_bolds              List of bolds on which ICAFix was applied,
                                    with the same format as for ICAFix. 
                                    Typically, this should be identical to the 
                                    list used in the ICAFix run. If multi-run 
                                    ICAFix was run with two or more groups then 
                                    HCP MSMAll will be executed over the first 
                                    specified group (and the scans listed for
                                    hcp_msmall_bolds must be limited to scans
                                    in the first concatenation group as well).
                                    If not provided MSMAll will assume multi-run
                                    ICAFix was executed with all bolds bundled
                                    together in a single concatenation called
                                    fMRI_CONCAT_ALL (i.e., same default
                                    behavior as in ICAFix). []
    --hcp_msmall_bolds              A comma separated list that defines the 
                                    bolds that will be used in the computation 
                                    of the MSMAll registration. Typically, this 
                                    should be limited to resting-state scans. 
                                    Specified bolds have to be a subset of bolds
                                    used from the hcp_icafix_bolds parameter
                                    [if not specified all bolds specified in 
                                    hcp_icafix_bolds will be used, which is 
                                    probably NOT what you want to do if 
                                    hcp_icafix_bolds includes non-resting-state 
                                    scans].
    --hcp_icafix_highpass           Value for the highpass filter, [0] for
                                    multi-run HCP ICAFix and [2000] for
                                    single-run HCP ICAFix. Should be identical
                                    to the value used for ICAFIX.
    --hcp_msmall_outfmriname        The name which will be given to the
                                    concatenation of scans specified by the
                                    hcp_msmall_bold parameter. [rfMRI_REST]
    --hcp_msmall_templates          Path to directory containing MSMAll template
                                    files.
                                    [<HCPPIPEDIR>/global/templates/MSMAll]
    --hcp_msmall_outregname         Output registration name.
                                    [MSMAll_InitialReg]
    --hcp_hiresmesh                 High resolution mesh node count. [164]
    --hcp_lowresmesh                Low resolution mesh node count. [32]
    --hcp_regname                   Input registration name. [MSMSulc]
    --hcp_matlab_mode               Specifies the MATLAB version, can be
                                    interpreted, compiled or octave.
                                    [compiled]
    --hcp_msmall_procstring         Identification for FIX cleaned dtseries to 
                                    use.
                                    [<hcp_cifti_tail>_hp<hcp_highpass>_clean]
    --hcp_msmall_resample           Whether to automatically run
                                    HCP DeDriftAndResample if HCP MSMAll
                                    finishes successfully. [TRUE]

    OUTPUTS
    =======

    The results of this step will be generated and populated in the
    MNINonLinear folder inside the same sessions's root hcp folder.

    The final clean file can be found in::

        MNINonLinear/Results/<outfmriname>/
        <outfmriname>_<hcp_cifti_tail>_hp<hcp_highpass>_clean_vn.dtseries.nii

    where highpass is the used value for the highpass filter. The default 
    highpass value is 0 for multi-run HCP ICAFix and 2000 for single-run HCP 
    ICAFix. The default cifti tail (<hcp_cifti_tail>) is Atlas.

    USE
    ===

    Runs the MSMAll step of the HCP Pipeline. This function executes two steps,
    it first runs MSMAll and if it completes successfully it then executes
    the DeDriftAndResample step. To disable this automatic execution of 
    DeDriftAndResample set hcp_msmall_resample to FALSE.

    The MSMAll step computes the MSMAll registration based on resting-state
    connectivity, resting-state topography, and myelin-map architecture.
    The DeDriftAndResample step applies the MSMAll registration to a specified
    set of maps and fMRI runs.

    MSMAll is intended for use with fMRI runs cleaned with hcp_ICAFix. Except
    for specialized/expert-user situations, the hcp_icafix_bolds parameter
    should be identical to what was used in hcp_ICAFix. If hcp_icafix_bolds
    is not provided MSMAll/DeDriftAndResample will assume multi-run ICAFix was
    executed with all bolds bundled together in a single concatenation called
    fMRI_CONCAT_ALL. (This is the default behavior if hcp_icafix_bolds
    parameter is not provided in the case of hcp_ICAFix).

    A key parameter in hcp_MSMAll is `hcp_msmall_bolds`, which controls the fMRI
    runs that enter into the computation of the MSMAll registration. Since 
    MSMAll registration was designed to be computed from resting-state scans, 
    this should be a list of the resting-state fMRI scans that you want to 
    contribute to the computation of the MSMAll registration.

    However, it is perfectly fine to apply the MSMAll registration to task fMRI
    scans in the DeDriftAndResample step. The fMRI scans to which the MSMAll
    registration is applied are controlled by the `hcp_icafix_bolds` parameter,
    since typically one wants to apply the MSMAll registration to the same full
    set of fMRI scans that were cleaned using hcp_ICAFix.

    EXAMPLE USE
    ===========
    
    ::

        # HCP MSMAll after application of single-run ICAFix
        qunex hcp_MSMAll \
            --sessions=processing/batch.txt \
            --sessionsfolder=sessions \
            --hcp_icafix_bolds="REST_1,REST_2,TASK_1,TASK_2" \
            --hcp_msmall_bolds="REST_1,REST_2"
            --hcp_matlab_mode="interpreted"
    
    ::

        # HCP MSMAll after application of multi-run ICAFix
        qunex hcp_MSMAll \
            --sessions=processing/batch.txt \
            --sessionsfolder=sessions \
            --hcp_icafix_bolds="GROUP_1:REST_1,REST_2,TASK_1|GROUP_2:REST_3,TASK_2" \
            --hcp_msmall_bolds="REST_1,REST_2"
            --hcp_matlab_mode="interpreted"
    """

    """
    ~~~~~~~~~~~~~~~~~~

    Change log

    2020-30-04 Jure Demsar
               Initial version
    2020-30-04 Jure Demsar
               Upgraded in accordance with CCF comments
    2020-01-04 Jure Demsar
               Core functionality
    """

    r = "\n------------------------------------------------------------"
    r += "\nSession id: %s \n[started on %s]" % (sinfo['id'], datetime.now().strftime("%A, %d. %B %Y %H:%M:%S"))
    r += "\n%s HCP MSMAll registration [%s] ..." % (action("Running", options['run']), options['hcp_processing_mode'])

    run    = True
    report = {'done': [], 'incomplete': [], 'failed': [], 'ready': [], 'not ready': [], 'skipped': []}

    try:
        # --- Base settings
        doOptionsCheck(options, sinfo, 'hcp_MSMAll')
        doHCPOptionsCheck(options, sinfo, 'hcp_MSMAll')
        hcp = getHCPPaths(sinfo, options)

        # --- Get sorted bold numbers and bold data
        bolds, bskip, report['boldskipped'], r = useOrSkipBOLD(sinfo, options, r)
        if report['boldskipped']:
            if options['hcp_filename'] == 'original':
                report['skipped'] = [bi.get('filename', str(bn)) for bn, bnm, bt, bi in bskip]
            else:
                report['skipped'] = [str(bn) for bn, bnm, bt, bi in bskip]

        # --- Parse msmall_bolds
        singleRun, msmallGroup, parsOK, r = parseMSMAllBolds(options, bolds, r)
        if not parsOK:
            raise ge.CommandFailed("hcp_MSMAll", "... invalid input parameters!")

        # --- Execute
        # single-run
        if singleRun:
            # process
            result = executeHCPSingleMSMAll(sinfo, options, overwrite, hcp, run, msmallGroup)
        # multi-run
        else: 
            # process
            result = executeHCPMultiMSMAll(sinfo, options, overwrite, hcp, run, msmallGroup)

        # merge r
        r += result['r']

        # merge report
        tempReport            = result['report']
        report['done']       += tempReport['done']
        report['incomplete'] += tempReport['incomplete']
        report['failed']     += tempReport['failed']
        report['ready']      += tempReport['ready']
        report['not ready']  += tempReport['not ready']
        report['skipped']    += tempReport['skipped'] 

        # if all ok execute DeDrifAndResample if enabled
        if 'hcp_msmall_resample' not in options or options['hcp_msmall_resample'] == "TRUE":
            if report['incomplete'] == [] and report['failed'] == [] and report['not ready'] == []:
                # single-run
                if singleRun:
                    result = executeHCPSingleDeDriftAndResample(sinfo, options, overwrite, hcp, run, msmallGroup)
                # multi-run
                else:
                    result = executeHCPMultiDeDriftAndResample(sinfo, options, overwrite, hcp, run, msmallGroup)

                r += result['r']
                report = result['report']

        # report
        rep = []
        for k in ['done', 'incomplete', 'failed', 'ready', 'not ready', 'skipped']:
            if len(report[k]) > 0:
                rep.append("%s %s" % (", ".join(report[k]), k))

        report = (sinfo['id'], "HCP MSMAll: bolds " + "; ".join(rep), len(report['failed'] + report['incomplete'] + report['not ready']))

    except ge.CommandFailed as e:
        r +=  "\n\nERROR in completing %s:\n     %s\n" % (e.function, "\n     ".join(e.report))
        report = (sinfo['id'], 'HCP MSMAll failed')
        failed = 1
    except (ExternalFailed, NoSourceFolder), errormessage:
        r = str(errormessage)
        report = (sinfo['id'], 'HCP MSMAll failed')
    except:
        r += "\nERROR: Unknown error occured: \n...................................\n%s...................................\n" % (traceback.format_exc())
        report = (sinfo['id'], 'HCP MSMAll failed')

    r += "\n\nHCP MSMAll %s on %s\n------------------------------------------------------------" % (action("completed", options['run']), datetime.now().strftime("%A, %d. %B %Y %H:%M:%S"))

    # print r
    return (r, report)


def executeHCPSingleMSMAll(sinfo, options, overwrite, hcp, run, group):
    # prepare return variables
    r = ""
    report = {'done': [], 'incomplete': [], 'failed': [], 'ready': [], 'not ready': [], 'skipped': []}

    try:
        # get data
        bolds = group["bolds"]

        # msmallBolds
        msmallBolds = ""
        if 'hcp_msmall_bolds' in options:
            msmallBolds = options['hcp_msmall_bolds'].replace(",", "@")

        # outfmriname
        outfmriname = "rfMRI_REST" if 'hcp_msmall_outfmriname' not in options else options['hcp_msmall_outfmriname']

        r += "\n\n------------------------------------------------------------"
        r += "\n---> %s MSMAll %s" % (action("Processing", options['run']), outfmriname)
        boldsok = True

        # --- check for bold images and prepare targets parameter
        # highpass value
        highpass = 2000 if 'hcp_icafix_highpass' not in options else options['hcp_icafix_highpass']

        # fmriprocstring
        fmriprocstring = "%s_hp%s_clean" % (options['hcp_cifti_tail'], str(highpass))
        if 'hcp_msmall_procstring' in options:
            fmriprocstring = options['hcp_msmall_procstring']

        # check if files for all bolds exist
        for b in bolds:
            # set ok to true for now
            boldok = True

            # extract data
            printbold, _, _, boldinfo = b

            if 'filename' in boldinfo and options['hcp_filename'] == 'original':
                printbold  = boldinfo['filename']
                boldtarget = boldinfo['filename']
            else:
                printbold  = str(printbold)
                boldtarget = "%s%s" % (options['hcp_bold_prefix'], printbold)

            # input file check
            boldimg = os.path.join(hcp['hcp_nonlin'], 'Results', boldtarget, "%s%s.dtseries.nii" % (boldtarget, fmriprocstring))
            r, boldok = checkForFile2(r, boldimg, '\n     ... bold image %s present' % boldtarget, '\n     ... ERROR: bold image [%s] missing!' % boldimg, status=boldok)

            if not boldok:
                boldsok = False

            # if msmallBolds is not defined add all icafix bolds
            if 'hcp_msmall_bolds' not in options:
                # add @ separator
                if msmallBolds is not "":
                    msmallBolds = msmallBolds + "@"

                # add latest image
                msmallBolds = msmallBolds + boldtarget

        if 'hcp_msmall_templates' not in options:
          msmalltemplates = os.path.join(hcp['hcp_base'], 'global', 'templates', 'MSMAll')
        else:
          msmalltemplates = options['hcp_msmall_templates']

        # matlab run mode, compiled=0, interpreted=1, octave=2
        matlabrunmode = 0
        if 'hcp_matlab_mode' in options:
            if options['hcp_matlab_mode'] == "compiled":
                matlabrunmode = 0
            elif options['hcp_matlab_mode'] == "interpreted":
                matlabrunmode = 1
            elif options['hcp_matlab_mode'] == "octave":
                matlabrunmode = 2
            else:
                r += "\n---> ERROR: wrong value for the hcp_matlab_mode parameter!"
                raise

        comm = '%(script)s \
            --path="%(path)s" \
            --subject="%(subject)s" \
            --fmri-names-list="%(msmallBolds)s" \
            --multirun-fix-names="" \
            --multirun-fix-concat-name="" \
            --multirun-fix-names-to-use="" \
            --output-fmri-name="%(outfmriname)s" \
            --high-pass="%(highpass)d" \
            --fmri-proc-string="%(fmriprocstring)s" \
            --msm-all-templates="%(msmalltemplates)s" \
            --output-registration-name="%(outregname)s" \
            --high-res-mesh="%(highresmesh)s" \
            --low-res-mesh="%(lowresmesh)s" \
            --input-registration-name="%(inregname)s" \
            --matlab-run-mode="%(matlabrunmode)d"' % {
                'script'              : os.path.join(hcp['hcp_base'], 'MSMAll', 'MSMAllPipeline.sh'),
                'path'                : sinfo['hcp'],
                'subject'             : sinfo['id'] + options['hcp_suffix'],
                'msmallBolds'         : msmallBolds,
                'outfmriname'         : outfmriname,
                'highpass'            : int(highpass),
                'fmriprocstring'      : fmriprocstring,
                'msmalltemplates'     : msmalltemplates,
                'outregname'          : "MSMAll_InitialReg" if 'hcp_msmall_outregname' not in options else options['hcp_msmall_outregname'],
                'highresmesh'         : 164 if 'hcp_hiresmesh' not in options else options['hcp_hiresmesh'],
                'lowresmesh'          : 32 if 'hcp_lowresmesh' not in options else options['hcp_lowresmesh'],
                'inregname'           : "MSMSulc" if 'hcp_regname' not in options else options['hcp_regname'],
                'matlabrunmode'       : int(matlabrunmode)}

        # -- Report command
        r += "\n\n------------------------------------------------------------\n"
        r += "Running HCP Pipelines command via Qu|Nex:\n\n"
        r += comm.replace("--", "\n    --").replace("             ", "")
        r += "\n------------------------------------------------------------\n"

        # -- Test file
        tfile = os.path.join(hcp['hcp_nonlin'], 'Results', outfmriname, "%s%s_vn.dtseries.nii" % (outfmriname, fmriprocstring))
        fullTest = None

        # -- Run
        if run and boldsok:
            if options['run'] == "run":
                if overwrite and os.path.exists(tfile):
                    os.remove(tfile)

                r, endlog, _, failed = runExternalForFile(tfile, comm, 'Running HCP MSMAll', overwrite=overwrite, thread=sinfo['id'], remove=options['log'] == 'remove', task=options['command_ran'], logfolder=options['comlogs'], logtags=[options['logtag'], boldtarget], fullTest=fullTest, shell=True, r=r)

                if failed:
                    report['failed'].append(printbold)
                else:
                    report['done'].append(printbold)

            # -- just checking
            else:
                passed, _, r, failed = checkRun(tfile, fullTest, 'HCP MSMAll ' + boldtarget, r, overwrite=overwrite)
                if passed is None:
                    r += "\n---> HCP MSMAll can be run"
                    report['ready'].append(printbold)
                else:
                    report['skipped'].append(printbold)

        elif run:
            report['not ready'].append(printbold)
            if options['run'] == "run":
                r += "\n---> ERROR: images missing, skipping this BOLD!"
            else:
                r += "\n---> ERROR: images missing, this BOLD would be skipped!"
        else:
            report['not ready'].append(printbold)
            if options['run'] == "run":
                r += "\n---> ERROR: No hcp info for session, skipping this BOLD!"
            else:
                r += "\n---> ERROR: No hcp info for session, this BOLD would be skipped!"

    except (ExternalFailed, NoSourceFolder), errormessage:
        r = "\n\n\n --- Failed during processing of bolds %s\n" % (msmallBolds)
        r += str(errormessage)
        report['failed'].append(msmallBolds)
    except:
        r += "\n --- Failed during processing of bolds %s with error:\n %s\n" % (msmallBolds, traceback.format_exc())
        report['failed'].append(msmallBolds)

    return {'r': r, 'report': report}


def executeHCPMultiMSMAll(sinfo, options, overwrite, hcp, run, group):
    # prepare return variables
    r = ""
    report = {'done': [], 'incomplete': [], 'failed': [], 'ready': [], 'not ready': [], 'skipped': []}

    try:
        # get group data
        groupname = group["name"]
        bolds = group["bolds"]

        # outfmriname
        outfmriname = "rfMRI_REST" if 'hcp_msmall_outfmriname' not in options else options['hcp_msmall_outfmriname']

        r += "\n\n------------------------------------------------------------"
        r += "\n---> %s MSMAll %s" % (action("Processing", options['run']), outfmriname)

        # --- check for bold images and prepare targets parameter
        boldtargets = ""

        # highpass
        highpass = 0 if 'hcp_icafix_highpass' not in options else options['hcp_icafix_highpass']

        # fmriprocstring
        fmriprocstring = "%s_hp%s_clean" % (options['hcp_cifti_tail'], str(highpass))
        if 'hcp_msmall_procstring' in options:
            fmriprocstring = options['hcp_msmall_procstring']

        # check if files for all bolds exist
        for b in bolds:
            # set ok to true for now
            boldok = True

            # extract data
            printbold, _, _, boldinfo = b

            if 'filename' in boldinfo and options['hcp_filename'] == 'original':
                printbold  = boldinfo['filename']
                boldtarget = boldinfo['filename']
            else:
                printbold  = str(printbold)
                boldtarget = "%s%s" % (options['hcp_bold_prefix'], printbold)

            # input file check
            boldimg = os.path.join(hcp['hcp_nonlin'], 'Results', boldtarget, "%s%s.dtseries.nii" % (boldtarget, fmriprocstring))
            r, boldok = checkForFile2(r, boldimg, '\n     ... bold image %s present' % boldtarget, '\n     ... ERROR: bold image [%s] missing!' % boldimg, status=boldok)

            if not boldok:
                break
            else:
                # add @ separator
                if boldtargets is not "":
                    boldtargets = boldtargets + "@"

                # add latest image
                boldtargets = boldtargets + boldtarget

        if boldok:
            # check if group file exists
            groupica = "%s_hp%s_clean.nii.gz" % (groupname, highpass)
            groupimg = os.path.join(hcp['hcp_nonlin'], 'Results', groupname, groupica)
            r, boldok = checkForFile2(r, groupimg, '\n     ... ICA %s present' % groupname, '\n     ... ERROR: ICA [%s] missing!' % groupimg, status=boldok)

        if 'hcp_msmall_templates' not in options:
          msmalltemplates = os.path.join(hcp['hcp_base'], 'global', 'templates', 'MSMAll')
        else:
          msmalltemplates = options['hcp_msmall_templates']

        # matlab run mode, compiled=0, interpreted=1, octave=2
        matlabrunmode = 0
        if 'hcp_matlab_mode' in options:
            if options['hcp_matlab_mode'] == "compiled":
                matlabrunmode = 0
            elif options['hcp_matlab_mode'] == "interpreted":
                matlabrunmode = 1
            elif options['hcp_matlab_mode'] == "octave":
                matlabrunmode = 2
            else:
                r += "\n---> ERROR: wrong value for the hcp_matlab_mode parameter!"
                raise

        # fix names to use
        fixnamestouse = boldtargets
        if 'hcp_msmall_bolds' in options:
            fixnamestouse = options['hcp_msmall_bolds'].replace(",", "@")

        comm = '%(script)s \
            --path="%(path)s" \
            --subject="%(subject)s" \
            --fmri-names-list="" \
            --multirun-fix-names="%(fixnames)s" \
            --multirun-fix-concat-name="%(concatname)s" \
            --multirun-fix-names-to-use="%(fixnamestouse)s" \
            --output-fmri-name="%(outfmriname)s" \
            --high-pass="%(highpass)d" \
            --fmri-proc-string="%(fmriprocstring)s" \
            --msm-all-templates="%(msmalltemplates)s" \
            --output-registration-name="%(outregname)s" \
            --high-res-mesh="%(highresmesh)s" \
            --low-res-mesh="%(lowresmesh)s" \
            --input-registration-name="%(inregname)s" \
            --matlab-run-mode="%(matlabrunmode)d"' % {
                'script'              : os.path.join(hcp['hcp_base'], 'MSMAll', 'MSMAllPipeline.sh'),
                'path'                : sinfo['hcp'],
                'subject'             : sinfo['id'] + options['hcp_suffix'],
                'fixnames'            : boldtargets,
                'concatname'          : groupname,
                'fixnamestouse'       : fixnamestouse,
                'outfmriname'         : outfmriname,
                'highpass'            : int(highpass),
                'fmriprocstring'      : fmriprocstring,
                'msmalltemplates'     : msmalltemplates,
                'outregname'          : "MSMAll_InitialReg" if 'hcp_msmall_outregname' not in options else options['hcp_msmall_outregname'],
                'highresmesh'         : 164 if 'hcp_hiresmesh' not in options else options['hcp_hiresmesh'],
                'lowresmesh'          : 32 if 'hcp_lowresmesh' not in options else options['hcp_lowresmesh'],
                'inregname'           : "MSMSulc" if 'hcp_regname' not in options else options['hcp_regname'],
                'matlabrunmode'       : int(matlabrunmode)}

        # -- Report command
        r += "\n\n------------------------------------------------------------\n"
        r += "Running HCP Pipelines command via Qu|Nex:\n\n"
        r += comm.replace("--", "\n    --").replace("             ", "")
        r += "\n------------------------------------------------------------\n"

        # -- Test file
        tfile = os.path.join(hcp['hcp_nonlin'], 'Results', outfmriname, "%s%s_vn.dtseries.nii" % (outfmriname, fmriprocstring))
        fullTest = None

        # -- Run
        if run and boldok:
            if options['run'] == "run":
                if overwrite and os.path.exists(tfile):
                    os.remove(tfile)

                r, endlog, _, failed = runExternalForFile(tfile, comm, 'Running HCP MSMAll', overwrite=overwrite, thread=sinfo['id'], remove=options['log'] == 'remove', task=options['command_ran'], logfolder=options['comlogs'], logtags=[options['logtag'], groupname], fullTest=fullTest, shell=True, r=r)

                if failed:
                    report['failed'].append(groupname)
                else:
                    report['done'].append(groupname)

            # -- just checking
            else:
                passed, _, r, failed = checkRun(tfile, fullTest, 'HCP MSMAll ' + groupname, r, overwrite=overwrite)
                if passed is None:
                    r += "\n---> HCP MSMAll can be run"
                    report['ready'].append(groupname)
                else:
                    report['skipped'].append(groupname)

        elif run:
            report['not ready'].append(groupname)
            if options['run'] == "run":
                r += "\n---> ERROR: images missing, skipping this group!"
            else:
                r += "\n---> ERROR: images missing, this group would be skipped!"
        else:
            report['not ready'].append(groupname)
            if options['run'] == "run":
                r += "\n---> ERROR: No hcp info for session, skipping this BOLD!"
            else:
                r += "\n---> ERROR: No hcp info for session, this BOLD would be skipped!"

    except (ExternalFailed, NoSourceFolder), errormessage:
        r = "\n\n\n --- Failed during processing of group %s with error:\n" % (groupname)
        r += str(errormessage)
        report['failed'].append(groupname)
    except:
        r += "\n --- Failed during processing of group %s with error:\n %s\n" % (groupname, traceback.format_exc())
        report['failed'].append(groupname)

    return {'r': r, 'report': report}


def hcpDeDriftAndResample(sinfo, options, overwrite=False, thread=0):
    """
    ``hcp_DeDriftAndResample [... processing options]``
    ``hcp10 [... processing options]``

    Runs the DeDriftAndResample step of the HCP Pipeline.

    REQUIREMENTS
    ============

    The code expects the input images to be named and present in the Qu|Nex
    folder structure. The function will look into folder::

        <session id>/hcp/<session id>

    for files::

        MNINonLinear/Results/<boldname>/
        <boldname>_<hcp_cifti_tail>_hp<hcp_highpass>_clean.dtseries.nii

    INPUTS
    ======

    General parameters
    ------------------

    --sessions              The batch.txt file with all the sessions 
                            information. [batch.txt]
    --sessionsfolder        The path to the study/sessions folder, where the
                            imaging  data is supposed to go. [.]
    --parsessions           How many sessions to run in parallel. [1]
    --overwrite             Whether to overwrite existing data (yes)
                            or not (no). [no]
    --hcp_suffix            Specifies a suffix to the session id if multiple
                            variants are run, empty otherwise. []
    --logfolder             The path to the folder where runlogs and comlogs
                            are to be stored, if other than default [].
    --log                   Whether to keep ('keep') or remove ('remove') the
                            temporary logs once jobs are completed. ['keep']
                            When a comma or pipe ('|') separated list is given, 
                            the log will be created at the first provided 
                            location and then linked or copied to other
                            locations. The valid locations are:

                            - 'study' (for the default: 
                              `<study>/processing/logs/comlogs` location)
                            - 'session' (for `<sessionid>/logs/comlogs`)
                            - 'hcp' (for `<hcp_folder>/logs/comlogs`)
                            - '<path>' (for an arbitrary directory)

    Specific parameters
    -------------------

    In addition the following *specific* parameters will be used to guide the
    processing in this step:

    --hcp_icafix_bolds                List of bolds on which ICAFix was applied,
                                      with the same format as for ICAFix. 
                                      Typically, this should be identical to the
                                      list used in the ICAFix run [same default 
                                      as for hcp_ICAFix and hcp_MSMAll].
    --hcp_resample_concatregname      Output name of the dedrifted registration.
                                      [MSMAll]
    --hcp_resample_regname            Registration sphere name.
                                      [<hcp_msmall_outregname>_2_d40_WRN]
    --hcp_icafix_highpass             Value for the highpass filter, [0] for
                                      multi-run HCP ICAFix and [2000] for
                                      single-run HCP ICAFix. Should be identical
                                      to the value used for ICAFIX.
    --hcp_hiresmesh                   High resolution mesh node count. [164]
    --hcp_lowresmeshes                Low resolution meshes node count. To
                                      provide more values separate them with 
                                      commas. [32]
    --hcp_resample_reg_files          Comma separated paths to the spheres 
                                      output from the MSMRemoveGroupDrift 
                                      pipeline
                                      [<HCPPIPEDIR>/global/templates/MSMAll/<file1>,
                                      <HCPPIPEDIR>/global/templates/MSMAll/<file2>].
                                      Where <file1> is equal to:
                                      DeDriftingGroup.L.sphere.DeDriftMSMAll.
                                      164k_fs_LR.surf.gii and <file2> is equal 
                                      to DeDriftingGroup.R.sphere.DeDriftMSMAll.
                                      164k_fs_LR.surf.gii
    --hcp_resample_maps               Comma separated paths to maps that will 
                                      have the MSMAll registration applied that 
                                      are not myelin maps
                                      [sulc,curvature,corrThickness,thickness].
    --hcp_resample_myelinmaps         Comma separated paths to myelin maps
                                      [MyelinMap,SmoothedMyelinMap].
    --hcp_bold_smoothFWHM             Smoothing FWHM that matches what was
                                      used in the fMRISurface pipeline. [2]
    --hcp_matlab_mode                 Specifies the Matlab version, can be
                                      interpreted, compiled or octave.
                                      [compiled]
    --hcp_icafix_domotionreg          Whether to regress motion parameters as
                                      part of the cleaning. The default value
                                      after a single-run HCP ICAFix is [TRUE],
                                      while the default after a multi-run HCP
                                      ICAFix is [FALSE].
    --hcp_resample_dontfixnames       A list of comma separated bolds that will
                                      not have HCP ICAFix reapplied to them.
                                      Only applicable if single-run ICAFix was 
                                      used. Generally not recommended. [NONE]
    --hcp_resample_myelintarget       A myelin target file is required to run
                                      this pipeline when using a different mesh
                                      resolution than the original
                                      MSMAll registration. [NONE]
    --hcp_resample_inregname          A string to enable multiple fMRI
                                      resolutions (e.g._1.6mm). [NONE]

    OUTPUTS
    =======

    The results of this step will be populated in the MNINonLinear folder inside
    the same sessions's root hcp folder.

    The final clean files can be found in::

        MNINonLinear/Results/<boldname>/
        <boldname>_<hcp_cifti_tail>_<hcp_regname>.dtseries.nii,

    The default cifti tail (<hcp_cifti_tail>) is Atlas, while the default
    regname (<hcp_regname)) is MSMSulc.

    USE
    ===

    Runs the DeDriftAndResample step of the HCP Pipeline which applies the
    MSMAll registration to a specified set of maps and fMRI runs.

<<<<<<< HEAD
    DeDriftAndResample is intended for use with fMRI runs cleaned with 
    hcp_ICAFix. Except for specialized/expert-user situations, the 
    hcp_icafix_bolds parameter should be identical to what was used in 
    hcp_ICAFix. If hcp_icafix_bolds is not provided MSMAll/DeDriftAndResample 
    will assume multi-run ICAFix was executed with all bolds bundled together in
    a single concatenation called fMRI_CONCAT_ALL. (This is the default behavior
    if hcp_icafix_bolds parameter is not provided in the case of hcp_ICAFix).
=======
    hcp_icafix_bolds                    ... List of bolds on which ICAFix was
                                            applied, with the same format as for
                                            ICAFix. Typically, this should be
                                            identical to the list used in the
                                            ICAFix run [same default as for
                                            hcp_ICAFix and hcp_MSMAll].
    hcp_resample_concatregname          ... Output name of the dedrifted
                                            registration [MSMAll].
    hcp_resample_regname                ... Registration sphere name
                                            [<hcp_msmall_outregname>_2_d40_WRN].
    hcp_icafix_highpass                 ... Value for the highpass filter, [0]
                                            for multi-run HCP ICAFix and [2000]
                                            for single-run HCP ICAFix. Should be
                                            identical to the value used for
                                            ICAFIX.
    hcp_hiresmesh                       ... High resolution mesh node count
                                            [164].
    hcp_lowresmeshes                    ... Low resolution meshes node count
                                            [32]. To provide more values
                                            separate them with commas.
    hcp_resample_reg_files              ... Comma separated paths to the spheres
                                            output from the MSMRemoveGroupDrift
                                            pipeline
                                            [<HCPPIPEDIR>/global/templates/
                                            MSMAll/<file1>,<HCPPIPEDIR>/global/
                                            templates/MSMAll/<file2>].
                                            Where <file1> is equal to:
                                            DeDriftingGroup.L.sphere.
                                            DeDriftMSMAll.164k_fs_LR.surf.gii
                                            and <file2> is equal to
                                            DeDriftingGroup.R.sphere.
                                            DeDriftMSMAll.164k_fs_LR.surf.gii
    hcp_resample_maps                   ... Comma separated paths to maps that
                                            will have the MSMAll registration
                                            applied that are not myelin maps
                                            [sulc,curvature,corrThickness,
                                            thickness].
    hcp_resample_myelinmaps             ... Comma separated paths to myelin maps
                                            [MyelinMap,SmoothedMyelinMap].
    hcp_bold_smoothFWHM                 ... Smoothing FWHM that matches what was
                                            used in the fMRISurface pipeline
                                            [2].
    hcp_matlab_mode                     ... Specifies the Matlab version, can be
                                            interpreted, compiled or octave
                                            [compiled].
    hcp_icafix_domotionreg              ... Whether to regress motion parameters
                                            as part of the cleaning. The default
                                            value after a single-run HCP ICAFix
                                            is [TRUE], while the default after
                                            a multi-run HCP ICAFix is [FALSE].
    hcp_resample_dontfixnames           ... A list of comma separated bolds that
                                            will not have HCP ICAFix reapplied
                                            to them. Only applicable if
                                            single-run ICAFix was used.
                                            Generally not recommended [NONE].
    hcp_resample_myelintarget           ... A myelin target file is required to
                                            run this pipeline when using a
                                            different mesh resolution than the
                                            original MSMAll registration [NONE].
    hcp_resample_inregname              ... A string to enable multiple fMRI
                                            resolutions (e.g._1.6mm) [NONE].
    hcp_resample_extractnames           ... List of bolds and concat names
                                            provided in the same format as the
                                            hcp_icafix_bolds parameter. Defines
                                            which bolds to extract. Exists to
                                            enable extraction of a subset of the
                                            runs in a multi-run HCP ICAFix group
                                            into a new concatenated series.
    hcp_resample_extractextraregnames   ... extract multi-run HCP ICAFix runs
                                            for additional surface
                                            registrations, often MSMSulc.
    hcp_resample_extractvolume          ... whether to also extract the
                                            specified multi-run HCP ICAFix from
                                            the volume data, requires
                                            hcp_resample_extractnames to work
                                            [FALSE].
>>>>>>> c9b1f009

    EXAMPLE USE
    ===========
    
    ::

        # HCP DeDriftAndResample after application of single-run ICAFix
        qunex hcp_DeDriftAndResample \
            --sessions=processing/batch.txt \
            --sessionsfolder=sessions \
            --hcp_icafix_bolds="REST_1,REST_2,TASK_1,TASK_2" \
            --hcp_matlab_mode="interpreted"
    
    ::

        # HCP DeDriftAndResample after application of multi-run ICAFix
        qunex hcp_DeDriftAndResample \
            --sessions=processing/batch.txt \
            --sessionsfolder=sessions \
            --hcp_icafix_bolds="GROUP_1:REST_1,REST_2,TASK_1|GROUP_2:REST_3,TASK_2" \
            --hcp_matlab_mode="interpreted"
    """

    """
    ~~~~~~~~~~~~~~~~~~

    Change log

    2020-30-04 Jure Demsar
               Initial version
    2020-30-04 Jure Demsar
               Upgraded in accordance with CCF comments.
    2020-10-04 Jure Demsar
               Core functionality.
    """

    r = "\n------------------------------------------------------------"
    r += "\nSession id: %s \n[started on %s]" % (sinfo['id'], datetime.now().strftime("%A, %d. %B %Y %H:%M:%S"))
    r += "\n%s HCP DeDriftAndResample registration [%s] ..." % (action("Running", options['run']), options['hcp_processing_mode'])

    run    = True
    report = {'done': [], 'incomplete': [], 'failed': [], 'ready': [], 'not ready': [], 'skipped': []}

    try:
        # --- Base settings
        doOptionsCheck(options, sinfo, 'hcp_DeDriftAndResample')
        doHCPOptionsCheck(options, sinfo, 'hcp_DeDriftAndResample')
        hcp = getHCPPaths(sinfo, options)

        # --- Get sorted bold numbers and bold data
        bolds, bskip, report['boldskipped'], r = useOrSkipBOLD(sinfo, options, r)
        if report['boldskipped']:
            if options['hcp_filename'] == 'original':
                report['skipped'] = [bi.get('filename', str(bn)) for bn, bnm, bt, bi in bskip]
            else:
                report['skipped'] = [str(bn) for bn, bnm, bt, bi in bskip]

        # --- Parse msmall_bolds
        singleRun, icafixBolds, dedriftGroups, parsOK, r = parseICAFixBolds(options, bolds, r, True)

        if not parsOK:
            raise ge.CommandFailed("hcp_DeDriftAndResample", "... invalid input parameters!")

        # --- Execute
        # single-run
        if singleRun:
            # process
            result = executeHCPSingleDeDriftAndResample(sinfo, options, overwrite, hcp, run, dedriftGroups[0])
        # multi-run
        else: 
            # process
            result = executeHCPMultiDeDriftAndResample(sinfo, options, overwrite, hcp, run, dedriftGroups)

        # merge r
        r += result['r']

        # merge report
        tempReport            = result['report']
        report['done']       += tempReport['done']
        report['incomplete'] += tempReport['incomplete']
        report['failed']     += tempReport['failed']
        report['ready']      += tempReport['ready']
        report['not ready']  += tempReport['not ready']
        report['skipped']    += tempReport['skipped'] 

        # report
        rep = []
        for k in ['done', 'incomplete', 'failed', 'ready', 'not ready', 'skipped']:
            if len(report[k]) > 0:
                rep.append("%s %s" % (", ".join(report[k]), k))

        report = (sinfo['id'], "HCP DeDriftAndResample: " + "; ".join(rep), len(report['failed'] + report['incomplete'] + report['not ready']))

    except ge.CommandFailed as e:
        r +=  "\n\nERROR in completing %s:\n     %s\n" % (e.function, "\n     ".join(e.report))
        report = (sinfo['id'], 'HCP DeDriftAndResample failed')
        failed = 1
    except (ExternalFailed, NoSourceFolder), errormessage:
        r = str(errormessage)
        report = (sinfo['id'], 'HCP DeDriftAndResample failed')
    except:
        r += "\nERROR: Unknown error occured: \n...................................\n%s...................................\n" % (traceback.format_exc())
        report = (sinfo['id'], 'HCP DeDriftAndResample failed')

    r += "\n\nHCP DeDriftAndResample %s on %s\n------------------------------------------------------------" % (action("completed", options['run']), datetime.now().strftime("%A, %d. %B %Y %H:%M:%S"))

    # print r
    return (r, report)


def executeHCPSingleDeDriftAndResample(sinfo, options, overwrite, hcp, run, group):
    # prepare return variables
    r = ""
    report = {'done': [], 'incomplete': [], 'failed': [], 'ready': [], 'not ready': [], 'skipped': []}

    try:
        # regname
        outregname = "MSMAll_InitialReg" if 'hcp_msmall_outregname' not in options else options['hcp_msmall_outregname']
        regname = "%s_2_d40_WRN" % outregname
        if 'hcp_resample_regname' in options:
            regname = options['hcp_resample_regname']

        # get group data
        bolds = group["bolds"]

        r += "\n\n------------------------------------------------------------"
        r += "\n---> %s DeDriftAndResample" % (action("Processing", options['run']))
        boldsok = True

        # --- check for bold images and prepare targets parameter
        boldtargets = ""

        # highpass
        highpass = 2000 if 'hcp_icafix_highpass' not in options else options['hcp_icafix_highpass']

        # check if files for all bolds exist
        for b in bolds:
            # set ok to true for now
            boldok = True

            # extract data
            printbold, _, _, boldinfo = b

            if 'filename' in boldinfo and options['hcp_filename'] == 'original':
                printbold  = boldinfo['filename']
                boldtarget = boldinfo['filename']
            else:
                printbold  = str(printbold)
                boldtarget = "%s%s" % (options['hcp_bold_prefix'], printbold)

            # input file check
            boldimg = os.path.join(hcp['hcp_nonlin'], 'Results', boldtarget, "%s_hp%s_clean.nii.gz" % (boldtarget, highpass))
            r, boldok = checkForFile2(r, boldimg, '\n     ... bold image %s present' % boldtarget, '\n     ... ERROR: bold image [%s] missing!' % boldimg, status=boldok)

            if not boldok:
                boldsok = False
            
            # add @ separator
            if boldtargets is not "":
                boldtargets = boldtargets + "@"

            # add latest image
            boldtargets = boldtargets + boldtarget

        # matlab run mode, compiled=0, interpreted=1, octave=2
        matlabrunmode = 0
        if 'hcp_matlab_mode' in options:
            if options['hcp_matlab_mode'] == "compiled":
                matlabrunmode = 0
            elif options['hcp_matlab_mode'] == "interpreted":
                matlabrunmode = 1
            elif options['hcp_matlab_mode'] == "octave":
                matlabrunmode = 2
            else:
                r += "\n     ... ERROR: wrong value for the hcp_matlab_mode parameter!"
                raise

        # dedrift reg files
        regfiles = hcp['hcp_base'] + "/global/templates/MSMAll/DeDriftingGroup.L.sphere.DeDriftMSMAll.164k_fs_LR.surf.gii" + "@" + hcp['hcp_base'] + "/global/templates/MSMAll/DeDriftingGroup.R.sphere.DeDriftMSMAll.164k_fs_LR.surf.gii"
        if 'hcp_resample_reg_files' in options:
            regfiles = options['hcp_resample_reg_files'].replace(",", "@")

        # maps
        maps = "sulc@curvature@corrThickness@thickness"
        if 'hcp_resample_maps' in options:
            maps = options['hcp_resample_maps'].replace(",", "@")

        # maps
        myelinmaps = "MyelinMap@SmoothedMyelinMap"
        if 'hcp_resample_myelinmaps' in options:
            myelinmaps = options['hcp_resample_myelinmaps'].replace(",", "@")

        # dont fix names
        dontfixnames = "NONE"
        if 'hcp_resample_dontfixnames' in options:
            myelinmaps = options['hcp_resample_dontfixnames'].replace(",", "@")

        # lowresmeshes
        lowresmeshes = 32
        if 'hcp_lowresmeshes' in options:
            lowresmeshes = options['hcp_lowresmeshes'].replace(",", "@")

        # concatregname
        concatregname = "MSMAll" if 'hcp_resample_concatregname' not in options else options['hcp_resample_concatregname']

        comm = '%(script)s \
            --path="%(path)s" \
            --subject="%(subject)s" \
            --high-res-mesh="%(highresmesh)s" \
            --low-res-meshes="%(lowresmeshes)s" \
            --registration-name="%(regname)s" \
            --dedrift-reg-files="%(regfiles)s" \
            --concat-reg-name="%(concatregname)s" \
            --maps="%(maps)s" \
            --myelin-maps="%(myelinmaps)s" \
            --multirun-fix-names="NONE" \
            --multirun-fix-concat-names="NONE" \
            --fix-names="%(fixnames)s" \
            --dont-fix-names="%(dontfixnames)s" \
            --smoothing-fwhm="%(smoothingfwhm)s" \
            --high-pass="%(highpass)d" \
            --matlab-run-mode="%(matlabrunmode)d" \
            --motion-regression="%(motionregression)s" \
            --myelin-target-file="%(myelintargetfile)s" \
            --input-reg-name="%(inputregname)s"' % {
                'script'              : os.path.join(hcp['hcp_base'], 'DeDriftAndResample', 'DeDriftAndResamplePipeline.sh'),
                'path'                : sinfo['hcp'],
                'subject'             : sinfo['id'] + options['hcp_suffix'],
                'highresmesh'         : 164 if 'hcp_highresmesh' not in options else options['hcp_highresmesh'],
                'lowresmeshes'        : lowresmeshes,
                'regname'             : regname,
                'regfiles'            : regfiles,
                'concatregname'       : concatregname,
                'maps'                : maps,
                'myelinmaps'          : myelinmaps,
                'fixnames'            : boldtargets,
                'dontfixnames'        : dontfixnames,
                'smoothingfwhm'       : 2 if 'hcp_bold_smoothFWHM' not in options else options['hcp_bold_smoothFWHM'],
                'highpass'            : int(highpass),
                'matlabrunmode'       : int(matlabrunmode),
                'motionregression'    : "TRUE" if 'hcp_icafix_domotionreg' not in options else options['hcp_icafix_domotionreg'],
                'myelintargetfile'    : "NONE" if 'hcp_resample_myelintarget' not in options else options['hcp_resample_myelintarget'],
                'inputregname'        : "NONE" if 'hcp_resample_inregname' not in options else options['hcp_resample_inregname']}

        # -- Report command
        r += "\n\n------------------------------------------------------------\n"
        r += "Running HCP Pipelines command via Qu|Nex:\n\n"
        r += comm.replace("--", "\n    --").replace("             ", "")
        r += "\n------------------------------------------------------------\n"

        # -- Test file (currently check only last bold)
        lastbold = boldtargets.split("@")[-1]
        tfile = os.path.join(hcp['hcp_nonlin'], 'Results', lastbold, "%s%s_%s.dtseries.nii" % (lastbold, options['hcp_cifti_tail'], concatregname))
        fullTest = None

        # -- Run
        if run and boldsok:
            if options['run'] == "run":
                r, endlog, _, failed = runExternalForFile(tfile, comm, 'Running HCP DeDriftAndResample', overwrite=overwrite, thread=sinfo['id'], remove=options['log'] == 'remove', task="hcp_DeDriftAndResample", logfolder=options['comlogs'], logtags=[options['logtag'], regname], fullTest=fullTest, shell=True, r=r)

                if failed:
                    report['failed'].append(regname)
                else:
                    report['done'].append(regname)

            # -- just checking
            else:
                passed, _, r, failed = checkRun(tfile, fullTest, 'HCP DeDriftAndResample', r, overwrite=overwrite)
                if passed is None:
                    r += "\n---> HCP DeDriftAndResample can be run"
                    report['ready'].append(regname)
                else:
                    report['skipped'].append(regname)

        elif run:
            report['not ready'].append(regname)
            if options['run'] == "run":
                r += "\n---> ERROR: images missing, skipping this group!"
            else:
                r += "\n---> ERROR: images missing, this group would be skipped!"
        else:
            report['not ready'].append(regname)
            if options['run'] == "run":
                r += "\n---> ERROR: No hcp info for session, skipping this BOLD!"
            else:
                r += "\n---> ERROR: No hcp info for session, this BOLD would be skipped!"

    except (ExternalFailed, NoSourceFolder), errormessage:
        r = "\n\n\n --- Failed during processing of group %s with error:\n" % ("DeDriftAndResample")
        r += str(errormessage)
        report['failed'].append(regname)
    except:
        r += "\n --- Failed during processing of group %s with error:\n %s\n" % ("DeDriftAndResample", traceback.format_exc())
        report['failed'].append(regname)

    return {'r': r, 'report': report}


def executeHCPMultiDeDriftAndResample(sinfo, options, overwrite, hcp, run, groups):
    # prepare return variables
    r = ""
    report = {'done': [], 'incomplete': [], 'failed': [], 'ready': [], 'not ready': [], 'skipped': []}

    try:
        r += "\n\n------------------------------------------------------------"
        r += "\n---> %s DeDriftAndResample" % (action("Processing", options['run']))

        # --- check for bold images and prepare targets parameter
        groupList = []
        grouptargets = ""
        boldList = []
        boldtargets = ""

        # highpass
        highpass = 0 if 'hcp_icafix_highpass' not in options else options['hcp_icafix_highpass']

        # runok
        runok = True

        # check if files for all bolds exist
        for g in groups:
            # get group data
            groupname = g["name"]
            bolds = g["bolds"]

            # for storing bolds
            groupbolds = ""

            for b in bolds:
                # extract data
                printbold, _, _, boldinfo = b

                if 'filename' in boldinfo and options['hcp_filename'] == 'original':
                    printbold  = boldinfo['filename']
                    boldtarget = boldinfo['filename']
                else:
                    printbold  = str(printbold)
                    boldtarget = "%s%s" % (options['hcp_bold_prefix'], printbold)

                # input file check
                boldimg = os.path.join(hcp['hcp_nonlin'], 'Results', boldtarget, "%s_hp%s_clean.nii.gz" % (boldtarget, highpass))
                r, boldok = checkForFile2(r, boldimg, '\n     ... bold image %s present' % boldtarget, '\n     ... ERROR: bold image [%s] missing!' % boldimg)

                if not boldok:
                    runok = False

                # add @ separator
                if groupbolds is not "":
                    groupbolds = groupbolds + "@"

                # add latest image
                boldList.append(boldtarget)
                groupbolds = groupbolds + boldtarget

            # check if group file exists
            groupica = "%s_hp%s_clean.nii.gz" % (groupname, highpass)
            groupimg = os.path.join(hcp['hcp_nonlin'], 'Results', groupname, groupica)
            r, groupok = checkForFile2(r, groupimg, '\n     ... ICA %s present' % groupname, '\n     ... ERROR: ICA [%s] missing!' % groupimg)

            if not groupok:
                runok = False

            # add @ or % separator
            if grouptargets is not "":
                grouptargets = grouptargets + "@"
                boldtargets = boldtargets + "%"

            # add latest group
            groupList.append(groupname)
            grouptargets = grouptargets + groupname
            boldtargets = boldtargets + groupbolds

        # matlab run mode, compiled=0, interpreted=1, octave=2
        matlabrunmode = 0
        if 'hcp_matlab_mode' in options:
            if options['hcp_matlab_mode'] == "compiled":
                matlabrunmode = 0
            elif options['hcp_matlab_mode'] == "interpreted":
                matlabrunmode = 1
            elif options['hcp_matlab_mode'] == "octave":
                matlabrunmode = 2
            else:
                r += "\n---> ERROR: wrong value for the hcp_matlab_mode parameter!"
                raise

        # dedrift reg files
        regfiles = hcp['hcp_base'] + "/global/templates/MSMAll/DeDriftingGroup.L.sphere.DeDriftMSMAll.164k_fs_LR.surf.gii" + "@" + hcp['hcp_base'] + "/global/templates/MSMAll/DeDriftingGroup.R.sphere.DeDriftMSMAll.164k_fs_LR.surf.gii"
        if 'hcp_resample_reg_files' in options:
            regfiles = options['hcp_resample_reg_files'].replace(",", "@")

        # maps
        maps = "sulc@curvature@corrThickness@thickness"
        if 'hcp_resample_maps' in options:
            maps = options['hcp_resample_maps'].replace(",", "@")

        # maps
        myelinmaps = "MyelinMap@SmoothedMyelinMap"
        if 'hcp_resample_myelinmaps' in options:
            myelinmaps = options['hcp_resample_myelinmaps'].replace(",", "@")

        # dont fix names
        dontfixnames = "NONE"
        if 'hcp_resample_dontfixnames' in options:
            myelinmaps = options['hcp_resample_dontfixnames'].replace(",", "@")

        # lowresmeshes
        lowresmeshes = 32
        if 'hcp_lowresmeshes' in options:
            lowresmeshes = options['hcp_lowresmeshes'].replace(",", "@")

        # regname
        outregname = "MSMAll_InitialReg" if 'hcp_msmall_outregname' not in options else options['hcp_msmall_outregname']
        regname = "%s_2_d40_WRN" % outregname
        if 'hcp_resample_regname' in options:
            regname = options['hcp_resample_regname']

        # concatregname
        concatregname = "MSMAll" if 'hcp_resample_concatregname' not in options else options['hcp_resample_concatregname']

        comm = '%(script)s \
            --path="%(path)s" \
            --subject="%(subject)s" \
            --high-res-mesh="%(highresmesh)s" \
            --low-res-meshes="%(lowresmeshes)s" \
            --registration-name="%(regname)s" \
            --dedrift-reg-files="%(regfiles)s" \
            --concat-reg-name="%(concatregname)s" \
            --maps="%(maps)s" \
            --myelin-maps="%(myelinmaps)s" \
            --multirun-fix-names="%(mrfixnames)s" \
            --multirun-fix-concat-names="%(mrfixconcatnames)s" \
            --fix-names="NONE" \
            --dont-fix-names="%(dontfixnames)s" \
            --smoothing-fwhm="%(smoothingfwhm)s" \
            --high-pass="%(highpass)d" \
            --matlab-run-mode="%(matlabrunmode)d" \
            --motion-regression="%(motionregression)s" \
            --myelin-target-file="%(myelintargetfile)s" \
            --input-reg-name="%(inputregname)s"' % {
                'script'              : os.path.join(hcp['hcp_base'], 'DeDriftAndResample', 'DeDriftAndResamplePipeline.sh'),
                'path'                : sinfo['hcp'],
                'subject'             : sinfo['id'] + options['hcp_suffix'],
                'highresmesh'         : 164 if 'hcp_hiresmesh' not in options else options['hcp_hiresmesh'],
                'lowresmeshes'        : lowresmeshes,
                'regname'             : regname,
                'regfiles'            : regfiles,
                'concatregname'       : concatregname,
                'maps'                : maps,
                'myelinmaps'          : myelinmaps,
                'mrfixnames'          : boldtargets,
                'mrfixconcatnames'    : grouptargets,
                'dontfixnames'        : dontfixnames,
                'smoothingfwhm'       : 2 if 'hcp_bold_smoothFWHM' not in options else options['hcp_bold_smoothFWHM'],
                'highpass'            : int(highpass),
                'matlabrunmode'       : int(matlabrunmode),
                'motionregression'    : "FALSE" if 'hcp_icafix_domotionreg' not in options else options['hcp_icafix_domotionreg'],
                'myelintargetfile'    : "NONE" if 'hcp_resample_myelintarget' not in options else options['hcp_resample_myelintarget'],
                'inputregname'        : "NONE" if 'hcp_resample_inregname' not in options else options['hcp_resample_inregname']}

        # -- Additional parameters
        # -- hcp_resample_extractnames
        if 'hcp_resample_extractnames' in options:
            # variables for storing
            extractnames = ""
            extractconcatnames = ""

            # split to groups
            ens = options['hcp_resample_extractnames'].split("|")
            # iterate
            for en in ens:
                en_split = en.split(":")
                concatname = en_split[0]
                
                # if none all is good
                if (concatname.upper() == "NONE"):
                    concatname = concatname.upper()
                    boldnames = "NONE"
                # wrong input
                elif len(en_split) == 0:
                    runok = False
                    r += "\n---> ERROR: invalid input, check the hcp_resample_extractnames parameter!"
                # else check if concatname is in groups
                else:
                    # extract fix names ok?
                    fixnames = en_split[1].split(",")
                    for fn in fixnames:
                        # extract fixname name ok?
                        if fn not in boldList:
                            runok = False
                            r += "\n---> ERROR: extract fix name [%s], not found in provided fix names!" % fn

                    if len(en_split) > 0:
                        boldnames = en_split[1].replace(",", "@")

                # add @ or % separator
                if extractnames is not "":
                    extractconcatnames = extractconcatnames + "@"
                    extractnames = extractnames + "%"

                # add latest group
                extractconcatnames = extractconcatnames + concatname
                extractnames = extractnames + boldnames

            # append to command
            comm += '             --multirun-fix-extract-names="%s"' % extractnames
            comm += '             --multirun-fix-extract-concat-names="%s"' % extractconcatnames

        # -- hcp_resample_extractextraregnames
        if 'hcp_resample_extractextraregnames' in options:
            comm += '             --multirun-fix-extract-extra-regnames="%s"' % options['hcp_resample_extractextraregnames']

        # -- hcp_resample_extractvolume
        if 'hcp_resample_extractvolume' in options:
            extractvolume = options['hcp_resample_extractvolume'].upper()

            # check value 
            if extractvolume != "TRUE" and extractvolume != "FALSE":
                runok = False
                r += "\n---> ERROR: invalid extractvolume parameter [%s], expecting TRUE or FALSE!" % extractvolume

            # append to command
            comm += '             --multirun-fix-extract-volume="%s"' % extractvolume

        # -- Report command
        r += "\n\n------------------------------------------------------------\n"
        r += "Running HCP Pipelines command via Qu|Nex:\n\n"
        r += comm.replace("--", "\n    --").replace("             ", "")
        r += "\n------------------------------------------------------------\n"

        # -- Test file
        tfile = os.path.join(hcp['hcp_nonlin'], 'Results', groupname, "%s%s_%s_hp%s_clean.dtseries.nii" % (groupname, options['hcp_cifti_tail'], concatregname, highpass))
        fullTest = None

        # -- Run
        if run and runok:
            if options['run'] == "run":
                if overwrite and os.path.exists(tfile):
                    os.remove(tfile)

                r, endlog, _, failed = runExternalForFile(tfile, comm, 'Running HCP DeDriftAndResample', overwrite=overwrite, thread=sinfo['id'], remove=options['log'] == 'remove', task="hcp_DeDriftAndResample", logfolder=options['comlogs'], logtags=[options['logtag'], groupname], fullTest=fullTest, shell=True, r=r)

                if failed:
                    report['failed'].append(groupname)
                else:
                    report['done'].append(groupname)

            # -- just checking
            else:
                passed, _, r, failed = checkRun(tfile, fullTest, 'HCP DeDriftAndResample', r, overwrite=overwrite)
                if passed is None:
                    r += "\n---> HCP DeDriftAndResample can be run"
                    report['ready'].append(groupname)
                else:
                    report['skipped'].append(groupname)

        elif run:
            report['not ready'].append(groupname)
            if options['run'] == "run":
                r += "\n---> ERROR: images missing, skipping this group!"
            else:
                r += "\n---> ERROR: images missing, this group would be skipped!"
        else:
            report['not ready'].append(groupname)
            if options['run'] == "run":
                r += "\n---> ERROR: No hcp info for session, skipping this BOLD!"
            else:
                r += "\n---> ERROR: No hcp info for session, this BOLD would be skipped!"

    except (ExternalFailed, NoSourceFolder), errormessage:
        r = "\n\n\n --- Failed during processing of group %s with error:\n" % ("DeDriftAndResample")
        r += str(errormessage)
        report['failed'].append(groupname)
    except:
        r += "\n --- Failed during processing of group %s with error:\n %s\n" % ("DeDriftAndResample", traceback.format_exc())
        report['failed'].append(groupname)

    return {'r': r, 'report': report}


def hcpDTIFit(sinfo, options, overwrite=False, thread=0):
    """
    hcpDTIFit - documentation not yet available.
    """

    r = "\n------------------------------------------------------------"
    r += "\nSession id: %s \n[started on %s]" % (sinfo['id'], datetime.now().strftime("%A, %d. %B %Y %H:%M:%S"))
    r += "\n%s HCP DTI Fix ..." % (action("Running", options['run']))

    run    = True
    report = "Error"

    try:
        doOptionsCheck(options, sinfo, 'hcp_PreFS')
        doHCPOptionsCheck(options, sinfo, 'hcp_PreFS')
        hcp = getHCPPaths(sinfo, options)

        if 'hcp' not in sinfo:
            r += "---> ERROR: There is no hcp info for session %s in batch.txt" % (sinfo['id'])
            run = False

        for tfile in ['bvals', 'bvecs', 'data.nii.gz', 'nodif_brain_mask.nii.gz']:
            if not os.path.exists(os.path.join(hcp['T1w_folder'], 'Diffusion', tfile)):
                r += "---> ERROR: Could not find %s file!" % (tfile)
                run = False
            else:
                r += "---> %s found!" % (tfile)

        comm = 'dtifit \
            --data="%(data)s" \
            --out="%(out)s" \
            --mask="%(mask)s" \
            --bvecs="%(bvecs)s" \
            --bvals="%(bvals)s"' % {
                'data'              : os.path.join(hcp['T1w_folder'], 'Diffusion', 'data'),
                'out'               : os.path.join(hcp['T1w_folder'], 'Diffusion', 'dti'),
                'mask'              : os.path.join(hcp['T1w_folder'], 'Diffusion', 'nodif_brain_mask'),
                'bvecs'             : os.path.join(hcp['T1w_folder'], 'Diffusion', 'bvecs'),
                'bvals'             : os.path.join(hcp['T1w_folder'], 'Diffusion', 'bvals')}

        # -- Report command
        r += "\n\n------------------------------------------------------------\n"
        r += "Running HCP Pipelines command via Qu|Nex:\n\n"
        r += comm.replace("--", "\n    --").replace("             ", "")
        r += "\n------------------------------------------------------------\n"

        # -- Test files
        
        tfile = os.path.join(hcp['T1w_folder'], 'Diffusion', 'dti_FA.nii.gz')

        # -- Run

        if run:
            
            if options['run'] == "run":
                if overwrite and os.path.exists(tfile):
                    os.remove(tfile)

                r, endlog, report, failed = runExternalForFile(tfile, comm, 'Running HCP DTI Fit', overwrite=overwrite, thread=sinfo['id'], remove=options['log'] == 'remove', task=options['command_ran'], logfolder=options['comlogs'], logtags=options['logtag'], shell=True, r=r)


            # -- just checking
            else:
                passed, report, r, failed = checkRun(tfile, fullTest, 'HCP DTI Fit', r, overwrite=overwrite)
                if passed is None:
                    r += "\n---> HCP DTI Fit can be run"
                    report = "HCP DTI Fit FS can be run"
                    failed = 0

        else:
            r += "---> Session can not be processed."
            report = "HCP DTI Fit can not be run"
            failed = 1

    except (ExternalFailed, NoSourceFolder), errormessage:
        r = str(errormessage)
        failed = 1
    except:
        r += "\nERROR: Unknown error occured: \n...................................\n%s...................................\n" % (traceback.format_exc())
        failed = 1

    r += "\n\nHCP Diffusion Preprocessing %s on %s\n------------------------------------------------------------" % (action("completed", options['run']), datetime.now().strftime("%A, %d. %B %Y %H:%M:%S"))

    # print r
    return (r, (sinfo['id'], report, failed))


def hcpBedpostx(sinfo, options, overwrite=False, thread=0):
    """
    hcpBedpostx - documentation not yet available.
    """

    r = "\n------------------------------------------------------------"
    r += "\nSession id: %s \n[started on %s]" % (sinfo['id'], datetime.now().strftime("%A, %d. %B %Y %H:%M:%S"))
    r += "\n%s HCP Bedpostx GPU ..." % (action("Running", options['run']))

    run    = True
    report = "Error"

    try:
        doOptionsCheck(options, sinfo, 'hcp_PreFS')
        doHCPOptionsCheck(options, sinfo, 'hcp_PreFS')
        hcp = getHCPPaths(sinfo, options)

        if 'hcp' not in sinfo:
            r += "---> ERROR: There is no hcp info for session %s in batch.txt" % (sinfo['id'])
            run = False

        for tfile in ['bvals', 'bvecs', 'data.nii.gz', 'nodif_brain_mask.nii.gz']:
            if not os.path.exists(os.path.join(hcp['T1w_folder'], 'Diffusion', tfile)):
                r += "---> ERROR: Could not find %s file!" % (tfile)
                run = False

        for tfile in ['FA', 'L1', 'L2', 'L3', 'MD', 'MO', 'S0', 'V1', 'V2', 'V3']:
            if not os.path.exists(os.path.join(hcp['T1w_folder'], 'Diffusion', 'dti_' + tfile + '.nii.gz')):
                r += "---> ERROR: Could not find %s file!" % (tfile)
                run = False
        if not run:
            r += "---> all necessary files found!"

        comm = 'fslbedpostx_gpu \
            %(data)s \
            --nf=%(nf)s \
            --rician \
            --model="%(model)s"' % {
                'data'              : os.path.join(hcp['T1w_folder'], 'Diffusion', '.'),
                'nf'                : "3",
                'model'             : "2"}

        # -- Report command
        r += "\n\n------------------------------------------------------------\n"
        r += "Running HCP Pipelines command via Qu|Nex:\n\n"
        r += comm.replace("--", "\n    --").replace("             ", "")
        r += "\n------------------------------------------------------------\n"

        # -- test files

        tfile = os.path.join(hcp['T1w_folder'], 'Diffusion.bedpostX', 'mean_fsumsamples.nii.gz')

        # -- run

        if run:
            if options['run'] == "run":
                if overwrite and os.path.exists(tfile):
                    os.remove(tfile)

                r, endlog, report, failed = runExternalForFile(tfile, comm, 'Running HCP BedpostX', overwrite=overwrite, thread=sinfo['id'], remove=options['log'] == 'remove', task=options['command_ran'], logfolder=options['comlogs'], logtags=options['logtag'], shell=True, r=r)

            # -- just checking
            else:
                passed, report, r, failed = checkRun(tfile, fullTest, 'HCP BedpostX', r, overwrite=overwrite)
                if passed is None:
                    r += "\n---> HCP BedpostX can be run"
                    report = "HCP BedpostX can be run"
                    failed = 0

        else:
            r += "---> Session can not be processed."
            report = "HCP BedpostX can not be run"
            failed = 1

    except (ExternalFailed, NoSourceFolder), errormessage:
        r = str(errormessage)
        failed = 1
    except:
        r += "\nERROR: Unknown error occured: \n...................................\n%s...................................\n" % (traceback.format_exc())
        failed = 1

    r += "\n\nHCP Diffusion Preprocessing %s on %s\n------------------------------------------------------------" % (action("completed", options['run']), datetime.now().strftime("%A, %d. %B %Y %H:%M:%S"))

    print r
    return (r, (sinfo['id'], report, failed))


def mapHCPData(sinfo, options, overwrite=False, thread=0):
    """
    ``mapHCPData [... processing options]``

    Maps the results of the HCP preprocessing.

    INPUTS
    ======

    The relevant processing parameters are:

    --sessions              The batch.txt file with all the session information.
                            [batch.txt]
    --sessionsfolder        The path to the study/sessions folder, where the
                            imaging data is supposed to go. [.]
    --parsessions           How many sessions to run in parallel. [1]
    --overwrite             Whether to overwrite existing data (yes) or not
                            (no). [no]
    --hcp_suffix            Specifies a suffix to the session id if multiple
                            variants are run, empty otherwise. []
    --hcp_cifti_tail        The tail (see above) that specifies, which version
                            of the cifti files to copy over. []
    --bolds                 Which bold images (as they are specified in the
                            batch.txt file) to copy over. It can be a single
                            type (e.g. 'task'), a pipe separated list (e.g.
                            'WM|Control|rest') or 'all' to copy all. [all]
    --boldname              The prefix for the fMRI files in the images folder.
                            [bold]
    --hcp_bold_variant      Optional variant of HCP BOLD preprocessing. If
                            specified, the results will be copied/linked from
                            `Results.<hcp_bold_variant>` into 
                            `images/functional.<hcp_bold_variant>`. []
    --img_suffix            Specifies a suffix for 'images' folder to enable
                            support for multiple parallel workflows. Empty 
                            if not used. []

    The parameters can be specified in command call or session.txt file.
    If possible, the files are not copied but rather hard links are created to
    save space. If hard links can not be created, the files are copied.

    Specific attention needs to be paid to the `hcp_cifti_tail` parameter. Using
    the regular HCP minimal preprocessing pipelines, CIFTI files have a tail 
    `_Atlas` e.g. `BOLD_6_Atlas.dtseries.nii`. This tail might be changed if 
    another method was used for surface registration or if CIFTI images were 
    additionally processed after the HCP minimal processing pipeline. `boldname` 
    and `hcp_cifti_tail` define the final name of the fMRI images linked into 
    the `images/functional` folder. Specifically, with `boldname=bold` and 
    `hcp_cifti_tail=_Atlas`, volume files will be named using formula: 
    `<boldname>[N].nii.gz` (e.g. `bold1.nii.gz`), and cifti files will be named 
    using formula: `<boldname>[N]<hcp_cifti_tail>.dtseries.nii` (e.g. 
    `bold1_Atlas.dtseries.nii`).

    USE
    ===

    mapHCPData maps the results of the HCP preprocessing (in MNINonLinear) to
    the <sessionsfolder>/<session id>/images folder structure. Specifically, it
    copies the files and folders:

    - T1w.nii.gz
        - images/structural/T1w.nii.gz
    - aparc+aseg.nii.gz
        - images/segmentation/freesurfer/mri/aparc+aseg_t1.nii.gz
        - images/segmentation/freesurfer/mri/aparc+aseg_bold.nii.gz (2mm iso downsampled version)
    - fsaverage_LR32k/*
        - images/segmentation/hcp/fsaverage_LR32k
    - BOLD_[N].nii.gz
        - images/functional/[boldname][N].nii.gz
    - BOLD_[N][tail].dtseries.nii
        - images/functional/[boldname][N][hcp_cifti_tail].dtseries.nii
    - Movement_Regressors.txt
        - images/functional/movement/[boldname][N]_mov.dat

    EXAMPLE USE
    ===========
    
    ::

        qunex mapHCPData sessions=fcMRI/sessions_hcp.txt sessionsfolder=sessions \\
              overwrite=no hcp_cifti_tail=_Atlas bolds=all
    """

    """
    ~~~~~~~~~~~~~~~~~~

    Change log

    2016-12-24 Grega Repovš
               Initial version
    2016-12-24 Grega Repovš
               Added documentation, fixed copy of volume images
    2017-03-25 Grega Repovš
               Added more detailed reporting of progress
    2018-07-17 Grega Repovš
               Added hcp_bold_variant option
    2019-04-25 Grega Repovš
               Changed subjects to sessions
    2019-05-26 Grega Repovš
               Added support for boldnamekey
    2020-01-14 Grega Repovš
               Expanded documentation on use of boldname and hcp_cifti_tail
    2020-06-23 Grega Repovš
               Fixed use of hcp_suffix and added use of img_suffix
    """

    
    r = "\n------------------------------------------------------------"
    r += "\nSession id: %s \n[started on %s]" % (sinfo['id'], datetime.now().strftime("%A, %d. %B %Y %H:%M:%S"))
    r += "\nMapping HCP data ... \n"
    r += "\n   The command will map the results of the HCP preprocessing from sessions's hcp\n   to sessions's images folder. It will map the T1 structural image, aparc+aseg \n   segmentation in both high resolution as well as one downsampled to the \n   resolution of BOLD images. It will map the 32k surface mapping data, BOLD \n   data in volume and cifti representation, and movement correction parameters. \n\n   Please note: when mapping the BOLD data, two parameters are key: \n\n   --bolds parameter defines which BOLD files are mapped based on their\n     specification in batch.txt file. Please see documentation for formatting. \n        If the parameter is not specified the default value is 'all' and all BOLD\n        files will be mapped. \n\n   --hcp_cifti_tail specifies which kind of the cifti files will be copied over. \n     The tail is added after the boldname[N] start. If the parameter is not specified \n     explicitly the default is ''.\n\n   Based on settings:\n\n    * %s BOLD files will be copied\n    * '%s' cifti tail will be used." % (", ".join(options['bolds'].split("|")), options['hcp_cifti_tail'])
    if options['hcp_bold_variant']:
        r += "\n   As --hcp_bold_variant was set to '%s', the files will be copied/linked to 'images/functional.%s!" % (options['hcp_bold_variant'], options['hcp_bold_variant'])
    r += "\n\n........................................................"

    # --- file/dir structure


    f = getFileNames(sinfo, options)
    d = getSessionFolders(sinfo, options)

    #    MNINonLinear/Results/<boldname>/<boldname>.nii.gz -- volume
    #    MNINonLinear/Results/<boldname>/<boldname>_Atlas.dtseries.nii -- cifti
    #    MNINonLinear/Results/<boldname>/Movement_Regressors.txt -- movement
    #    MNINonLinear/T1w.nii.gz -- atlas T1 hires
    #    MNINonLinear/aparc+aseg.nii.gz -- FS hires segmentation

    # ------------------------------------------------------------------------------------------------------------
    #                                                                                      map T1 and segmentation

    report = {}
    failed = 0

    r += "\n\nSource folder: " + d['hcp']
    r += "\nTarget folder: " + d['s_images']

    r += "\n\nStructural data: ..."
    status = True

    if os.path.exists(f['t1']) and not overwrite:
        r += "\n ... T1 ready"
        report['T1'] = 'present'
    else:
        status, r = linkOrCopy(os.path.join(d['hcp'], 'MNINonLinear', 'T1w.nii.gz'), f['t1'], r, status, "T1")
        report['T1'] = 'copied'

    if os.path.exists(f['fs_aparc_t1']) and not overwrite:
        r += "\n ... highres aseg+aparc ready"
        report['hires aseg+aparc'] = 'present'
    else:
        status, r = linkOrCopy(os.path.join(d['hcp'], 'MNINonLinear', 'aparc+aseg.nii.gz'), f['fs_aparc_t1'], r, status, "highres aseg+aparc")
        report['hires aseg+aparc'] = 'copied'

    if os.path.exists(f['fs_aparc_bold']) and not overwrite:
        r += "\n ... lowres aseg+aparc ready"
        report['lores aseg+aparc'] = 'present'
    else:
        if os.path.exists(f['fs_aparc_bold']):
            os.remove(f['fs_aparc_bold'])
        if os.path.exists(os.path.join(d['hcp'], 'MNINonLinear', 'T1w_restore.2.nii.gz')) and os.path.exists(f['fs_aparc_t1']):
            # prepare logtags
            if options['logtag'] != "":
                options['logtag'] += "_"
            logtags = options['logtag'] + "%s-flirt_%s" % (options['command_ran'], sinfo['id'])

            _, endlog, _, failedcom = runExternalForFile(f['fs_aparc_bold'], 'flirt -interp nearestneighbour -ref %s -in %s -out %s -applyisoxfm 2' % (os.path.join(d['hcp'], 'MNINonLinear', 'T1w_restore.2.nii.gz'), f['fs_aparc_t1'], f['fs_aparc_bold']), ' ... resampling t1 cortical segmentation (%s) to bold space (%s)' % (os.path.basename(f['fs_aparc_t1']), os.path.basename(f['fs_aparc_bold'])), overwrite=overwrite, logfolder=options['comlogs'], logtags=logtags, shell=True)
            if failedcom:
                report['lores aseg+aparc'] = 'failed'
                failed += 1
            else:
                report['lores aseg+aparc'] = 'generated'
        else:
            r += "\n ... ERROR: could not generate downsampled aseg+aparc, files missing!"
            report['lores aseg+aparc'] = 'failed'
            status = False
            failed += 1

    report['surface'] = 'ok'
    if os.path.exists(os.path.join(d['hcp'], 'MNINonLinear', 'fsaverage_LR32k')):
        r += "\n ... processing surface files"
        sfiles = glob.glob(os.path.join(d['hcp'], 'MNINonLinear', 'fsaverage_LR32k', '*.*'))
        npre, ncp = 0, 0
        if len(sfiles):
            sid = os.path.basename(sfiles[0]).split(".")[0]
        for sfile in sfiles:
            tfile = os.path.join(d['s_s32k'], ".".join(os.path.basename(sfile).split(".")[1:]))
            if os.path.exists(tfile) and not overwrite:
                npre += 1
            else:
                if ".spec" in tfile:
                    s = file(sfile).read()
                    s = s.replace(sid + ".", "")
                    tf = open(tfile, 'w')
                    print >> tf, s
                    tf.close()
                    r += "\n     -> updated .spec file [%s]" % (sid)
                    ncp += 1
                    continue
                if linkOrCopy(sfile, tfile):
                    ncp += 1
                else:
                    r += "\n     -> ERROR: could not map or copy %s" % (sfile)
                    report['surface'] = 'error'
                    failed += 1
        if npre:
            r += "\n     -> %d files already copied" % (npre)
        if ncp:
            r += "\n     -> copied %d surface files" % (ncp)
    else:
        r += "\n ... ERROR: missing folder: %s!" % (os.path.join(d['hcp'], 'MNINonLinear', 'fsaverage_LR32k'))
        status = False
        report['surface'] = 'error'
        failed += 1

    # ------------------------------------------------------------------------------------------------------------
    #                                                                                          map functional data

    r += "\n\nFunctional data: \n ... mapping %s BOLD files\n ... using '%s' cifti tail\n" % (", ".join(options['bolds'].split("|")), options['hcp_cifti_tail'])

    report['boldok'] = 0
    report['boldfail'] = 0
    report['boldskipped'] = 0

    if options['hcp_bold_variant'] == "":
        bvar = ''
    else:
        bvar = '.' + options['hcp_bold_variant']    

    bolds, skipped, report['boldskipped'], r = useOrSkipBOLD(sinfo, options, r)

    for boldnum, boldname, boldtask, boldinfo in bolds:

        r += "\n ... " + boldname

        # --- filenames
        options['image_target'] = 'nifti'        # -- needs to be set to correctly copy volume files
        f.update(getBOLDFileNames(sinfo, boldname, options))

        status = True
        bname  = ""

        try:            
            # -- get source bold name

            if 'filename' in boldinfo and options['hcp_filename'] == 'original':
                bname = boldinfo['filename']
            elif 'bold' in boldinfo:
                bname = boldinfo['bold']
            else:
                bname = "%s%d" % (options['hcp_bold_prefix'], boldnum)

            # -- check if present and map

            boldpath = os.path.join(d['hcp'], 'MNINonLinear', 'Results', bname)

            if not os.path.exists(boldpath):
                r += "\n     ... ERROR: source folder does not exist [%s]!" % (boldpath)
                status = False

            else:   
                if os.path.exists(f['bold_vol']) and not overwrite:
                    r += "\n     ... volume image ready"
                else:
                    # r += "\n     ... linking volume image \n         %s to\n         -> %s" % (os.path.join(boldpath, bname + '.nii.gz'), f['bold'])
                    status, r = linkOrCopy(os.path.join(boldpath, bname + '.nii.gz'), f['bold'], r, status, "volume image", "\n     ... ")

                if os.path.exists(f['bold_dts']) and not overwrite:
                    r += "\n     ... grayordinate image ready"
                else:
                    # r += "\n     ... linking cifti image\n         %s to\n         -> %s" % (os.path.join(boldpath, bname + options['hcp_cifti_tail'] + '.dtseries.nii'), f['bold_dts'])
                    status, r = linkOrCopy(os.path.join(boldpath, bname + options['hcp_cifti_tail'] + '.dtseries.nii'), f['bold_dts'], r, status, "grayordinate image", "\n     ... ")

                if os.path.exists(f['bold_mov']) and not overwrite:
                    r += "\n     ... movement data ready"
                else:
                    if os.path.exists(os.path.join(boldpath, 'Movement_Regressors.txt')):
                        mdata = [line.strip().split() for line in open(os.path.join(boldpath, 'Movement_Regressors.txt'))]
                        mfile = open(f['bold_mov'], 'w')
                        print >> mfile, "#frame     dx(mm)     dy(mm)     dz(mm)     X(deg)     Y(deg)     Z(deg)"
                        c = 0
                        for mline in mdata:
                            if len(mline) >= 6:
                                c += 1
                                mline = "%6d   %s" % (c, "   ".join(mline[0:6]))
                                print >> mfile, mline.replace(' -', '-')
                        mfile.close()
                        r += "\n     ... movement data prepared"
                    else:
                        r += "\n     ... ERROR: could not prepare movement data, source does not exist: %s" % os.path.join(boldpath, 'Movement_Regressors.txt')
                        failed += 1
                        status = False

            if status:
                r += "\n     ---> Data ready!\n"
                report['boldok'] += 1
            else:
                r += "\n     ---> ERROR: Data missing, please check source!\n"
                report['boldfail'] += 1
                failed += 1

        except (ExternalFailed, NoSourceFolder), errormessage:
            r = str(errormessage)
            report['boldfail'] += 1
            failed += 1
        except:
            r += "\nERROR: Unknown error occured: \n...................................\n%s...................................\n" % (traceback.format_exc())
            time.sleep(3)
            failed += 1

    if len(skipped) > 0:
        r += "\nThe following BOLD images were not mapped as they were not specified in\n'--bolds=\"%s\"':\n" % (options['bolds'])
        for boldnum, boldname, boldtask, boldinfo in skipped:
            if 'filename' in boldinfo and options['hcp_filename'] == 'original':
                r += "\n ... %s [task: '%s']" % (boldinfo['filename'], boldtask)
            else:
                r += "\n ... %s [task: '%s']" % (boldname, boldtask)

    r += "\n\nHCP data mapping completed on %s\n------------------------------------------------------------\n" % (datetime.now().strftime("%A, %d. %B %Y %H:%M:%S"))
    rstatus = "T1: %(T1)s, aseg+aparc hires: %(hires aseg+aparc)s lores: %(lores aseg+aparc)s, surface: %(surface)s, bolds ok: %(boldok)d, bolds failed: %(boldfail)d, bolds skipped: %(boldskipped)d" % (report)

    # print r
    return (r, (sinfo['id'], rstatus, failed))<|MERGE_RESOLUTION|>--- conflicted
+++ resolved
@@ -1998,27 +1998,12 @@
     Image acquisition details
     -------------------------
 
-<<<<<<< HEAD
-    --hcp_dwi_echospacing        Echo Spacing or Dwelltime of DWI images.
-                                 [0.00035]
-=======
     --hcp_dwi_echospacing    ... Echo Spacing or Dwelltime of DWI images.
                                  [image specific]
->>>>>>> c9b1f009
 
     Distortion correction details
     -----------------------------
 
-<<<<<<< HEAD
-    --hcp_dwi_PEdir              The direction of unwarping. Use 1 for LR/RL
-                                 Use 2 for AP/PA. [2]
-    --hcp_dwi_gdcoeffs           A path to a file containing gradient distortion
-=======
-    --hcp_dwi_phasepos       ... The direction of unwarping for positive phase.
-                                 Can be AP, PA, LR, or RL. Negative phase is 
-                                 set automatically based on this setting. [PA]
-    --hcp_dwi_gdcoeffs       ... A path to a file containing gradient distortion
->>>>>>> c9b1f009
                                  coefficients, alternatively a string describing
                                  multiple options (see below), or "NONE", if not 
                                  used. [NONE]
@@ -2033,75 +2018,6 @@
     --hcp_dwi_combinedata       Specified value is passed as the CombineDataFlag 
                                 value for the eddy_postproc.sh script. If JAC 
                                 resampling has been used in eddy, this value 
-<<<<<<< HEAD
-                                determines what to do with the output file. [1]
-
-                                - 2 (include in the output all volumes 
-                                  uncombined, i.e. output file of eddy)
-                                - 1 (include in the output and combine only 
-                                  volumes where both LR/RL (or AP/PA) pairs 
-                                  have been acquired)
-                                - 0 (as 1, but also include uncombined single 
-                                  volumes)
-                                
-    --hcp_dwi_extraeddyarg      A string specifying additional arguments to pass
-                                to the DiffPreprocPipeline_Eddy.sh script and 
-                                subsequently to the run_eddy.sh script and 
-                                finally to the command that actually invokes the 
-                                eddy binary. The string is to be written as a 
-                                contiguous set of tokens to be added. It will be
-                                split by whitespace to be passed to the HCP 
-                                DiffPreprocPipeline as a set of --extra-eddy-arg
-                                arguments. ['']
-=======
-                                determines what to do with the output file.
-                                2 - include in the output all volumes uncombined
-                                    (i.e. output file of eddy)
-                                1 - include in the output and combine only 
-                                    volumes where both LR/RL (or AP/PA) pairs 
-                                    have been acquired
-                                0 - As 1, but also include uncombined single 
-                                    volumes
-                                [1]
-    --hcp_dwi_selectbestb0  ... If set selects the best b0 for each phase
-                                encoding direction to pass on to topup rather
-                                than the default behaviour of using equally
-                                spaced b0's throughout the scan. The best b0
-                                is identified as the least distorted (i.e., most
-                                similar to the average b0 after registration).
-                                [FALSE]
-    --hcp_dwi_extraeddyarg  ... A string specifying additional arguments to pass
-                                to the DiffPreprocPipeline_Eddy.sh script and
-                                subsequently to the run_eddy.sh script and
-                                finally to the command that actually invokes the
-                                eddy binary. The string is to be written as a
-                                contiguous set of arguments to be added. Each
-                                argument needs to be provided together with
-                                dashes if it needs them. To provide multiple
-                                arguments divide them with the pipe (|)
-                                character,
-                                e.g. --hcp_dwi_extraeddyarg="--niter=8|--nvoxhp=2000".
-                                ['']
-
-    additional parameters
-    ---------------------
-
-    --hcp_dwi_name          ... name to give DWI output directories. [Diffusion]
-
-    --hcp_dwi_cudaversion   ... If using the GPU-enabled version of eddy, then
-                                this option can be used to specify which
-                                eddy_cuda binary version to use. If X.Y is
-                                specified, then FSLDIR/bin/eddy_cudaX.Y will be
-                                used. Note that CUDA 9.1 is installed in the
-                                container. []
-
-    --hcp_dwi_nogpu         ... If specified, use the non-GPU-enabled version
-                                of eddy. Defaults to using the GPU-enabled
-                                version of eddy. []
->>>>>>> c9b1f009
-
-
-    Gradient coefficient file specification:
     ----------------------------------------
 
     `--hcp_dwi_gdcoeffs` parameter can be set to either 'NONE', a path to a 
@@ -2541,6 +2457,7 @@
     Whereas FLIRT is best used for motion registration of high-resolution BOLD
     images, lower resolution single-band images might be better motion aligned
     using MCFLIRT (--hcp_bold_movreg).
+
     As a movement correction target, either each BOLD can be independently
     registered to T1 image, or all BOLD images can be motion correction aligned
     to the first BOLD in the series and only that image is registered to the T1
@@ -2548,20 +2465,24 @@
     distortion correction will be computed for the first BOLD image in the
     series only and applied to all subsequent BOLD images after they were
     motion-correction aligned to the first BOLD.
+
     Similarly, for distortion correction, either the last preceding spin-echo
     image pair can be used (independent) or only the first spin-echo pair is
     used for all BOLD images (first; --hcp_bold_seimg). Do note that this also
     affects the previous motion correction target setting. If independent
     spin-echo pairs are used, then the first BOLD image after a new spin-echo
     pair serves as a new starting motion-correction reference.
+
     If there is no spin-echo image pair and TOPUP correction was requested, an
     error will be reported and processing aborted. If there is no preceding
     spin-echo pair, but there is at least one following the BOLD image in
     question, the first following spin-echo pair will be used and no error will
     be reported. The spin-echo pair used is reported in the log.
+
     When BOLD images are registered to the first BOLD in the series, due to
     larger movement between BOLD images it might be advantageous to use also
     nonlinear alignment to the first bold reference image (--hcp_bold_refreg).
+
     Lastly, for lower resolution BOLD images it might be better not to use
     subject specific T1 image based brain mask, but rather a mask generated on
     the BOLD image itself or based on the dilated standard MNI brain mask.
@@ -3379,42 +3300,41 @@
     When running the command, the following *general* processing parameters are
     taken into account:
 
-    --sessions            The batch.txt file with all the sessions information.
-                          [batch.txt]
-    --sessionsfolder      The path to the study/sessions folder, where the
-                          imaging data is supposed to go. [.]
-    --parsessions         How many sessions to run in parallel. [1]
-    --parelements         How many elements (e.g bolds) to run in
-                          parallel. [1]
-    --bolds               Which bold images (as they are specified in the
-                          batch.txt file) to process. It can be a single
-                          type (e.g. 'task'), a pipe separated list (e.g.
-                          'WM|Control|rest') or 'all' to process all [all].
-    --overwrite           Whether to overwrite existing data (yes) or not (no).
-                          [no]
-    --hcp_suffix          Specifies a suffix to the session id if multiple
-                          variants are run, empty otherwise. []
-    --logfolder           The path to the folder where runlogs and comlogs
-                          are to be stored, if other than default. []
-    --log                 Whether to keep ('keep') or remove ('remove') the
-                          temporary logs once jobs are completed. ['keep']
-                          When a comma or pipe ('|') separated list is given, 
-                          the log will be created at the first provided location
-                          and then linked or copied to other locations. 
-                          The valid locations are:
+    --sessions              The batch.txt file with all the sessions information.
+                            [batch.txt]
+    --sessionsfolder        The path to the study/sessions folder, where the
+                            imaging data is supposed to go. [.]
+    --parsessions           How many sessions to run in parallel. [1]
+    --parelements           How many elements (e.g bolds) to run in parallel. 
+                            [1]
+    --bolds                 Which bold images (as they are specified in the
+                            batch.txt file) to process. It can be a single
+                            type (e.g. 'task'), a pipe separated list (e.g.
+                            'WM|Control|rest') or 'all' to process all [all].
+    --overwrite             Whether to overwrite existing data (yes) or not (no).
+                            [no]
+    --hcp_suffix            Specifies a suffix to the session id if multiple
+                            variants are run, empty otherwise. []
+    --logfolder             The path to the folder where runlogs and comlogs
+                            are to be stored, if other than default. []
+    --log                   Whether to keep ('keep') or remove ('remove') the
+                            temporary logs once jobs are completed. ['keep']
+                            When a comma or pipe ('|') separated list is given, 
+                            the log will be created at the first provided 
+                            location and then linked or copied to other 
+                            locations. The valid locations are:
                           
-                          - 'study' (for the default: 
-                            `<study>/processing/logs/comlogs` location)
-                          - 'session' (for `<sessionid>/logs/comlogs`)
-                          - 'hcp' (for `<hcp_folder>/logs/comlogs`)
-                          - '<path>' (for an arbitrary directory)
-
-    --hcp_folderstructure       Specifies the version of the folder structure to
-                                use, 'initial' and 'hcpls' are supported. 
-                                ['hcpls']
-    --hcp_filename              Specifies whether the standard ('standard') 
-                                filenames or the specified original names 
-                                ('original') are to be used. ['standard']
+                            - 'study' (for the default: 
+                              `<study>/processing/logs/comlogs` location)
+                            - 'session' (for `<sessionid>/logs/comlogs`)
+                            - 'hcp' (for `<hcp_folder>/logs/comlogs`)
+                            - '<path>' (for an arbitrary directory)
+
+    --hcp_folderstructure   Specifies the version of the folder structure to use,
+                            initial' and 'hcpls' are supported. ['hcpls']
+    --hcp_filename          Specifies whether the standard ('standar
+                            filenames or the specified original names 
+                            ('original') are to be used. ['standard']
 
     In addition a number of *specific* parameters can be used to guide the
     processing in this step:
@@ -6345,106 +6265,6 @@
     The results of this step will be populated in the MNINonLinear folder inside
     the same sessions's root hcp folder.
 
-    The final clean files can be found in::
-
-        MNINonLinear/Results/<boldname>/
-        <boldname>_<hcp_cifti_tail>_<hcp_regname>.dtseries.nii,
-
-    The default cifti tail (<hcp_cifti_tail>) is Atlas, while the default
-    regname (<hcp_regname)) is MSMSulc.
-
-    USE
-    ===
-
-    Runs the DeDriftAndResample step of the HCP Pipeline which applies the
-    MSMAll registration to a specified set of maps and fMRI runs.
-
-<<<<<<< HEAD
-    DeDriftAndResample is intended for use with fMRI runs cleaned with 
-    hcp_ICAFix. Except for specialized/expert-user situations, the 
-    hcp_icafix_bolds parameter should be identical to what was used in 
-    hcp_ICAFix. If hcp_icafix_bolds is not provided MSMAll/DeDriftAndResample 
-    will assume multi-run ICAFix was executed with all bolds bundled together in
-    a single concatenation called fMRI_CONCAT_ALL. (This is the default behavior
-    if hcp_icafix_bolds parameter is not provided in the case of hcp_ICAFix).
-=======
-    hcp_icafix_bolds                    ... List of bolds on which ICAFix was
-                                            applied, with the same format as for
-                                            ICAFix. Typically, this should be
-                                            identical to the list used in the
-                                            ICAFix run [same default as for
-                                            hcp_ICAFix and hcp_MSMAll].
-    hcp_resample_concatregname          ... Output name of the dedrifted
-                                            registration [MSMAll].
-    hcp_resample_regname                ... Registration sphere name
-                                            [<hcp_msmall_outregname>_2_d40_WRN].
-    hcp_icafix_highpass                 ... Value for the highpass filter, [0]
-                                            for multi-run HCP ICAFix and [2000]
-                                            for single-run HCP ICAFix. Should be
-                                            identical to the value used for
-                                            ICAFIX.
-    hcp_hiresmesh                       ... High resolution mesh node count
-                                            [164].
-    hcp_lowresmeshes                    ... Low resolution meshes node count
-                                            [32]. To provide more values
-                                            separate them with commas.
-    hcp_resample_reg_files              ... Comma separated paths to the spheres
-                                            output from the MSMRemoveGroupDrift
-                                            pipeline
-                                            [<HCPPIPEDIR>/global/templates/
-                                            MSMAll/<file1>,<HCPPIPEDIR>/global/
-                                            templates/MSMAll/<file2>].
-                                            Where <file1> is equal to:
-                                            DeDriftingGroup.L.sphere.
-                                            DeDriftMSMAll.164k_fs_LR.surf.gii
-                                            and <file2> is equal to
-                                            DeDriftingGroup.R.sphere.
-                                            DeDriftMSMAll.164k_fs_LR.surf.gii
-    hcp_resample_maps                   ... Comma separated paths to maps that
-                                            will have the MSMAll registration
-                                            applied that are not myelin maps
-                                            [sulc,curvature,corrThickness,
-                                            thickness].
-    hcp_resample_myelinmaps             ... Comma separated paths to myelin maps
-                                            [MyelinMap,SmoothedMyelinMap].
-    hcp_bold_smoothFWHM                 ... Smoothing FWHM that matches what was
-                                            used in the fMRISurface pipeline
-                                            [2].
-    hcp_matlab_mode                     ... Specifies the Matlab version, can be
-                                            interpreted, compiled or octave
-                                            [compiled].
-    hcp_icafix_domotionreg              ... Whether to regress motion parameters
-                                            as part of the cleaning. The default
-                                            value after a single-run HCP ICAFix
-                                            is [TRUE], while the default after
-                                            a multi-run HCP ICAFix is [FALSE].
-    hcp_resample_dontfixnames           ... A list of comma separated bolds that
-                                            will not have HCP ICAFix reapplied
-                                            to them. Only applicable if
-                                            single-run ICAFix was used.
-                                            Generally not recommended [NONE].
-    hcp_resample_myelintarget           ... A myelin target file is required to
-                                            run this pipeline when using a
-                                            different mesh resolution than the
-                                            original MSMAll registration [NONE].
-    hcp_resample_inregname              ... A string to enable multiple fMRI
-                                            resolutions (e.g._1.6mm) [NONE].
-    hcp_resample_extractnames           ... List of bolds and concat names
-                                            provided in the same format as the
-                                            hcp_icafix_bolds parameter. Defines
-                                            which bolds to extract. Exists to
-                                            enable extraction of a subset of the
-                                            runs in a multi-run HCP ICAFix group
-                                            into a new concatenated series.
-    hcp_resample_extractextraregnames   ... extract multi-run HCP ICAFix runs
-                                            for additional surface
-                                            registrations, often MSMSulc.
-    hcp_resample_extractvolume          ... whether to also extract the
-                                            specified multi-run HCP ICAFix from
-                                            the volume data, requires
-                                            hcp_resample_extractnames to work
-                                            [FALSE].
->>>>>>> c9b1f009
 
     EXAMPLE USE
     ===========
