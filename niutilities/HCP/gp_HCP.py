--- conflicted
+++ resolved
@@ -227,9 +227,9 @@
 
 
 def checkGDCoeffFile(gdcstring, hcp, sinfo, r="", run=True):
-    '''
+    """
     Function that extract the information on the correct gdc file to be used and tests for its presence;
-    '''
+    """
 
     if gdcstring not in ['', 'NONE']:
 
@@ -333,29 +333,15 @@
 
         FieldMap/<session id>_FieldMap_GE.nii.gz
 
+    __PhilipsFieldMap__::
+
+        FieldMap/<session id>_FieldMap_Magnitude.nii.gz
+        FieldMap/<session id>_FieldMap_Phase.nii.gz
+
     INPUTS
     ======
 
-<<<<<<< HEAD
-    __PhilipsFieldMap__
-
-    FieldMap/<session id>_FieldMap_Magnitude.nii.gz
-    FieldMap/<session id>_FieldMap_Phase.nii.gz
-
-    RESULTS
-    =======
-
-    The results of this step will be present in the above mentioned T1w and T2w
-    folders as well as MNINonLinear folder generated and populated in the same
-    sessions's root hcp folder.
-
-    RELEVANT PARAMETERS
-    ===================
-
-    general parameters
-=======
     General parameters
->>>>>>> 036056df
     ------------------
 
     When running the command, the following *general* processing parameters are
@@ -404,77 +390,7 @@
 
     In addition the following *specific* parameters will be used to guide the
     processing in this step:
-    
-<<<<<<< HEAD
-    --hcp_t2                ... NONE if no T2w image is available and the
-                                preprocessing should be run without them,
-                                anything else otherwise [t2]. NONE is only valid
-                                if 'LegacyStyleData' processing mode was specified.
-    --hcp_brainsize         ... Specifies the size of the brain in mm. 170 is FSL
-                                default and seems to be a good choice, HCP uses
-                                150, which can lead to problems with larger heads
-                                [150].
-    --hcp_t1samplespacing   ... T1 image sample spacing, NONE if not used [NONE].
-    --hcp_t2samplespacing   ... T2 image sample spacing, NONE if not used [NONE].
-    --hcp_gdcoeffs          ... Path to a file containing gradient distortion
-                                coefficients, alternatively a string describing
-                                multiple options (see below), or "NONE", if not 
-                                used [NONE].
-    --hcp_bfsigma           ... Bias Field Smoothing Sigma (optional) [].
-    --hcp_avgrdcmethod      ... Averaging and readout distortion correction
-                                method. Can take the following values:
-                                NONE
-                                ... average any repeats with no readout correction
-                                FIELDMAP
-                                ... average any repeats and use Siemens field
-                                    map for readout correction
-                                SiemensFieldMap
-                                ... average any repeats and use Siemens field
-                                    map for readout correction.
-                                GeneralElectricFieldMap
-                                ... average any repeats and use GE field map for
-                                    readout correction
-                                PhilipsFieldMap
-                                ... average any repeats and use Philips field
-                                    map for readout correction.
-                                TOPUP
-                                ... average any repeats and use spin echo field
-                                    map for readout correction.
-                                [NONE]
-    --hcp_unwarpdir         ... Readout direction of the T1w and T2w images (x,
-                                y, z or NONE); used with either a regular field
-                                map or a spin echo field map [NONE].
-    --hcp_echodiff          ... Difference in TE times if a fieldmap image is
-                                used, set to NONE if not used [NONE].
-    --hcp_seechospacing     ... Echo Spacing or Dwelltime of Spin Echo Field Map
-                                or "NONE" if not used [NONE].
-    --hcp_sephasepos        ... Label for the positive image of the Spin Echo 
-                                Field Map pair [""]
-    --hcp_sephaseneg        ... Label for the negative image of the Spin Echo 
-                                Field Map pair [""]
-    --hcp_seunwarpdir       ... Phase encoding direction of the Spin Echo Field
-                                Map (x, y or NONE) [NONE].
-    --hcp_topupconfig       ... Path to a configuration file for TOPUP method
-                                or "NONE" if not used [NONE].
-    --hcp_prefs_custombrain ... Whether to only run the final registration using
-                                either a custom prepared brain mask (MASK) or 
-                                custom prepared brain images (CUSTOM), or to 
-                                run the full set of processing steps (NONE). [NONE]
-                                If a mask is to be used (MASK) then a "
-                                custom_acpc_dc_restore_mask.nii.gz" image needs
-                                to be placed in the <session>/T1w folder.
-                                If a custom brain is to be used (BRAIN), then the
-                                following images in <session>/T1w folder need to 
-                                be adjusted:
-                                - T1w_acpc_dc_restore_brain.nii.gz
-                                - T1w_acpc_dc_restore.nii.gz
-                                - T2w_acpc_dc_restore_brain.nii.gz
-                                - T2w_acpc_dc_restore.nii.gz
-    --hcp_prefs_template_res .. The resolution (in mm) of the structural images 
-                                templates to use in the prefs step. Note: it should
-                                match the resolution of the acquired structural 
-                                images.
-=======
+
     --hcp_t2                      NONE if no T2w image is available and the
                                   preprocessing should be run without them,
                                   anything else otherwise. NONE is only 
@@ -505,6 +421,8 @@
                                     Siemens field map for readout correction)
                                   - GeneralElectricFieldMap (average any repeats
                                     and use GE field map for readout correction)
+                                  - PhilipsFieldMap (average any repeats and use
+                                    Philips field map for readout correction)
                                   - TOPUP (average any repeats and use spin echo
                                     field map for readout correction)
                                 
@@ -544,7 +462,6 @@
                                   images templates to use in the preFS step. 
                                   Note: it should match the resolution of the 
                                   acquired structural images.
->>>>>>> 036056df
 
    
     Gradient coefficient file specification:
@@ -634,14 +551,10 @@
     2020-01-05 Grega Repovš
                Updated documentation
     2020-01-16 Grega Repovš
-<<<<<<< HEAD
-             - Updated documentation on SE label specification
+               Updated documentation on SE label specification
     2020-07-03 Aleksij Kraljič
-             - Included fieldmap distortion correction for Philips scanners.
-             - Solved a bug with fieldmap distortion correction for General Electric scanners
-=======
-               Updated documentation on SE label specification
->>>>>>> 036056df
+               Included fieldmap distortion correction for Philips scanners
+               Solved a bug with fieldmap distortion correction for General Electric scanners
     2020-04-23 Grega Repovš
                Removed full file checking from documentation
     2020-08-04 Aleksij Kraljič
@@ -2510,14 +2423,9 @@
 
     --hcp_bold_dcmethod          BOLD image deformation correction that should
                                  be used: TOPUP, FIELDMAP / SiemensFieldMap,
-<<<<<<< HEAD
                                  GeneralElectricFieldMap, PhilipsFieldMap or NONE.
                                  [TOPUP]
     --hcp_bold_echodiff      ... Delta TE for BOLD fieldmap images or NONE if
-=======
-                                 GeneralElectricFieldMap or NONE. [TOPUP]
-    --hcp_bold_echodiff          Delta TE for BOLD fieldmap images or NONE if
->>>>>>> 036056df
                                  not used. [NONE]
     --hcp_bold_sephasepos        Label for the positive image of the Spin Echo 
                                  Field Map pair []
@@ -2723,15 +2631,10 @@
     2020-01-28 Grega Repovš
                Made SE selection more robust
     2020-04-23 Grega Repovš
-<<<<<<< HEAD
-             - Removed full file checking from documentation
+               Removed full file checking from documentation
     2020-07-21 Aleksij Kraljič
-             - Implemented Philips B0-map field map distortion correction
-    '''
-=======
-               Removed full file checking from documentation
+               Implemented Philips B0-map field map distortion correction
     """
->>>>>>> 036056df
 
     r = "\n------------------------------------------------------------"
     r += "\nSession id: %s \n[started on %s]" % (sinfo['id'], datetime.now().strftime("%A, %d. %B %Y %H:%M:%S"))
