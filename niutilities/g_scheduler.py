--- conflicted
+++ resolved
@@ -30,20 +30,9 @@
 
 
 
-<<<<<<< HEAD
 def schedule(command=None, script=None, settings=None, replace=None, workdir=None, environment=None, output=None):
     """
     ::
-=======
-def schedule(command=None, script=None, settings=None, replace=None, workdir=None, environment=None, output=None, bash=None):
-    '''
-    schedule [command=<command string>] [script=<path to script>] \\
-             settings=<settings string> \\
-             [replace=<"key:value|key:value" string>] \\
-             [workdir=<path to working directory>] \\
-             [environment=<path to environment setup script>] \\
-             [output=<string specifying how to process output>]
->>>>>>> c9b1f009
 
         schedule [command=<command string>] [script=<path to script>] \\
                  settings=<settings string> \\
@@ -99,9 +88,9 @@
                     standard output and error. See "REDIRECTING OUTPUT" for
                     details
     --bash          Used if any additional commands have to be run in the
-                    compute node before the execution of the Qu|Nex command
-                    itself. Use a semicolon separated list to chain multiple
-                    commands. ['']
++                   compute node before the execution of the Qu|Nex command
++                   itself. Use a semicolon separated list to chain multiple
++                   commands. ['']
 
     If the optional parameters are not specified, they will not be used.
 
@@ -262,18 +251,13 @@
                Added checking for validity of log file directories
     2018-10-04 Grega Repovs
                Excluded log validity checking for 'return'
-    2019-04-25 Grega Repovš
+    2019-04-25 Grega Repovs
                Changed subjects to sessions
-    2019-20-01 Jure Demšar
-<<<<<<< HEAD
+    2019-20-01 Jure Demsar
                Upgraded job naming and PBS scheduler
+    2020-14-08 Jure Demsar
++              Added the bash parameter.
     """
-=======
-               - Upgraded job naming and PBS scheduler
-    2020-14-08 Jure Demšar
-               - Added the bash parameter.
-    '''
->>>>>>> c9b1f009
 
     # --- check inputs
 
@@ -497,12 +481,12 @@
     workdir     = args.get('scheduler_workdir', None)
     environment = args.get('scheduler_environment', None)
     sleeptime   = args.get('scheduler_sleep', 0)
-    
+
     # ---- setup bash (commands to run inside compute node before the Qu|Nex command)
 
     bash  = args.get('bash', None)
 
-    # ---- set logfolder
+    # --- set logfolder
 
     if logfolder is None:
         logfolder = os.path.abspath(".")
