classdef nimage
%
%   nimage class offers an object to store MR image data. It provides basic
%   methods for loading and saving image, methods for returning different
%   representations of the image, methods for extracting data and manipulating
%   image, and methods for performing basic math with the images.
%
%   METHODS
%   =======
%
<<<<<<< HEAD
%  Methods
%  -------
%
%  nimage             - constructor / loader
%  img_readimage      - reads an image file
%  img_saveimage      - saves an image file
%  img_saveimageframe - saves only the specified frame(s) of an image file
%  image2D            - returns 2D (voxels by frames) representation of image data
%  image4D            - returns 4D (x by y by z by frames representation of image data)
%  maskimg            - trims data from all nonzero voxels of the mask
%  unmaskimg          - restores the full volume from masked image with zeros for missing voxels
%  standardize        - transforms values to z scores within each voxel's timeseries
%  correlize          - standardizes and divides by sqrt(N-1) to prepare for efficient correlation computation
=======
%   nimage             
%       constructor / loader
%
%   img_readimage      
%       reads an image file
>>>>>>> 264859f2
%
%   img_saveimage      
%       saves an image file
%
<<<<<<< HEAD
%  Properties
%  ----------
%  
%  data          - [grayordinates, frames] or [x, y, z, frames] matrix of imaging data
%  imageformat   - The image format of the source file: 4dfp, NIfTI, CIFTI, CIFTI-1, CIFTI-2
%  mformat       - The number format of the source file: l - littleendian, b - bigendian
%  hdrnifti      - The structure with the NIfTI header
%  hdr4dfp       - The structure with the 4dfp header
%  dim           - The x, y, z dimensions or grayordinates dimensions of the original image
%  voxels        - The number of voxels / grayordinates in a single frame
%  vsizes        - The size of voxels in x, y, z direction
%  TR            - TR of the image
%  frames        - Number of frames in the image
%  runframes     - A vector with the number of frames from each run in the order the images were concatenated
%  filename      - The original image filename
%  filetype      - The type of the CIFTI file: .dtseries | .ptseries | .pconn | .pscalar | .dscalar 
%  rootfilename  - Filename without the file type extension
%  mask          - Boolean vector specifying the spatial voxel / grayordinate mask used to mask the data
%  masked        - Has the data been spatially masked: true | false
%  empty         - Is the image data empty: true | false
%  standardized  - Has the timeseries been converted to z-scores: true / false
%  correlized    - Has the standardized values been deleted by sqrt(obj.frames -1) to allow easy computation of correlations: true | false
%  info          - Information on what operations were completed on the image
%  roi           - If the image is an ROI mask, a structure with the information about the ROI
%  glm           - If the image contains results of GLM, the structure with the GLM information
%  xml           - For CIFTI images, the content of the xml metadata
%  meta          - A structure that describes metadata
%  metadata      - uint8 encoded metadata 
%  list          - S structure with list information
%  events        - A [2, frames] vector. The first row list index of the event from which the frame originates, the second row lists the frame number from the event.  
%  use           - A row vector specifying which frame of the timeseries to use (1) and which not (0)
%  mov           - A [frame, parameter] matrix of movement parameters
%  mov_hdr       - A cell array providing header information for mov matrix
%  fstats        - A [frame, statistics] matrix of per frame statistics
%  fstats_hdr    - A cell array providing header information for fstats matrix
%  scrub         - A [frame, parameter] matrix of scrubbing parameters
%  scrub_hdr     - A cell array providing header information for scrub matrix
%  nuisance      - A [frame, signal] matrix of nuisance signals
%  nuisance_hdr  - A cell array providing header information for nuisance matrix
%  cifti         - A structure providing CIFTI information
%
%  ---
%  Written by Grega Repovs, 2009-10-04
%
%  2011-07-31 Grega Repovs
%           - Added importing of existing movement, fstat and scrubbing data
%  2016-01-16 Grega Repovs
%           - Added GetXY and specifying save format with file extension.
%  2017-03-21 Grega Repovs
%           - horzcat now supports concatenation of empty objects.
%           - img_ReadConcFile returns more information
%  2017-07-02 Grega Repovs
%           - horzcat, zeroframes and sliceframe suport img.cifti.maps
%  2018-03-17 Grega Repovs
%           - nimage now supports creation of dtseries and dscalar standard CIFTI images
%             from numeric data
%  2020-04-24 Grega Repovs
%           - added events field
%           - added nimage field specifications
=======
%   img_saveimageframe 
%       saves only the specified frame(s) of an image file
%
%   image2D            
%       returns 2D (voxels by frames) representation of image data
%
%   image4D            
%       returns 4D (x by y by z by frames representation of image data)
%
%   maskimg            
%       trims data from all nonzero voxels of the mask
%
%   unmaskimg          
%       restores the full volume from masked image with zeros for missing voxels
%
%   standardize        
%       transforms values to z scores within each voxel's timeseries
%
%   correlize          
%       standardizes and divides by sqrt(N-1) to prepare for efficient 
%       correlation computation
%   
%   img_ComputeCorrelations
%       computes correlations with the provided data matrix
%   
%

%   ~~~~~~~~~~~~~~~~~~
%
%   Changelog
%
%   2009-10-04 Grega Repovs
%              Initial version.
%   2011-07-31 Grega Repovs
%              Added importing of existing movement, fstat and scrubbing data
%   2016-01-16 Grega Repovs
%              Added GetXY and specifying save format with file extension.
%   2017-03-21 Grega Repovs
%              horzcat now supports concatenation of empty objects.
%              img_ReadConcFile returns more information
%   2017-07-02 Grega Repovs
%              horzcat, zeroframes and sliceframe suport img.cifti.maps
%   2018-03-17 Grega Repovs
%              nimage now supports creation of dtseries and dscalar standard 
%              CIFTI images from numeric data
>>>>>>> 264859f2
%

    properties
        data
        imageformat
        mformat 
        hdrnifti        = [];
        hdr4dfp         = [];
        dim
        voxels
        vsizes
        TR
        frames
        runframes       = [];
        filename        = [];
        filetype        = [];
        rootfilename    = [];
        mask            = [];
        masked          = false;
        empty           = true;
        standardized    = false;
        correlized      = false;
        info            = [];
        roi             = [];
        glm;
        xml             = [];
        meta            = [];
        metadata        = [];
        list            = [];
        events          = [];

        % ---> various statistical data

        use             = [];
        mov             = [];
        mov_hdr         = [];
        fstats          = [];
        fstats_hdr      = [];
        scrub           = [];
        scrub_hdr       = [];
        nuisance        = [];
        nuisance_hdr    = [];
        cifti           = [];

    end

    methods(Static = true)
        %ifh = img_ReadIFH(file)
        [files boldn sfolder] = img_ReadConcFile(file)
        img   = img_ReadConcImage(file, dtype, frames, verbose)
        roi   = img_ReadROI(roiinfo, roif2, checks)
        img_SaveConcFile(file, files)
        img_SaveNIfTImx(filename, hdr, data, meta, doswap, verbose)
        [hdr, data, meta, doswap] = img_ReadNIfTImx(filename, verbose)
    end

    methods
        output = img_Smooth3D(obj, fwhm, verbose, ftype, ksize)
        output = img_Smooth3DMasked(obj, mask, fwhm, limit, verbose)
        output = img_Smooth(obj, fwhm,  verbose, ftype, ksize, projection, mask, wb_path, hcpatlas, timeSeries, frames)
        output = img_Stats(obj, doIt, exclude)
        output = img_StatsDiff(obj, obj2, doIt, exclude)
        [output param] = img_ComputeScrub(obj, doIt)
        output = img_GetXYZ(obj, ijk)
        output = img_GetIJK(obj, xyz)
        output = img_CreateROIFrompeaksIn(obj, peaksIn)
    end

    methods
        function obj = nimage(varone, dtype, frames, verbose)

        %function obj = nimage(varone, dtype, frames, verbose)
        %
        %   Class constructor, calls readimage function if a parameter is passed otherwise it
        %   generates an empty image object.
        %
        %   Input
        %       - varone  ... A number of possible argument types:
        %                     * string       ... File(s) will be read into a nimage object.
        %                     * data matrix  ... F nimage object will be generated with data
        %                                        from the data matrix.
        %                     * cell array   ... An array of grimage objects will be generated
        %                                        each item dependent on the type of the cell type.
        %                     * nimage     ... The image will be copied.
        %       - dtype   ... The datatype to store the data in. ['single']
        %                     In case of numeric data that matches a standard CIFTI image, this
        %                     variable is interpreted as the type of CIFTI image, one of 'dtseries'
        %                     or 'dscalar' ['dtseries']
        %       - frames  ... The number of frames to read from the image, all by default.
        %                     In case of numeric data and 'dscalar' dtype, this variable is
        %                     interpreted as a list of map names, if not provided, maps will be
        %                     named 'Map 1', 'Map 2', ...
        %       - verbose ... Whether to be talkative
        %
        %   Output
        %       - obj  ... A single nimage object or an array of nimage objects.
        %
        %   Strings
        %   -------
        %
        %   If varone is a string, reading of files will be attempted. The results depend on the
        %   Specifics of a string provided:
        %
        %   * a single filename
        %   A single filename will be read as a single file and will result in a single nimage object.
        %   If the filename is a .conc file, all the files listed in the .conc file will be concatenated
        %   together in one long file. The number of frames from each file will be stored in obj.runframes
        %   vector
        %
        %   * pipe separated list of files
        %   A pipe (|) separated list of files will result in reading and concatenating all of the listed
        %   files into a single long image object. The number of frames from each file will be stored
        %   in the obj.runframes vector.
        %
        %   * a semicolon separated list of files
        %   A semicolon (';') separated list of files will result in an array of nimage objects, each
        %   object can be a single image, .conc list of images or pipe separated list of images.
        %
        %   Examples
        %   --------
        %
        %   img1 = nimage();
        %   img2 = nimage('t1w.nii.gz');
        %   img3 = nimage('boldlist.conc');
        %   img4 = nimage('bold1.nii.gz|bold2.nii.gz|bold3.nii.gz');
        %   img5 = gmrimahe('boldlist.conc;bold1.nii.gz;bold2.nii.gz|bold3.nii.gz');
        %   img6 = nimage(randn(91,191,91));
        %   img7 = nimage(randn(91282,5));
        %   img8 = nimage(randn(91282,5), 'dscalar', {'A', 'B', 'C', 'D', 'E'});
        %
        %   The results will be:
        %   img1 ... An empty nimage object.
        %   img2 ... A nimage object with the content of a T1w image.
        %   img3 ... A nimage object with concatenated files listed in 'boldlist.conc'.
        %   img4 ... A nimage object with three bold files concatenated.
        %   img5 ... A vector of three image objects, img5(1) a concatenated set of images
        %            as specified in 'boldlist.conc', img5(2) a single bold run, and img5(3)
        %            a two concatenated bold images.
        %   img6 ... A volume nifti image with a single frame, assuming standard 2mm MNI atlas.
        %   img7 ... A dense timeseries CIFTI image with 5 frames.
        %   img8 ... A dense scalar image with 5 maps named A to E.
        %
        %   ---
        %   Written by Grega Repovs
        %
        %   Changelog
        %       2017-02-11 Grega Repovs - Updated the documentation
        %       2018-03-17 Grega Repovs - Added the ability to create standard cifti files


            if nargin < 4, verbose = false;  end
            if nargin < 3, frames = [];      end
            if nargin < 2, dtype = 'single'; end

            if nargin > 0
                if isa(varone, 'char')
                    images = regexp(varone, ';', 'split');
                    for n = 1:length(images)
                        parts = regexp(images{n}, '\|', 'split');
                        for p = 1:length(parts)
                            if p == 1
                                t = obj.img_readimage(parts{p}, dtype, frames, verbose);
                            else
                                t = [t nimage(parts{p}, dtype, frames, verbose)];
                            end
                        end
                        iset(n) = t;
                    end
                    if length(images) > 1
                        obj = iset;
                    else
                        obj = iset(1);
                    end

                elseif isa(varone, 'numeric')
                    obj         = nimage;
                    obj.data    = varone;
                    obj.dim     = ones(1,3);
                    obj.dim(1)  = size(varone,1);
                    obj.dim(2)  = size(varone,2);
                    obj.dim(3)  = size(varone,3);
                    obj.voxels  = prod(obj.dim(1:3));
                    obj.frames  = size(varone,4);
                    obj.empty   = false;
                    if (obj.dim(1) == 91 && obj.dim(2) == 109 && obj.dim(3) == 91)  % assuming it is a MNI Atlas NIfTI image
                        obj.imageformat='NIfTI';
                        obj.hdrnifti = struct('swap', 0,'swapped', 0, 'data_type', blanks(10),...
                            'db_name', blanks(18), 'extents', 0, 'session_error', 0,...
                            'regular', 'r', 'dim_info', ' ', 'dim', [3;91;109;91;1;1;1;1], 'intent_p1', 0,...
                            'intent_p2', 0, 'intent_p3', 0, 'intent_code', 0,'datatype', 16,...
                            'bitpix', 32, 'slice_start', 0, 'pixdim', [-1;2;2;2;0;0;0;0], 'vox_offset', 2736,...
                            'scl_slope', 0, 'scl_inter', 0, 'slice_end', 0, 'slice_code', ' ',...
                            'xyzt_units', '', 'cal_max', 0, 'cal_min', 0, 'slice_duration', 0,...
                            'toffset', 0, 'glmax', 0, 'glmin', 0, 'descrip', blanks(80),...
                            'aux_file', blanks(24), 'qform_code', 1, 'sform_code', 1, 'quatern_b', 0,...
                            'quatern_c', 1, 'quatern_d', 0, 'qoffset_x', 90, 'qoffset_y', -126,...
                            'qoffset_z', -72, 'srow_x', [-2;0;0;90], 'srow_y', [0;2;0;-126],...
                            'srow_z', [0;0;2;-72], 'intent_name', blanks(16), 'magic', cast([110 43 49 0], 'char'),...
                            'version', 1, 'unused_str', blanks(24));
                    elseif (obj.dim(1) == 91282)  % assuming it is a CIFTI file
                        obj.filename = '';
                        obj.imageformat = 'CIFTI-2';
                        obj.hdrnifti = struct('swap', 0, 'swapped', 0, 'magic', cast([110   43   50    0   13   10   26   10], 'char'), 'datatype', 16, 'bitpix', 32, ...
                            'dim', [6 1 1 1 1 obj.dim(2) 91282 1]', 'intent_p1', 0, 'intent_p2', 0, 'intent_p3', 0, ...
                            'pixdim', [1 1 1 1 1 1 1 1]', ...
                            'vox_offset', 0, 'scl_slope', 1, 'scl_inter', 0, 'cal_max', 0, 'cal_min', 0, 'slice_duration', 0, ...
                            'toffset', 0, 'slice_start', 0, 'slice_end', 0, 'descrip', blanks(80), 'aux_file', blanks(24), ...
                            'qform_code', 0, 'sform_code', 0, 'quatern_b', 0, 'quatern_c', 0, 'quatern_d', 0, ...
                            'qoffset_x', 0, 'qoffset_y', 0, 'qoffset_z', 0, 'srow_x', [0;0;0;0], 'srow_y', [0;0;0;0], 'srow_z', [0;0;0;0], ...
                            'slice_code', 0, 'xyzt_units', 10, 'intent_code', 3006, 'intent_name', blanks(16), 'dim_info', ' ', ...
                            'unused_str', blanks(15), 'version', 2, 'data_type', blanks(10), 'db_name', blanks(18), 'extents', 0, ...
                            'session_error', 0, 'regular', ' ', 'glmax', 0, 'glmin', 0);
                        obj.cifti.longnames  = {'CIFTI_STRUCTURE_CORTEX_LEFT', 'CIFTI_STRUCTURE_CORTEX_RIGHT', 'CIFTI_STRUCTURE_ACCUMBENS_LEFT', 'CIFTI_STRUCTURE_ACCUMBENS_RIGHT', 'CIFTI_STRUCTURE_AMYGDALA_LEFT', 'CIFTI_STRUCTURE_AMYGDALA_RIGHT', 'CIFTI_STRUCTURE_BRAIN_STEM', 'CIFTI_STRUCTURE_CAUDATE_LEFT', 'CIFTI_STRUCTURE_CAUDATE_RIGHT', 'CIFTI_STRUCTURE_CEREBELLUM_LEFT', 'CIFTI_STRUCTURE_CEREBELLUM_RIGHT', 'CIFTI_STRUCTURE_DIENCEPHALON_VENTRAL_LEFT', 'CIFTI_STRUCTURE_DIENCEPHALON_VENTRAL_RIGHT', 'CIFTI_STRUCTURE_HIPPOCAMPUS_LEFT', 'CIFTI_STRUCTURE_HIPPOCAMPUS_RIGHT', 'CIFTI_STRUCTURE_PALLIDUM_LEFT', 'CIFTI_STRUCTURE_PALLIDUM_RIGHT', 'CIFTI_STRUCTURE_PUTAMEN_LEFT', 'CIFTI_STRUCTURE_PUTAMEN_RIGHT', 'CIFTI_STRUCTURE_THALAMUS_LEFT', 'CIFTI_STRUCTURE_THALAMUS_RIGHT'};
                        obj.cifti.shortnames = {'CORTEX_LEFT', 'CORTEX_RIGHT', 'ACCUMBENS_LEFT', 'ACCUMBENS_RIGHT', 'AMYGDALA_LEFT', 'AMYGDALA_RIGHT', 'BRAIN_STEM', 'CAUDATE_LEFT', 'CAUDATE_RIGHT', 'CEREBELLUM_LEFT', 'CEREBELLUM_RIGHT', 'DIENCEPHALON_VENTRAL_LEFT', 'DIENCEPHALON_VENTRAL_RIGHT', 'HIPPOCAMPUS_LEFT', 'HIPPOCAMPUS_RIGHT', 'PALLIDUM_LEFT', 'PALLIDUM_RIGHT', 'PUTAMEN_LEFT', 'PUTAMEN_RIGHT', 'THALAMUS_LEFT', 'THALAMUS_RIGHT'};
                        obj.cifti.start      = [1 29697 59413 59548 59688 60003 60335 63807 64535 65290 73999 83143 83849 84561 85325 86120 86417 86677 87737 88747 90035];
                        obj.cifti.end        = [29696 59412 59547 59687 60002 60334 63806 64534 65289 73998 83142 83848 84560 85324 86119 86416 86676 87736 88746 90034 91282];
                        obj.cifti.length     = [29696 29716 135 140 315 332 3472 728 755 8709 9144 706 712 764 795 297 260 1060 1010 1288 1248];
                        obj.cifti.maps       = {};
                        obj.frames = size(varone, 2);
                        obj.dim    = 91282;
                        obj.voxels = 91282;
                        switch dtype
                            case {'single', 'dtseries'}
                                obj.filetype = '.dtseries';
                                obj.TR = 1;
                                obj.hdrnifti.intent_code = 3002;
                                obj.hdrnifti.intent_name = 'ConnDenseSeries ';
                                obj.meta = obj.dtseriesXML();
                            case 'dscalar'
                                obj.filetype = '.dscalar';
                                obj.hdrnifti.intent_code = 3006;
                                obj.hdrnifti.intent_name = 'ConnDenseScalar ';
                                if isa(frames, 'cell')
                                    if length(frames) == obj.frames
                                        obj.cifti.maps = frames;
                                    end
                                end
                                obj.meta = obj.dscalarXML();
                            otherwise
                                error('ERROR: Unknown file type, could not generate nimage object! [%s]', dtype);
                        end
                    end
                elseif iscell(varone)
                    for n = 1:length(varone);
                        if ischar(varone{n})
                            if n == 1
                                obj = nimage(varone{n}, dtype, frames, verbose);
                            else
                                t = nimage(varone{n}, dtype, frames, verbose);
                                obj(end+1:end+length(t)) = t;
                            end
                        elseif isa(varone{n}, 'nimage')
                            obj(n) = varone{n};
                        else
                            error('ERROR: Could not parse images!');
                        end
                    end
                elseif isa(varone, 'nimage')
                    obj = varone;
                else
                    error('ERROR: Could not parse images!');
                end
            end
        end

        function [meta] = dtseriesXML(img)
        %
        %   Creates meta data for dtseries image
        %

            mpath = fileparts(mfilename('fullpath'));
            xml = fileread(fullfile(mpath, 'dtseries-32k.xml'));
            xml = strrep(xml,'{{ParentProvenance}}', img.filename);
            xml = strrep(xml,'{{ProgramProvenance}}', 'Qu|Nex nitools');
            xml = strrep(xml,'{{Provenance}}', 'Qu|Nex nitools');
            xml = strrep(xml,'{{WorkingDirectory}}', pwd);
            xml = strrep(xml,'{{Frames}}', num2str(img.frames));
            xml = strrep(xml,'{{TR}}', num2str(img.TR));
            xml = cast(xml', 'uint8');
            meta = nimage.string2meta(xml, 32);
        end

        function [meta] = dscalarXML(img)
        %
        %   Creates meta data for dscalar image
        %
            mpath = fileparts(mfilename('fullpath'));
            xml = fileread(fullfile(mpath, 'dscalar-32k.xml'));
            xml = strrep(xml, '{{ParentProvenance}}', img.filename);
            xml = strrep(xml, '{{ProgramProvenance}}', 'Qu|Nex nitools');
            xml = strrep(xml, '{{Provenance}}', 'Qu|Nex nitools');
            xml = strrep(xml, '{{WorkingDirectory}}', pwd);

            if ~isfield(img.cifti, 'maps') || isempty(img.cifti.maps)
                for n = 1:img.frames
                    img.cifti.maps{end+1} = sprintf('Map %d', n);
                end
            end
            mapString = '';
            first = true;
            for map = img.cifti.maps
                mapString = [mapString '            <NamedMap><MapName>' map{1} '</MapName></NamedMap>'];
                if ~first
                    mapString = [mapString '\n'];
                else
                    first = false;
                end
            end
            xml = strrep(xml, '{{NamedMaps}}', mapString);
            meta = nimage.string2meta(xml, 32);
        end

        function obj = img_readimage(obj, filename, dtype, frames, verbose)
        %
        %  Checks what type the image is and calls the appropriate function
        %

            if nargin < 5                     verbose = false;   end
            if nargin < 4                     frames = [];       end
            if nargin < 3 || isempty(dtype),  dtype = 'single';  end

            filename = strtrim(filename);

            % --- check if file exists

            if ~exist(filename)
                error('\nERROR img_readimage: File does not exist [%s]!\n', filename);
            end

            % --- load depending on filename extension

            if length(filename) > 8 && strcmp(filename(length(filename)-8:end), '.4dfp.img')
                obj = obj.img_Read4DFP(filename, dtype, frames, verbose);
                obj = obj.img_ReadStats(verbose);
                obj.empty = false;
            elseif length(filename) > 3 && strcmp(filename(length(filename)-3:end), '.nii') || strcmp(filename(length(filename)-6:end), '.nii.gz') || strcmp(filename(length(filename)-3:end), '.hdr')
                obj = obj.img_ReadNIfTI(filename, dtype, frames, verbose);
                obj = obj.img_ReadStats(verbose);
                obj.empty = false;
            elseif length(filename) > 4 && strcmp(filename(length(filename)-4:end), '.conc')
                obj = nimage.img_ReadConcImage(filename, dtype, frames, verbose);
                obj.empty = false;
            elseif length(filename) > 3 && strcmp(filename(length(filename)-3:end), '.glm')
                obj = obj.img_ReadGLM(filename, dtype, verbose);
                obj.empty = false;
            else
                error('ERROR: Unknown file format! [%s]', filename);
                obj = nimage();
            end

        end

        function img_saveimage(obj, filename, extra, datatype, verbose)
        %
        %  Save image based on the existing header data
        %
            if nargin < 5 verbose = [];            end
            if nargin < 4 datatype = [];           end
            if nargin < 3 extra = [];              end
            if nargin < 2 filename = obj.filename; end

            filename = strtrim(filename);

            % --- Let's see if we have an explicit extension and take that into account

            if ~isempty(strfind(filename, '.4dfp.img'))
                obj.img_Save4DFP(filename, extra);
            elseif ~isempty(strfind(filename, '.nii.gz'))
                obj.img_SaveNIfTI(filename, datatype, verbose);

            % --- Otherwise save based on the set imageformat

            else
                switch obj.imageformat
                    case '4dfp'
                        obj.img_Save4DFP(filename, extra);
                    case {'NIfTI', 'CIFTI', 'CIFTI-1', 'CIFTI-2'}
                        obj.img_SaveNIfTI(filename, datatype, verbose);
                    otherwise
                        error('ERROR: Unknown file format, could not save image! [%s]', obj.imageformat);
                end
            end
        end

        function img_saveimageframe(obj, frame, filename, verbose)
        %
        %  Save image based on the existing header data, it only saves the specified frames.
        %
        %
            if nargin < 4, verbose = []; end
            if nargin < 3, filename = obj.filename; end

            filename = strtrim(filename);

            obj.data   = obj.image2D;
            if max(max(frame)) > size(obj.data,2)
                fprintf('\nWARNING: The desired frame number (%d) exceeded the actual number of frames (%d). Image %s not saved! [img_saveimageframe]', max(max(frame)), size(obj.data,2), filename);
                return
            end
            obj.data   = obj.data(:,frame);
            obj.frames = size(obj.data,2);

            img_saveimage(obj, filename, [], verbose);
        end


        function image2D = image2D(obj)
        %
        %  Returns a 2D volume by frames representation of the image
        %
            image2D = reshape(obj.data, obj.voxels, []);

        end

        function image4D = image4D(obj)
        %
        %  Returns a 4D x by y by z by frames representation of the image
        %
            image4D = reshape(obj.data, [obj.dim obj.frames]);

        end

        function obj = maskimg(obj, mask)
        %
        %  Applies a mask so that all non 0 voxels are eliminated
        %

            % - unmask first if already masked!

            if obj.masked
                obj = obj.unmaskimg();
            end

            if isa(mask, 'nimage')
                mask = mask.image2D;
            end
            if length(mask) ~= obj.voxels
                error('ERROR: mask is not the same size as target image!');
            end
            obj.data = obj.image2D;
            obj.mask = mask ~= 0;
            obj.data = obj.data(obj.mask,:);
            obj.masked = true;
            obj.voxels = size(obj.data,1);
        end

        function obj = unmaskimg(obj)
        %
        %  Puts image back into the original size by setting all the unmasked voxels to 0
        %

            if obj.masked
                unmasked = zeros([prod(obj.dim) obj.frames]);
                unmasked(obj.mask,:) = obj.data;
                obj.data = unmasked;
                obj.masked = false;
                obj.voxels = size(obj.data,1);
            end
        end

        function obj = standardize(obj)
        %
        %  Creates an standardized timeseries (usinh n-1)
        %
            obj.data = zscore(obj.image2D, 0, 2);
            obj.standardized = true;
        end

        function obj = correlize(obj)
        %
        %  Creates a matrix ready for quick computation of correlations (standardized and divided by sqrt(n-1))
        %
            obj = obj.standardize ./ sqrt(obj.frames -1);
            obj.correlized = true;
        end

        function obj = img_p2z(obj, m)
        %
        %  Converts p values to Z scores
        %
            if nargin < 2
                obj.data = icdf('Normal', (1-(obj.data./2)), 0, 1);
            else
                obj.data = icdf('Normal', (1-(obj.data./2)), 0, 1) .* sign(m.data);
            end
        end

        function obj = img_Fisher(obj)
        %
        %   Converts r to Fisher z values
        %
            obj.data = obj.data*0.999999;
            obj.data = atanh(obj.data);
        end

        function obj = img_FisherInv(obj)
        %
        %   Converts r to Fisher z values
        %
            obj.data = exp(obj.data*2);
            obj.data = (obj.data-1)./(obj.data+1);
        end


        function obj = times(obj, times)
            if isa(times, 'nimage')
                times = times.image2D;
            end
            obj.data = times(obj.image2D, times);
        end

        function obj = mtimes(obj, times)
            if isa(times, 'nimage')
                times = times.image2D;
            end
            obj.data = mtimes(obj.image2D, times);
        end

        function obj = mrdivide(obj, times)
            if isa(times, 'nimage')
                times = times.image2D;
            end
            obj.data = mrdivide(obj.image2D, times);
        end

        function obj = rdivide(obj, times)
            if isa(times, 'nimage')
                times = times.image2D;
            end
            obj.data = rdivide(obj.image2D, times);
        end

        function obj = plus(obj, B)
            if isa(B, 'nimage')
                B = B.image2D;
            end
            obj.data = plus(obj.image2D, B);
        end

        function obj = minus(obj, B)
            if isa(B, 'nimage')
                B = B.image2D;
            end
            obj.data = minus(obj.image2D, B);
        end

        function obj = eq(obj, B)
            if isa(B, 'nimage')
                B = B.image2D;
            end
            obj.data = eq(obj.image2D, B);
        end

        function obj = ismember(obj, B)
            obj.data = ismember(obj.image2D, B);
        end


        % =================================================
        %                                           horzcat
        %
        %   method for concatenation of image volumes
        %

        function obj = horzcat(obj, add)

            if isempty(obj)
                obj = add;
                return
            elseif isempty(add)
                return
            end

            obj.data = [obj.image2D add.image2D];
            obj.frames = obj.frames + add.frames;
            obj.runframes = [obj.runframes add.frames];
            obj.use  = [obj.use add.use];
            if strcmp(obj.imageformat, 'CIFTI-2')
                obj.dim = size(obj.data);
            end

            % --> combine movement data
            if ~isempty(obj.mov) && ~isempty(add.mov)
                obj.mov = [obj.mov; add.mov];
            else
                obj.mov     = [];
                obj.mov_hdr = [];
            end

            % --> combine fstats data
            if ~isempty(obj.fstats) && ~isempty(add.fstats)
                obj.fstats = [obj.fstats; add.fstats];
            else
                obj.fstats     = [];
                obj.fstats_hdr = [];
            end

            % --> combine scrub data
            if ~isempty(obj.scrub) & ~isempty(add.scrub)
                obj.scrub = [obj.scrub; add.scrub];
            else
                obj.scrub     = [];
                obj.scrub_hdr = [];
            end

            % --> combine list data
            if ~isempty(obj.list) & ~isempty(add.list)
                for f = fields(obj.list)'
                    f = f{1};
                    if strcmp(f, 'meta')
                        continue
                    elseif isfield(add.list, f)
                        obj.list.(f) = [obj.list.(f) add.list.(f)];
                    else
                        obj.list = rmfield(obj.list, f);
                    end
                end
            else
                obj.list     = [];
            end

            % --> combine events data

            obj.events = [obj.events add.events];

            % --> combine maps data
            if isfield(obj.cifti, 'maps') && ~isempty(obj.cifti.maps)
                if isfield(add.cifti, 'maps') && ~isempty(add.cifti.maps)
                    obj.cifti.maps = [obj.cifti.maps add.cifti.maps];
                else
                    for n = 1:add.frames
                        obj.cifti.maps{end+1} = sprintf('Map %d', n);
                    end
                end
            end
        end

        function reply = isempty(obj)
            reply = obj.empty;
        end

        function reply = issize(obj, dim)
            if isa(dim, 'nimage')
                dim = dim.dim;
            end
            if obj.dim == dim
                reply = true;
            else
                reply = false;
            end
        end


        % =================================================
        %                                        zeroframes
        %
        %   method for creating image with empty frames
        %

        function obj = zeroframes(obj, frames)
            obj.data = zeros(obj.voxels, frames);
            obj.frames = frames;
            obj.runframes = frames;
            obj.use = true(1, frames);

            % ---> erase metadata

            for f = {'mov', 'mov_hdr', 'fstats', 'fstats_hdr', 'scrub', 'scrub_hdr', 'nuisance', 'nuisance_hdr', 'glm', 'list'}
                obj.(f{1}) = [];
            end

            % ---> erase metadata 2

            if length(obj.meta) > 0
                obj.meta = obj.meta([obj.meta.code] ~= 64);
            end

            % ---> erase maps info

            if isfield(obj.cifti, 'maps')
                obj.cifti.maps = {};
            end

        end




        % =================================================
        %                                       sliceframes
        %
        %   method for removing masked volumes from image
        %
        %   fmask can be:
        %   - a scalar specifying how many frames to exclude from the start
        %   - a boolean or 1/0 vector specifying which frames to keep
        %

        function obj = sliceframes(obj, fmask, options)
            if nargin < 3
                options = [];
                if nargin < 2
                    fmask = [];
                end
            end

            % --- if fmask is a scalar, remove passed number of frames from start of image or each run

            if length(fmask) == 1 && ~isa(fmask, 'logical')
                l = fmask;
                fmask = ones(1, obj.frames);
                if strcmp(options, 'perrun') && length(obj.runframes > 1)
                    off = 1;
                    for r = 1:length(obj.runframes)
                        fmask(off:off+l-1) = 0;
                        off = off + obj.runframes(r);
                        obj.runframes(r) = obj.runframes(r) - l;
                    end
                else
                    fmask(1:l) = 0;
                    obj.runframes(1) = obj.runframes(1) - l;
                end

            % --- if fmask is a vector, apply it as a mask for the whole image or at each run

            elseif ~isempty(fmask) && (length(fmask) > 1 || ~isa(fmask, 'logical'))
                mask = zeros(1, obj.frames);
                if strcmp(options, 'perrun') && length(obj.runframes > 1)
                    off = 1;
                    for r = 1:length(obj.runframes)
                        mask(off:off+min([obj.runframes(r) length(fmask)])-1) = fmask(1:min([obj.runframes(r) length(fmask)]));
                        off = off + obj.runframes(r);
                        obj.runframes(r) = sum(fmask(1:min([obj.runframes(r) length(fmask)])) > 0);
                    end
                else
                    mask(1:min([length(fmask), length(mask)])) = fmask(1:min([length(fmask), length(mask)]));
                    obj.runframes = sum(fmask > 0);
                end
                fmask = mask;
            end

            if ~isempty(fmask)
                fmask = fmask > 0;
                obj.data = obj.image2D;
                obj.data = obj.data(:, fmask);
                obj.frames = sum(fmask);

                % ---> mask use data

                if ~isempty(obj.use)
                    obj.use  = obj.use(:, fmask);
                end

                % ---> mask movement data

                if ~isempty(obj.mov)
                    obj.mov = obj.mov(fmask, :);
                end

                % ---> mask fstats data

                if ~isempty(obj.fstats)
                    obj.fstats = obj.fstats(fmask, :);
                end

                % ---> mask scrub data

                if ~isempty(obj.scrub)
                    obj.scrub = obj.scrub(fmask, :);
                end

                % ---> mask list data

                if ~isempty(obj.list)
                    lists     = fields(obj.list);
                    lists     = lists(~ismember(lists, 'meta'));
                    for l = lists(:)'
                        l = l{1};
                        obj.list.(l) = obj.list.(l)(fmask);
                    end
                end

                % ---> mask events data

                obj.events = obj.events(:, fmask);

                % ---> mask glm data

                if ~isempty(obj.glm)
                    if isfield(obj.glm, 'c'),      obj.glm.c      = obj.glm.c(:, fmask);    end
                    if isfield(obj.glm, 'ATAm1'),  obj.glm.ATAm1  = obj.glm.ATAm1(fmask, fmask); end
                    if isfield(obj.glm, 'event'),  obj.glm.event  = obj.glm.event(fmask);   end
                    if isfield(obj.glm, 'frame'),  obj.glm.frame  = obj.glm.frame(fmask);   end
                    if isfield(obj.glm, 'effect'), obj.glm.effect = obj.glm.effect(fmask);  end
                    if isfield(obj.glm, 'eindex'), obj.glm.eindex = obj.glm.eindex(fmask);  end
                    if isfield(obj.glm, 'hdr'),    obj.glm.hdr    = obj.glm.hdr(fmask);     end
                    if isfield(obj.glm, 'A'),      obj.glm.A      = obj.glm.A(:,fmask);     end
                end

                % ---> mask maps data

                if isfield(obj.cifti, 'maps') && (~isempty(obj.cifti.maps))
                    obj.cifti.maps = obj.cifti.maps(fmask);
                end
            end

        end

    end

    methods (Static)

        function [meta] = string2meta(string, code)
        %
        %   coverts string to proper meta structure
        %
            string = cast(string(:), 'uint8');
            meta.size = ceil((length(string)+8)/16)*16;
            meta.code = code;
            meta.data = zeros(1, meta.size-8, 'uint8');
            meta.data(1:length(string)) = string;
        end
    end

end<|MERGE_RESOLUTION|>--- conflicted
+++ resolved
@@ -8,92 +8,15 @@
 %   METHODS
 %   =======
 %
-<<<<<<< HEAD
-%  Methods
-%  -------
-%
-%  nimage             - constructor / loader
-%  img_readimage      - reads an image file
-%  img_saveimage      - saves an image file
-%  img_saveimageframe - saves only the specified frame(s) of an image file
-%  image2D            - returns 2D (voxels by frames) representation of image data
-%  image4D            - returns 4D (x by y by z by frames representation of image data)
-%  maskimg            - trims data from all nonzero voxels of the mask
-%  unmaskimg          - restores the full volume from masked image with zeros for missing voxels
-%  standardize        - transforms values to z scores within each voxel's timeseries
-%  correlize          - standardizes and divides by sqrt(N-1) to prepare for efficient correlation computation
-=======
 %   nimage             
 %       constructor / loader
 %
 %   img_readimage      
 %       reads an image file
->>>>>>> 264859f2
 %
 %   img_saveimage      
 %       saves an image file
 %
-<<<<<<< HEAD
-%  Properties
-%  ----------
-%  
-%  data          - [grayordinates, frames] or [x, y, z, frames] matrix of imaging data
-%  imageformat   - The image format of the source file: 4dfp, NIfTI, CIFTI, CIFTI-1, CIFTI-2
-%  mformat       - The number format of the source file: l - littleendian, b - bigendian
-%  hdrnifti      - The structure with the NIfTI header
-%  hdr4dfp       - The structure with the 4dfp header
-%  dim           - The x, y, z dimensions or grayordinates dimensions of the original image
-%  voxels        - The number of voxels / grayordinates in a single frame
-%  vsizes        - The size of voxels in x, y, z direction
-%  TR            - TR of the image
-%  frames        - Number of frames in the image
-%  runframes     - A vector with the number of frames from each run in the order the images were concatenated
-%  filename      - The original image filename
-%  filetype      - The type of the CIFTI file: .dtseries | .ptseries | .pconn | .pscalar | .dscalar 
-%  rootfilename  - Filename without the file type extension
-%  mask          - Boolean vector specifying the spatial voxel / grayordinate mask used to mask the data
-%  masked        - Has the data been spatially masked: true | false
-%  empty         - Is the image data empty: true | false
-%  standardized  - Has the timeseries been converted to z-scores: true / false
-%  correlized    - Has the standardized values been deleted by sqrt(obj.frames -1) to allow easy computation of correlations: true | false
-%  info          - Information on what operations were completed on the image
-%  roi           - If the image is an ROI mask, a structure with the information about the ROI
-%  glm           - If the image contains results of GLM, the structure with the GLM information
-%  xml           - For CIFTI images, the content of the xml metadata
-%  meta          - A structure that describes metadata
-%  metadata      - uint8 encoded metadata 
-%  list          - S structure with list information
-%  events        - A [2, frames] vector. The first row list index of the event from which the frame originates, the second row lists the frame number from the event.  
-%  use           - A row vector specifying which frame of the timeseries to use (1) and which not (0)
-%  mov           - A [frame, parameter] matrix of movement parameters
-%  mov_hdr       - A cell array providing header information for mov matrix
-%  fstats        - A [frame, statistics] matrix of per frame statistics
-%  fstats_hdr    - A cell array providing header information for fstats matrix
-%  scrub         - A [frame, parameter] matrix of scrubbing parameters
-%  scrub_hdr     - A cell array providing header information for scrub matrix
-%  nuisance      - A [frame, signal] matrix of nuisance signals
-%  nuisance_hdr  - A cell array providing header information for nuisance matrix
-%  cifti         - A structure providing CIFTI information
-%
-%  ---
-%  Written by Grega Repovs, 2009-10-04
-%
-%  2011-07-31 Grega Repovs
-%           - Added importing of existing movement, fstat and scrubbing data
-%  2016-01-16 Grega Repovs
-%           - Added GetXY and specifying save format with file extension.
-%  2017-03-21 Grega Repovs
-%           - horzcat now supports concatenation of empty objects.
-%           - img_ReadConcFile returns more information
-%  2017-07-02 Grega Repovs
-%           - horzcat, zeroframes and sliceframe suport img.cifti.maps
-%  2018-03-17 Grega Repovs
-%           - nimage now supports creation of dtseries and dscalar standard CIFTI images
-%             from numeric data
-%  2020-04-24 Grega Repovs
-%           - added events field
-%           - added nimage field specifications
-=======
 %   img_saveimageframe 
 %       saves only the specified frame(s) of an image file
 %
@@ -119,7 +42,83 @@
 %   img_ComputeCorrelations
 %       computes correlations with the provided data matrix
 %   
-%
+%   PROPERTIES
+%   ==========
+%
+%   data          
+%       [grayordinates, frames] or [x, y, z, frames] matrix of imaging data
+%   imageformat   
+%       The image format of the source file: 4dfp, NIfTI, CIFTI, CIFTI-1, CIFTI-2
+%   mformat       
+%       The number format of the source file: l - littleendian, b - bigendian
+%   hdrnifti      
+%       The structure with the NIfTI header
+%   hdr4dfp       
+%       The structure with the 4dfp header
+%   dim           
+%       The x, y, z dimensions or grayordinates dimensions of the original image
+%   voxels        
+%       The number of voxels / grayordinates in a single frame
+%   vsizes        
+%       The size of voxels in x, y, z direction
+%   TR            
+%       TR of the image
+%   frames        
+%       Number of frames in the image
+%   runframes     
+%       A vector with the number of frames from each run in the order the images were concatenated
+%   filename      
+%       The original image filename
+%   filetype      
+%       The type of the CIFTI file: .dtseries | .ptseries | .pconn | .pscalar | .dscalar
+%   rootfilename  
+%       Filename without the file type extension
+%   mask          
+%       Boolean vector specifying the spatial voxel / grayordinate mask used to mask the data
+%   masked        
+%       Has the data been spatially masked: true | false
+%   empty         
+%       Is the image data empty: true | false
+%   standardized  
+%       Has the timeseries been converted to z-scores: true / false
+%   correlized    
+%       Has the standardized values been deleted by sqrt(obj.frames -1) to allow easy computation of correlations: true | false
+%   info          
+%       Information on what operations were completed on the image
+%   roi           
+%       If the image is an ROI mask, a structure with the information about the ROI
+%   glm           
+%       If the image contains results of GLM, the structure with the GLM information
+%   xml           
+%       For CIFTI images, the content of the xml metadata
+%   meta          
+%       A structure that describes metadata
+%   metadata      
+%       uint8 encoded metadata
+%   list          
+%       S structure with list information
+%   events        
+%       A [2, frames] vector. The first row list index of the event from which the frame originates, the second row lists the frame number from the event.
+%   use           
+%       A row vector specifying which frame of the timeseries to use (1) and which not (0)
+%   mov           
+%       A [frame, parameter] matrix of movement parameters
+%   mov_hdr       
+%       A cell array providing header information for mov matrix
+%   fstats        
+%       A [frame, statistics] matrix of per frame statistics
+%   fstats_hdr    
+%       A cell array providing header information for fstats matrix
+%   scrub         
+%       A [frame, parameter] matrix of scrubbing parameters
+%   scrub_hdr     
+%       A cell array providing header information for scrub matrix
+%   nuisance      
+%       A [frame, signal] matrix of nuisance signals
+%   nuisance_hdr  
+%       A cell array providing header information for nuisance matrix
+%   cifti         
+%       A structure providing CIFTI information
 
 %   ~~~~~~~~~~~~~~~~~~
 %
@@ -139,8 +138,9 @@
 %   2018-03-17 Grega Repovs
 %              nimage now supports creation of dtseries and dscalar standard 
 %              CIFTI images from numeric data
->>>>>>> 264859f2
-%
+%   2020-04-24 Grega Repovs
+%              added events field
+%              added nimage field specifications
 
     properties
         data
