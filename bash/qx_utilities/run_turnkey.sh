#!/bin/bash

# Copyright (C) 2015 Anticevic Lab, Yale University
# Copyright (C) 2015 MBLAB, University of Ljubljana
# SPDX-FileCopyrightText: 2021 QuNex development team <https://qunex.yale.edu/>
#
# SPDX-License-Identifier: GPL-3.0-or-later

###################################################################
# Variables that will be passed as container launch in XNAT:
###################################################################
#
# batchfile (batch file with processing parameters)
# mappingfile (file for mapping into desired file structure; e.g. hcp)
# xnataccsessionid (Imaging Session Accession ID)
# xnatsessionlabels (Imaging Session Label)
# xnatprojectid (Project ID of the Imaging Session)
# xnatsubjectid (Subject ID of the Imaging session)
# xnathost (URL of the xnat host)
# xnatuser (xnat user id)
# xnatpass (xnat user password)
#
##########################################################
# Assumes $TOOLS and $QUNEXREPO are defined
##########################################################

# ------------------------------------------------------------------------------
#  Setup color outputs
# ------------------------------------------------------------------------------

BLACK_F="\033[30m"; BLACK_B="\033[40m"
RED_F="\033[31m"; RED_B="\033[41m"
GREEN_F="\033[32m"; GREEN_B="\033[42m"
YELLOW_F="\033[33m"; YELLOW_B="\033[43m"
BLUE_F="\033[34m"; BLUE_B="\033[44m"
MAGENTA_F="\033[35m"; MAGENTA_B="\033[45m"
CYAN_F="\033[36m"; CYAN_B="\033[46m"
WHITE_F="\033[37m"; WHITE_B="\033[47m"

reho() {
    echo -e "$RED_F$1 \033[0m"
}
geho() {
    echo -e "$GREEN_F$1 \033[0m"
}
yeho() {
    echo -e "$YELLOW_F$1 \033[0m"
}
beho() {
    echo -e "$BLUE_F$1 \033[0m"
}
mageho() {
    echo -e "$MAGENTA_F$1 \033[0m"
}
cyaneho() {
    echo -e "$CYAN_F$1 \033[0m"
}
weho() {
    echo -e "$WHITE_F$1 \033[0m"
}

# version
QuNexVer=`cat ${TOOLS}/${QUNEXREPO}/VERSION.md`

# source $TOOLS/$QUNEXREPO/env/qunex_environment.sh &> /dev/null
# $TOOLS/$QUNEXREPO/env/qunex_environment.sh &> /dev/null

QuNexTurnkeyWorkflow="create_study map_raw_data import_dicom create_session_info setup_hcp create_batch export_hcp hcp_pre_freesurfer hcp_freesurfer hcp_post_freesurfer run_qc_t1w run_qc_t2w run_qc_myelin hcp_fmri_volume hcp_fmri_surface run_qc_bold hcp_diffusion run_qc_dwi dwi_legacy run_qc_dwi_legacy dwi_eddy_qc run_qc_dwi_eddy dwi_dtifit run_qc_dwi_dtifit dwi_bedpostx_gpu run_qc_dwi_process run_qc_dwi_bedpostx dwi_probtrackx_dense_gpu dwi_pre_tractography dwi_parcellate dwi_seed_tractography_dense run_qc_custom map_hcp_data create_bold_brain_masks compute_bold_stats create_stats_report extract_nuisance_signal preprocess_bold preprocess_conc general_plot_bold_timeseries bold_parcellation parcellate_bold compute_bold_fc_seed compute_bold_fc_gbc run_qc_bold_fc"

QCPlotElements="type=stats|stats>plotdata=fd,imageindex=1>plotdata=dvarsme,imageindex=1;type=signal|name=V|imageindex=1|maskindex=1|colormap=hsv;type=signal|name=WM|imageindex=1|maskindex=1|colormap=jet;type=signal|name=GM|imageindex=1|maskindex=1;type=signal|name=GM|imageindex=2|use=1|scale=3"

SupportedAcceptanceTestSteps="hcp_pre_freesurfer hcp_freesurfer hcp_post_freesurfer hcp_fmri_volume hcp_fmri_surface"

QuNexTurnkeyClean="hcp_fmri_volume"

# ------------------------------------------------------------------------------
# -- General usage
# ------------------------------------------------------------------------------

usage() {
 echo ""
 echo "qunex runTurnkey"
 echo ""
 echo "This function implements QuNex Suite workflows as a turnkey function."
 echo "It operates on a local server or cluster or within the XNAT Docker engine."
 echo ""
 echo ""
 echo "INPUTS"
 echo "======"
 echo ""
 echo "--turnkeytype         Specify type turnkey run. Options are: local or xnat."
 echo "                      Default: [xnat]."
 echo "--path                Path where study folder is located. If empty default "
 echo "                      is [/output/xnatprojectid] for XNAT run."
 echo "--sessions            Sessions to run locally on the file system if not an XNAT "
 echo "                      run."
 echo "--sessionids          Comma separated list of session IDs to select for a run "
 echo "                      via gMRI engine from the batch file."
 echo "--turnkeysteps        Specify specific turnkey steps you wish to run:"
 echo "                      Supported: ${QuNexTurnkeyWorkflow} "
 echo "--turnkeycleanstep    Specify specific turnkey steps you wish to clean up "
 echo "                      intermediate files for."
 echo "                      Supported: ${QuNexTurnkeyClean}"
 echo "--batchfile           Batch file with pre-configured header specifying "
 echo "                      processing parameters"
 echo ""
 echo "                      Note: This file needs to be created *manually* prior to "
 echo "                      starting runTurnkey."
 echo ""
 echo "                      - IF executing a 'local' run then provide the absolute "
 echo "                        path to the file on the local file system:"
 echo "                        If no file name is given then by default QuNex "
 echo "                        RunTurnkey will exit with an error."
 echo "                      - IF executing a run via the XNAT WebUI then provide the "
 echo "                        name of the file. This file should be created and "
 echo "                        uploaded manually as the project-level resource on XNAT"
 echo ""
 echo "--mappingfile         File for mapping NIFTI files into the desired QuNex file "
 echo "                      structure (e.g. hcp, fMRIPrep, etc.)"
 echo ""
 echo "                      Note: This file needs to be created *manually* prior to "
 echo "                      starting runTurnkey"
 echo ""
 echo "                      - IF executing a 'local' run then provide the absolute "
 echo "                        path to the file on the local file system:"
 echo "                        If no file name is given then by default QuNex "
 echo "                        RunTurnkey will exit with an error."
 echo "                      - IF executing a run via the XNAT WebUI then provide the "
 echo "                        name of the file. This file should be created and "
 echo "                        uploaded manually as the project-level resource on XNAT"
 echo ""
 echo "ACCEPTANCE TESTING INPUT"
 echo "------------------------"
 echo ""
 echo "--acceptancetest      Specify if you wish to run a final acceptance test after "
 echo "                      each unit of processing. Default is [no]"
 echo ""
 echo "                      If --acceptancetest='yes', then --turnkeysteps must be "
 echo "                      provided and will be executed first."
 echo ""
 echo "                      If --acceptancetest='<turnkey_step>', then acceptance "
 echo "                      test will be run but step won't be executed."
 echo ""
 echo "XNAT HOST, PROJECT AND USER INPUTS"
 echo "----------------------------------"
 echo ""
 echo "--xnathost            Specify the XNAT site hostname URL to push data to."
 echo "--xnatprojectid       Specify the XNAT site project id. This is the Project ID "
 echo "                      in XNAT and not the Project Title."
 echo "--xnatuser            Specify XNAT username."
 echo "--xnatpass            Specify XNAT password."
 echo ""
 echo "XNAT SUBJECT AND SESSION INPUTS"
 echo "-------------------------------"
 echo ""
 echo "--xnatsubjectid       ID for subject across the entire XNAT database. "
 echo "                      Required or --xnatsubjectlabel needs to be set."
 echo "--xnatsubjectlabel    Label for subject within a project for the XNAT database. "
 echo "                      Required or --xnatsubjectid needs to be set."
 echo "--xnataccsessionid    ID for subject-specific session within the XNAT project. "
 echo "                      Derived from XNAT but can be set manually."
 echo "--xnatsessionlabel    Label for session within XNAT project. Note: may be "
 echo "                      general across multiple subjects (e.g. rest). Required."
 echo "--xnatstudyinputpath  The path to the previously generated session data as "
 echo "                      mounted for the container. Default is "
 echo "                      [input/RESOURCES/qunex_study]"
 echo ""
 echo "MISCELLANEOUS INPUTS"
 echo "--------------------"
 echo ""
 echo "--dataformat            Specify the format in which the data is. Acceptable "
 echo "                        values are:"
 echo ""
 echo "                        - DICOM ... datasets with images in DICOM format"
 echo "                        - BIDS  ... BIDS compliant datasets"
 echo "                        - HCPLS ... HCP Life Span datasets"
 echo "                        - HCPYA ... HCP Young Adults (1200) dataset"
 echo ""
 echo "                        Default is [DICOM]"
 echo ""
 echo "--hcp_filename          Specify how files and folders should be named using HCP "
 echo "                        processing:"
 echo ""
 echo "                        standard"
 echo "                           files should be named using QuNex standard naming "
 echo "                           (e.g. BOLD_1_PA)"
 echo "                        original"
 echo "                           files should be named using their original names "
 echo "                           (e.g. rfMRI_REST1_AP)"
 echo ""
 echo "                        Note that the filename to be used has to be provided in "
 echo "                        the session_hcp.txt file or the standard naming will be "
 echo "                        used. If not provided the default 'standard' will be "
 echo "                        used."
 echo "--bidsformat            Note: this parameter is deprecated and is kept for "
 echo "                        backward compatibility. "
 echo ""
 echo "                        If set to yes, it will set --dataformat to BIDS. If "
 echo "                        left undefined or set to no, the --dataformat value"
 echo "                        will be used. The specification of the parameter "
 echo "                        follows ..."
 echo ""
 echo "                        Specify if input data is in BIDS format (yes/no). "
 echo "                        Default is [no]. If set to yes, it overwrites the "
 echo "                        --dataformat parameter."
 echo ""
 echo "                        Note:"
 echo ""
 echo "                        - If --bidsformat='yes' and XNAT run is requested then "
 echo "                          --xnatsessionlabel is required."
 echo "                        - If --bidsformat='yes' and XNAT run is NOT requested "
 echo "                          then BIDS data expected in <sessions_folder/inbox/BIDS"
 echo "--bidsname              The name of the BIDS dataset. The dataset level "
 echo "                        information that does not pertain to a specific session "
 echo "                        will be stored in <projectname>/info/bids/<bidsname>. "
 echo "                        If bidsname is not provided, it will be deduced from "
 echo "                        the name of the folder in which the BIDS database is "
 echo "                        stored or from the zip package name."
 echo "--rawdatainput          If --turnkeytype is not XNAT then specify location of "
 echo "                        raw data on the file system for a session. Default is "
 echo "                        [] for the XNAT type run as host is used to pull data."
 echo "--workingdir            Specify where the study folder is to be created or "
 echo "                        resides. Default is [/output]."
 echo "--projectname           Specify name of the project on local file system if "
 echo "                        XNAT is not specified."
 echo "--overwritestep         Specify <yes> or <no> for delete of prior workflow "
 echo "                        step. Default is [no]."
 echo "--overwritesession      Specify <yes> or <no> for delete of prior session run. "
 echo "                        Default is [no]."
 echo "--overwriteproject      Specify <yes> or <no> for delete of entire project "
 echo "                        prior to run. Default is [no]."
 echo "--overwriteprojectxnat  Specify <yes> or <no> for delete of entire XNAT project "
 echo "                        folder prior to run. Default is [no]."
 echo "--cleanupsession        Specify <yes> or <no> for cleanup of session folder "
 echo "                        after steps are done. Default is [no]."
 echo "--cleanupproject        Specify <yes> or <no> for cleanup of entire project "
 echo "                        after steps are done. Default is [no]."
 echo "--cleanupoldfiles       Specify <yes> or <no> for cleanup of files that are "
 echo "                        older than start of run (XNAT run only). Default is "
 echo "                        [no]."
 echo "--bolds                 For commands that work with BOLD images this flag "
 echo "                        specifies which specific BOLD images to process. The "
 echo "                        list of BOLDS has to be specified as a comma or pipe "
 echo "                        '|' separated string of bold numbers or bold tags as "
 echo "                        they are specified in the session_hcp.txt or batch.txt "
 echo "                        file. "
 echo ""
 echo "                        Example: '--bolds=1,2,rest' would process BOLD run 1, "
 echo "                        BOLD run 2 and any other BOLD image that is tagged with "
 echo "                        the string 'rest'."
 echo ""
 echo "                        If the parameter is not specified, the default value "
 echo "                        'all' will be used. In this scenario every BOLD image "
 echo "                        that is specified in the group batch.txt file for that "
 echo "                        session will be processed."
 echo ""
 echo "                        **Note**: This parameter takes precedence over the "
 echo "                        'bolds' parameter in the batch.txt file. Therefore when "
 echo "                        RunTurnkey is executed and this parameter is ommitted "
 echo "                        the '_bolds' specification in the batch.txt file never "
 echo "                        takes effect, because the default value 'all' will take "
 echo "                        precedence."
 echo ""
 echo "CUSTOM QC INPUTS"
 echo "----------------"
 echo ""
 echo "--customqc          Yes or no. Default is [no]. If set to 'yes' then the script"
 echo "                    ooks into: ~/<study_path>/processing/scenes/QC/ for "
 echo "                    additional custom QC scenes."
 echo ""
 echo "                    Note: The provided scene has to conform to QuNex QC "
 echo "                    template standards.xw"
 echo ""
 echo "                    See $TOOLS/$QUNEXREPO/qx_library/data/scenes/qc/ for example"
 echo "                    templates."
 echo ""
 echo "                    The qc path has to contain relevant files for the provided"
 echo "                    scene."
 echo "--qcplotimages      Absolute path to images for general_plot_bold_timeseries. See "
 echo "                    'qunex general_plot_bold_timeseries' for help. "
 echo ""
 echo "                    Only set if general_plot_bold_timeseries is requested then this is a "
 echo "                    required setting."
 echo "--qcplotmasks       Absolute path to one or multiple masks to use for "
 echo "                    extracting BOLD data. See 'qunex general_plot_bold_timeseries' for help. "
 echo ""
 echo "                    Only set if general_plot_bold_timeseries is requested then this is a "
 echo "                    required setting."
 echo "--qcplotelements    Plot element specifications for general_plot_bold_timeseries. See "
 echo "                    'qunex general_plot_bold_timeseries' for help. "
 echo ""
 echo "                    Only set if general_plot_bold_timeseries is requested. If not set then the "
 echo "                    default is: ${QCPlotElements}"
 echo ""
 echo "EXAMPLE USE"
 echo "==========="
 echo ""
 echo "Run directly via::"
 echo ""
 echo " ${TOOLS}/${QUNEXREPO}/bash/qx_utilities/run_turnkey.sh \ "
 echo " --<parameter1> --<parameter2> --<parameter3> ... --<parameterN> "
 echo ""
 reho "NOTE: --scheduler is not available via direct script call."
 echo ""
 echo "Run via:: "
 echo ""
 echo " qunex runTurnkey --<parameter1> --<parameter2> ... --<parameterN> "
 echo ""
 geho "NOTE: scheduler is available via qunex call."
 echo ""
 echo "--scheduler       A string for the cluster scheduler (e.g. LSF, PBS or SLURM) "
 echo "                  followed by relevant options"
 echo ""
 echo "For SLURM scheduler the string would look like this via the qunex call:: "
 echo ""
 echo " --scheduler='SLURM,jobname=<name_of_job>,time=<job_duration>,ntasks=<number_of_tasks>,cpus-per-task=<cpu_number>,mem-per-cpu=<memory>,partition=<queue_to_send_job_to>' "
 echo ""
 echo "::"
 echo ""
 echo " run_turnkey.sh \ "
 echo "  --turnkeytype=<turnkey_run_type> \ "
 echo "  --turnkeysteps=<turnkey_worlflow_steps> \ "
 echo "  --batchfile=<batch_file> \ "
 echo "  --overwritestep=yes \ "
 echo "  --mappingfile=<mapping_file> \ "
 echo "  --xnatsubjectlabel=<XNAT_SUBJECT_LABEL> \ "
 echo "  --xnatsessionlabel=<XNAT_SESSION_LABEL> \ "
 echo "  --xnatprojectid=<name_of_xnat_project_id> \ "
 echo "  --xnathostname=<XNAT_site_URL> \ "
 echo "  --xnatuser=<xnat_host_user_name> \ "
 echo "  --xnatpass=<xnat_host_user_pass> \ "
 echo ""
 exit 0
}

# ------------------------------------------------------------------------------
# -- Check for help
# ------------------------------------------------------------------------------

if [[ $1 == "" ]] || [[ $1 == "--help" ]] || [[ $1 == "-help" ]] || [[ $1 == "--usage" ]] || [[ $1 == "-usage" ]] || [[ $1 == "help" ]] || [[ $1 == "usage" ]]; then
    usage
fi

main() {

# ------------------------------------------------------------------------------
# -- Check for options
# ------------------------------------------------------------------------------

opts_GetOpt() {
sopt="$1"
shift 1
for fn in "$@" ; do
    if [ `echo $fn | grep -- "^${sopt}=" | wc -w` -gt 0 ]; then
        echo $fn | sed "s/^${sopt}=//"
        return 0
    fi
done
}

# ------------------------------------------------------------------------------
# -- Setup variables
# ------------------------------------------------------------------------------

# -- Clear variables
unset BATCH_PARAMETERS_FILENAME
unset CASE
unset SESSION
unset OVERWRITE_STEP
unset OVERWRITE_PROJECT
unset OVERWRITE_PROJECT_FORCE
unset OVERWRITE_PROJECT_XNAT
unset OVERWRITE_SESSION
unset SCAN_MAPPING_FILENAME

unset XNAT_HOST_NAME
unset XNAT_USER_NAME
unset XNAT_PASSWORD
unset XNAT_PROJECT_ID

unset XNAT_ACCSESSION_ID
unset XNAT_SUBJECT_ID
unset XNAT_SUBJECT_LABEL
unset XNAT_SESSION_LABEL

unset TURNKEY_TYPE
unset TURNKEY_STEPS
unset TURNKEY_CLEAN
unset WORKDIR
unset RawDataInputPath
unset PROJECT_NAME
unset BIDS_NAME
unset PlotElements
unset CleanupSession
unset CleanupProject
unset STUDY_PATH
unset SessionsFolderName
unset BIDSFormat
unset HCPFilename
unset DATAFormat
unset AcceptanceTest
unset CleanupOldFiles

# get version
QuNexVer=`cat ${TOOLS}/${QUNEXREPO}/VERSION.md`

echo ""
cyaneho "===> Executing QuNex RunTurnkey workflow..."
echo ""

echo ""
geho "------------------------ Initiating QuNex Turnkey Workflow -------------------------------"
echo ""

# =-=-=-=-=-= GENERAL OPTIONS =-=-=-=-=-=
#
# -- General input flags

WORKDIR=`opts_GetOpt "--workingdir" $@`
STUDY_PATH=`opts_GetOpt "--path" $@`
StudyFolder=`opts_GetOpt "--studyfolder" $@`
if [[ -z ${StudyFolder} ]]; then
    StudyFolder="${STUDY_PATH}"
fi
if [[ -z ${STUDY_PATH} ]]; then
    STUDY_PATH="${StudyFolder}"
fi
StudyFolderPath="${StudyFolder}"

PROJECT_NAME=`opts_GetOpt "--projectname" $@`
BIDS_NAME=`opts_GetOpt "--bidsname" $@`
CleanupSession=`opts_GetOpt "--cleanupsession" $@`
CleanupProject=`opts_GetOpt "--cleanupproject" $@`
CleanupOldFiles=`opts_GetOpt "--cleanupoldfiles" $@`
RawDataInputPath=`opts_GetOpt "--rawdatainput" $@`
SessionsFolderName=`opts_GetOpt "--sessionsfoldername" $@`
if [[ -z ${SessionsFolderName} ]]; then
    SessionsFolderName=`opts_GetOpt "${setflag}sessionfoldername" $@`   # session folder name
fi

#CASES=`opts_GetOpt "--sessions" "$@" | sed 's/,/ /g;s/|/ /g'`; CASES=`echo "${CASES}" | sed 's/,/ /g;s/|/ /g'`
CASE=`opts_GetOpt "--sessions" "$@"`
if [ -z "$CASE" ]; then
    CASE=`opts_GetOpt "--session" "$@"`
fi
SESSION=`opts_GetOpt "--sessions" "$@"`
if [ -z "$SESSION" ]; then
    SESSION=`opts_GetOpt "--session" "$@"`
fi
if [ -z "$SESSION" ] && [ ! -z "$CASE" ] ; then
    SESSION="${CASE}"
fi
if [ ! -z "$SESSION" ] && [ -z "$CASE" ] ; then
    CASE="${SESSION}"
fi
SESSIONIDS=`opts_GetOpt "--sessionids" "$@"`
if [ -z "$SESSIONIDS" ]; then
    SESSIONIDS=`opts_GetOpt "--sessionid" "$@"`
fi

OVERWRITE_SESSION=`opts_GetOpt "--overwritesession" $@`
OVERWRITE_STEP=`opts_GetOpt "--overwritestep" $@`
if [ -z "$OVERWRITE_STEP" ]; then
    OVERWRITE_STEP=`opts_GetOpt "--overwrite" "$@"`
fi
OVERWRITE_PROJECT=`opts_GetOpt "--overwriteproject" $@`
OVERWRITE_PROJECT_FORCE=`opts_GetOpt "--overwriteprojectforce" $@`
OVERWRITE_PROJECT_XNAT=`opts_GetOpt "--overwriteprojectxnat" $@`
BATCH_PARAMETERS_FILENAME=`opts_GetOpt "--batchfile" $@`
SCAN_MAPPING_FILENAME=`opts_GetOpt "--mappingfile" $@`

XNAT_HOST_NAME=`opts_GetOpt "--xnathost" $@`
XNAT_USER_NAME=`opts_GetOpt "--xnatuser" $@`
XNAT_PASSWORD=`opts_GetOpt "--xnatpass" $@`
XNAT_STUDY_INPUT_PATH=`opts_GetOpt "--xnatstudyinputpath" $@`

# ----------------------------------------------------
#     INFO ON XNAT VARIABLE MAPPING FROM QuNex --> JSON --> XML specification
#
# project               --xnatprojectid        #  --> mapping in QuNex: XNAT_PROJECT_ID     --> mapping in JSON spec: #XNAT_PROJECT#   --> Corresponding to project id in XML.
#   │
#   └──subject          --xnatsubjectid        #  --> mapping in QuNex: XNAT_SUBJECT_ID     --> mapping in JSON spec: #SUBJECTID#      --> Corresponding to subject ID in subject-level XML (Subject Accession ID). EXAMPLE in XML        <xnat:subject_ID>BID11_S00192</xnat:subject_ID>
#        │                                                                                                                                                                                                         EXAMPLE in Web UI     Accession number:  A unique XNAT-wide ID for a given human irrespective of project within the XNAT Site
#        │              --xnatsubjectlabel     #  --> mapping in QuNex: XNAT_SUBJECT_LABEL  --> mapping in JSON spec: #SUBJECTLABEL#   --> Corresponding to subject label in subject-level XML (Subject Label).     EXAMPLE in XML        <xnat:field name="SRC_SUBJECT_ID">CU0018</xnat:field>
#        │                                                                                                                                                                                                         EXAMPLE in Web UI     Subject Details:   A unique XNAT project-specific ID that matches the experimenter expectations
#        │
#        └──experiment  --xnataccsessionid     #  --> mapping in QuNex: XNAT_ACCSESSION_ID  --> mapping in JSON spec: #ID#             --> Corresponding to subject session ID in session-level XML (Subject Accession ID)   EXAMPLE in XML       <xnat:experiment ID="BID11_E00048" project="embarc_r1_0_0" visit_id="ses-wk2" label="CU0018_MRwk2" xsi:type="xnat:mrSessionData">
#                                                                                                                                                                                                                           EXAMPLE in Web UI    Accession number:  A unique project specific ID for that subject
#                       --xnatsessionlabel     #  --> mapping in QuNex: XNAT_SESSION_LABEL  --> mapping in JSON spec: #LABEL#          --> Corresponding to session label in session-level XML (Session/Experiment Label)    EXAMPLE in XML       <xnat:experiment ID="BID11_E00048" project="embarc_r1_0_0" visit_id="ses-wk2" label="CU0018_MRwk2" xsi:type="xnat:mrSessionData">
# ----------------------------------------------------

XNAT_PROJECT_ID=`opts_GetOpt "--xnatprojectid" $@`
XNAT_SUBJECT_ID=`opts_GetOpt "--xnatsubjectid" $@`
XNAT_SUBJECT_LABEL=`opts_GetOpt "--xnatsubjectlabels" "$@"`
if [ -z "$XNAT_SUBJECT_LABEL" ]; then
XNAT_SUBJECT_LABEL=`opts_GetOpt "--xnatsubjectlabel" "$@"`
fi
XNAT_ACCSESSION_ID=`opts_GetOpt "--xnataccsessionid" $@`
#XNAT_SESSION_LABELS=`opts_GetOpt "--xnatsessionlabels" "$@" | sed 's/,/ /g;s/|/ /g'`; XNAT_SESSION_LABELS=`echo "${XNAT_SESSION_LABELS}" | sed 's/,/ /g;s/|/ /g'`
XNAT_SESSION_LABEL=`opts_GetOpt "--xnatsessionlabels" "$@"`
if [ -z "$XNAT_SESSION_LABEL" ]; then
XNAT_SESSION_LABEL=`opts_GetOpt "--xnatsessionlabel" "$@"`
fi

TURNKEY_STEPS=`opts_GetOpt "--turnkeysteps" "$@" | sed 's/,/ /g;s/|/ /g'`; TURNKEY_STEPS=`echo "${TURNKEY_STEPS}" | sed 's/,/ /g;s/|/ /g'`

# remap turnkey steps by using the deprecated commands mapping
unset NEW_TURNKEY_STEPS
for STEP in ${TURNKEY_STEPS}; do
    # check if deprecated
    NEW_STEP=`gmri check_deprecated_commands --command="$STEP" | grep "is now known as" | sed 's/^.*is now known as //g'`

    # is it deprecated or not?
    if [[ -n $NEW_STEP ]]; then
        NEW_STEP=${NEW_STEP}
        mageho " --> Warning: run_turnkey step ${STEP} name is deprecated, renaming to ${NEW_STEP}."
    else
        NEW_STEP=${STEP}
    fi

    # append
    if [[ -z $NEW_TURNKEY_STEPS ]]; then
        NEW_TURNKEY_STEPS="${NEW_STEP}"
    else
        NEW_TURNKEY_STEPS="${NEW_TURNKEY_STEPS} ${NEW_STEP}"
    fi

    # empty line for beutification
    echo ""
done

# set TURNKEY_STEPS to new list
TURNKEY_STEPS=${NEW_TURNKEY_STEPS}

TURNKEY_TYPE=`opts_GetOpt "--turnkeytype" $@`
TURNKEY_CLEAN=`opts_GetOpt "--turnkeycleanstep" $@`

DATAFormat=`opts_GetOpt "--dataformat" $@`
BIDSFormat=`opts_GetOpt "--bidsformat" $@`
HCPFilename=`opts_GetOpt "--hcp_filename" $@`

# backwards compatibility and default value
if [ -z "$HCPFilename" ]; then HCPFilename=`opts_GetOpt "--hcpfilename" $@`; fi
if [ -z "$HCPFilename" ]; then HCPFilename="standard"; fi

if [ -z "$DATAFormat" ]; then DATAFormat=DICOM; fi
if [ "${BIDSFormat}" == 'yes' ]; then DATAFormat="BIDS"; fi
if [ "${DATAFormat}" == 'BIDS' ]; then BIDSFormat="yes"; else BIDSFormat="no"; fi

AcceptanceTest=`opts_GetOpt "--acceptancetest" "$@" | sed 's/,/ /g;s/|/ /g'`; AcceptanceTest=`echo "${AcceptanceTest}" | sed 's/,/ /g;s/|/ /g'`

# =-=-=-=-=-= BOLD FC OPTIONS =-=-=-=-=-=
#
# -- compute_bold_fc input flags
InputFiles=`opts_GetOpt "--inputfiles" $@`
OutPathFC=`opts_GetOpt "--targetf" $@`
Calculation=`opts_GetOpt "--calculation" $@`
RunType=`opts_GetOpt "--runtype" $@`
FileList=`opts_GetOpt "--flist" $@`
IgnoreFrames=`opts_GetOpt "--ignore" $@`
MaskFrames=`opts_GetOpt "--mask" "$@"`
Covariance=`opts_GetOpt "--covariance" $@`
TargetROI=`opts_GetOpt "--target" $@`
RadiusSmooth=`opts_GetOpt "--rsmooth" $@`
RadiusDilate=`opts_GetOpt "--rdilate" $@`
GBCCommand=`opts_GetOpt "--command" $@`
Verbose=`opts_GetOpt "--verbose" $@`
ComputeTime=`opts_GetOpt "---time" $@`
VoxelStep=`opts_GetOpt "--vstep" $@`
ROIInfo=`opts_GetOpt "--roinfo" $@`
FCCommand=`opts_GetOpt "--options" $@`
Method=`opts_GetOpt "--method" $@`
# -- bold_parcellation input flags
InputFile=`opts_GetOpt "--inputfile" $@`
InputPath=`opts_GetOpt "--inputpath" $@`
InputDataType=`opts_GetOpt "--inputdatatype" $@`
SingleInputFile=`opts_GetOpt "--singleinputfile" $@`
OutPath=`opts_GetOpt "--outpath" $@`
OutName=`opts_GetOpt "--outname" $@`
ExtractData=`opts_GetOpt "--extractdata" $@`
ComputePConn=`opts_GetOpt "--computepconn" $@`
UseWeights=`opts_GetOpt "--useweights" $@`
WeightsFile=`opts_GetOpt "--weightsfile" $@`
ParcellationFile=`opts_GetOpt "--parcellationfile" $@`
RunParcellations=`opts_GetOpt "--runparcellations" $@`

# =-=-=-=-=-= DIFFUSION OPTIONS =-=-=-=-=-=
#
# -- dwi_legacy input flags
EchoSpacing=`opts_GetOpt "--echospacing" $@`
PEdir=`opts_GetOpt "--PEdir" $@`
TE=`opts_GetOpt "--TE" $@`
UnwarpDir=`opts_GetOpt "--unwarpdir" $@`
DiffDataSuffix=`opts_GetOpt "--diffdatasuffix" $@`
Scanner=`opts_GetOpt "--scanner" $@`
UseFieldmap=`opts_GetOpt "--usefieldmap" $@`
# -- dwi_parcellate input flags
MatrixVersion=`opts_GetOpt "--matrixversion" $@`
ParcellationFile=`opts_GetOpt "--parcellationfile" $@`
OutName=`opts_GetOpt "--outname" $@`
WayTotal=`opts_GetOpt "--waytotal" $@`
# -- dwi_seed_tractography_dense input flags
SeedFile=`opts_GetOpt "--seedfile" $@`
# -- dwi_eddy_qc input flags
EddyBase=`opts_GetOpt "--eddybase" $@`
EddyPath=`opts_GetOpt "--eddypath" $@`
Report=`opts_GetOpt "--report" $@`
BvalsFile=`opts_GetOpt "--bvalsfile" $@`
BvecsFile=`opts_GetOpt "--bvecsfile" $@`
EddyIdx=`opts_GetOpt "--eddyidx" $@`
EddyParams=`opts_GetOpt "--eddyparams" $@`
List=`opts_GetOpt "--list" $@`
Mask=`opts_GetOpt "--mask" $@`
GroupBar=`opts_GetOpt "--groupvar" $@`
OutputDir=`opts_GetOpt "--outputdir" $@`
Update=`opts_GetOpt "--update" $@`
# -- dwi_bedpostx_gpu input flags
Fibers=`opts_GetOpt "--fibers" $@`
Model=`opts_GetOpt "--model" $@`
Burnin=`opts_GetOpt "--burnin" $@`
Jumps=`opts_GetOpt "--jumps" $@`
Rician=`opts_GetOpt "--rician" $@`
Gradnonlin=`opts_GetOpt "--gradnonlin" $@`
# -- dwi_probtrackx_dense_gpu input flags
MatrixOne=`opts_GetOpt "--omatrix1" $@`
MatrixThree=`opts_GetOpt "--omatrix3" $@`
NsamplesMatrixOne=`opts_GetOpt "--nsamplesmatrix1" $@`
NsamplesMatrixThree=`opts_GetOpt "--nsamplesmatrix3" $@`

# =-=-=-=-=-= QC OPTIONS =-=-=-=-=-=
#
# -- run_qc input flags
OutPath=`opts_GetOpt "--outpath" $@`
SceneTemplateFolder=`opts_GetOpt "--scenetemplatefolder" $@`
UserSceneFile=`opts_GetOpt "--userscenefile" $@`
UserScenePath=`opts_GetOpt "--userscenepath" $@`
Modality=`opts_GetOpt "--modality" $@`
DWIPath=`opts_GetOpt "--dwipath" $@`
DWIData=`opts_GetOpt "--dwidata" $@`
DtiFitQC=`opts_GetOpt "--dtifitqc" $@`
BedpostXQC=`opts_GetOpt "--bedpostxqc" $@`
EddyQCStats=`opts_GetOpt "--eddyqcstats" $@`
DWILegacy=`opts_GetOpt "--dwilegacy" $@`
BOLDfc=`opts_GetOpt "--boldfc" $@`
BOLDfcInput=`opts_GetOpt "--boldfcinput" $@`
BOLDfcPath=`opts_GetOpt "--boldfcpath" $@`
GeneralSceneDataFile=`opts_GetOpt "--datafile" $@`
GeneralSceneDataPath=`opts_GetOpt "--datapath" $@`


BOLDS=`opts_GetOpt "--bolds" "$@"`
if [ -z "${BOLDS}" ]; then
    BOLDS=`opts_GetOpt "--boldruns" "$@"`
fi
if [ -z "${BOLDS}" ]; then
    BOLDS=`opts_GetOpt "--bolddata" "$@"`
fi
if [ -z "${BOLDS}" ]; then
    BOLDS='all'
fi
BOLDRUNS=`echo ${BOLDS} | sed 's/,/ /g;s/|/ /g'`; BOLDRUNS=`echo "$BOLDRUNS" | sed 's/,/ /g;s/|/ /g'`

BOLDSuffix=`opts_GetOpt "--boldsuffix" $@`
BOLDPrefix=`opts_GetOpt "--boldprefix" $@`
SkipFrames=`opts_GetOpt "--skipframes" $@`
SNROnly=`opts_GetOpt "--snronly" $@`
TimeStamp=`opts_GetOpt "--timestamp" $@`
Suffix=`opts_GetOpt "--suffix" $@`
SceneZip=`opts_GetOpt "--scenezip" $@`
runQC_Custom=`opts_GetOpt "--customqc" $@`
HCPSuffix=`opts_GetOpt "--hcp_suffix" $@`

# -- general_plot_bold_timeseries input flags
QCPlotElements=`opts_GetOpt "--qcplotelements" $@`
QCPlotImages=`opts_GetOpt "--qcplotimages" $@`
QCPlotMasks=`opts_GetOpt "--qcplotmasks" $@`

# -- Define script name
scriptName=$(basename ${0})

# -- Check WORKDIR and STUDY_PATH
if [[ -z ${WORKDIR} ]]; then
    WORKDIR="/output"; mageho " --> Note: Working directory where study is located is missing. Setting defaults: ${WORKDIR}"; echo ''
fi

# -- Check and set turnkey type
if [[ -z ${TURNKEY_TYPE} ]]; then
    TURNKEY_TYPE="xnat"; mageho " --> Note: Turnkey type not specified. Setting default turnkey type to: ${TURNKEY_TYPE}"; echo ''
fi

# -- Check and set AcceptanceTest type
if [[ -z ${AcceptanceTest} ]]; then
    AcceptanceTest="no"; mageho " --> Note: Acceptance Test type not specified. Setting default type to: ${AcceptanceTest}"; echo ''
fi

# -- Check and set turnkey clean
if [[ -z ${TURNKEY_CLEAN} ]]; then
    TURNKEY_CLEAN="no"; mageho " --> Note: Turnkey cleaning not specified. Setting default to: ${TURNKEY_CLEAN}"; echo ''
fi

# -- Check that BATCH_PARAMETERS_FILENAME flag and parameter is set
if [[ -z ${BATCH_PARAMETERS_FILENAME} ]];
    then reho "ERROR: --batchfile flag missing. Batch parameter file not specified."; echo '';
    exit 1;
fi

########################  runTurnkey LOCAL vs. XNAT-SPECIFIC CHECKS  ################################
#
# -- Check and set non-XNAT or XNAT specific parameters
if [[ ${TURNKEY_TYPE} != "xnat" ]]; then
   if [[ -z ${PROJECT_NAME} ]]; then reho "ERROR: Project name is missing."; exit 1; echo ''; fi
   if [[ -z ${SessionsFolderName} ]]; then reho "ERROR: Sessions folder name is missing."; exit 1; echo ''; fi
   if [[ -z ${StudyFolder} ]]; then
       StudyFolder=${WORKDIR}/${PROJECT_NAME}
   else
         if [[ ${STUDY_PATH} == ${WORKDIR} ]]; then
             reho "ERROR: --workingdir and --path variables are set to the same location. Check your inputs and re-run."
             reho "       ${WORKDIR}"
             exit 1
        fi
   fi
   if [[ -z ${SessionsFolder} ]]; then
       SessionsFolder=${StudyFolder}/${SessionsFolderName}
   fi
   if [[ -z ${CASE} ]]; then reho "ERROR: Requesting local run but --session flag is missing."; exit 1; echo ''; fi
fi

if [[ ${TURNKEY_TYPE} == "xnat" ]]; then
    if [[ -z ${XNAT_PROJECT_ID} ]]; then reho "ERROR: --xnatprojectid flag missing. Batch parameter file not specified."; echo ''; exit 1; fi
    if [[ -z ${XNAT_HOST_NAME} ]]; then reho "ERROR: --xnathost flag missing. Batch parameter file not specified."; echo ''; exit 1; fi
    if [[ -z ${XNAT_USER_NAME} ]]; then reho "ERROR: --xnatuser flag missing. Username parameter file not specified."; echo ''; exit 1; fi
    if [[ -z ${XNAT_PASSWORD} ]]; then reho "ERROR: --xnatpass flag missing. Password parameter file not specified."; echo ''; exit 1; fi
    if [[ -z ${STUDY_PATH} ]]; then STUDY_PATH=${WORKDIR}/${XNAT_PROJECT_ID}; fi
    if [[ -z ${XNAT_SUBJECT_ID} ]] && [[ -z ${XNAT_SUBJECT_LABEL} ]]; then reho "ERROR: --xnatsubjectid or --xnatsubjectlabel flags are missing. Please specify either subject id or subject label and re-run."; echo ''; exit 1; fi
    if [[ -z ${XNAT_SUBJECT_ID} ]] && [[ ! -z ${XNAT_SUBJECT_LABEL} ]]; then mageho " --> Note: --xnatsubjectid is not set. Using --xnatsubjectlabel to query XNAT."; echo ''; fi
    if [[ ! -z ${XNAT_SUBJECT_ID} ]] && [[ -z ${XNAT_SUBJECT_LABEL} ]]; then mageho " --> Note: --xnatsubjectlabel is not set. Using --xnatsubjectid to query XNAT."; echo ''; fi
    if [[ -z ${XNAT_SESSION_LABEL} ]]; then reho "ERROR: --xnatsessionlabel flag missing. Please specify session label and re-run."; echo ''; exit 1; fi
    if [[ -z ${XNAT_STUDY_INPUT_PATH} ]]; then XNAT_STUDY_INPUT_PATH=/input/RESOURCES/qunex_study; mageho " --> Note: XNAT session input path is not defined. Setting default path to: $XNAT_STUDY_INPUT_PATH"; echo ""; fi

    # -- Curl calls to set correct subject and session variables at start of RunTurnkey

    # -- Clean prior mapping
    rm -r ${HOME}/xnatlogs &> /dev/null
    mkdir ${HOME}/xnatlogs &> /dev/null
    XNATINFOTMP="${HOME}/xnatlogs"
    TimeStampCurl=`date +%Y-%m-%d_%H.%M.%10N`

    if [[ ${CleanupOldFiles} == "yes" ]]; then
        if [ ! -d ${WORKDIR} ]; then
            mkdir -p ${WORKDIR} &> /dev/null
        fi
        touch ${WORKDIR}/_startfile
    fi

    # -- Obtain temp info on subjects and experiments in the project
    curl -u ${XNAT_USER_NAME}:${XNAT_PASSWORD} -X GET "${XNAT_HOST_NAME}/data/sessions?project=${XNAT_PROJECT_ID}&format=csv" > ${XNATINFOTMP}/${XNAT_PROJECT_ID}_subjects_${TimeStampCurl}.csv
    curl -u ${XNAT_USER_NAME}:${XNAT_PASSWORD} -X GET "${XNAT_HOST_NAME}/data/experiments?project=${XNAT_PROJECT_ID}&format=csv" > ${XNATINFOTMP}/${XNAT_PROJECT_ID}_experiments_${TimeStampCurl}.csv

    # -- Define XNAT_SUBJECT_ID (i.e. Accession number) and XNAT_SESSION_LABEL (i.e. MR Session lablel) for the specific XNAT_SUBJECT_LABEL (i.e. subject)
    if [[ -z ${XNAT_SUBJECT_ID} ]]; then XNAT_SUBJECT_ID=`more ${XNATINFOTMP}/${XNAT_PROJECT_ID}_subjects_${TimeStampCurl}.csv | grep "${XNAT_SUBJECT_LABEL}" | awk  -F, '{print $1}'`; fi
    if [[ -z ${XNAT_SUBJECT_LABEL} ]]; then XNAT_SUBJECT_LABEL=`more ${XNATINFOTMP}/${XNAT_PROJECT_ID}_subjects_${TimeStampCurl}.csv | grep "${XNAT_SUBJECT_ID}" | awk  -F, '{print $3}'`; fi
    # -- Re-obtain the label from the database just in case it was mis-specified
    if [[ -z ${XNAT_SUBJECT_LABEL} ]]; then XNAT_SESSION_LABEL=`more ${XNATINFOTMP}/${XNAT_PROJECT_ID}_experiments_${TimeStampCurl}.csv | grep "${XNAT_SUBJECT_LABEL}" | grep "${XNAT_SESSION_LABEL}" | awk  -F, '{print $5}'`; fi
    if [[ -z ${XNAT_ACCSESSION_ID} ]]; then XNAT_ACCSESSION_ID=`more ${XNATINFOTMP}/${XNAT_PROJECT_ID}_experiments_${TimeStampCurl}.csv | grep "${XNAT_SUBJECT_LABEL}" | grep "${XNAT_SESSION_LABEL}" | awk  -F, '{print $1}'`; fi

    # -- Clean up temp curl call info
    rm -r ${HOME}/xnatInfoTmp &> /dev/null

    # -- Report error if variables remain undefined
    if [[ -z ${XNAT_SUBJECT_ID} ]] || [[ -z ${XNAT_SUBJECT_LABEL} ]] || [[ -z ${XNAT_ACCSESSION_ID} ]] || [[ -z ${XNAT_SESSION_LABEL} ]]; then
        echo ""
        reho "Some or all of XNAT database variables were not set correctly: "
        echo ""
        reho "  --> XNAT_SUBJECT_ID     :  $XNAT_SUBJECT_ID "
        reho "  --> XNAT_SUBJECT_LABEL  :  $XNAT_SUBJECT_LABEL "
        reho "  --> XNAT_ACCSESSION_ID  :  $XNAT_ACCSESSION_ID "
        reho "  --> XNAT_SESSION_LABEL  :  $XNAT_SESSION_LABEL "
        echo ""
        exit 1
    else
        echo ""
        geho "Successfully read all XNAT database variables: "
        echo ""
        geho "  --> XNAT_SUBJECT_ID     :  $XNAT_SUBJECT_ID "
        geho "  --> XNAT_SUBJECT_LABEL  :  $XNAT_SUBJECT_LABEL "
        geho "  --> XNAT_ACCSESSION_ID  :  $XNAT_ACCSESSION_ID "
        geho "  --> XNAT_SESSION_LABEL  :  $XNAT_SESSION_LABEL "
        echo ""
    fi

    # -- Define final variable set
    if [[ ${DATAFormat} == "BIDS" ]]; then
        # -- Setup CASE without the 'MR' prefix in the XNAT_SESSION_LABEL
        #    Eventually deprecate once fixed in XNAT
        CASE=`echo ${XNAT_SESSION_LABEL} | sed 's|_MR1$||' | sed 's|_MR|_|'`
        mageho " --> Note: --dataformat='BIDS' "
        reho "       Combining XNAT_SUBJECT_LABEL and XNAT_SESSION_LABEL into unified BIDS-compliant session variable for QuNex run: ${CASE}"
        echo ""
    else
        CASE="${XNAT_SUBJECT_LABEL}"
    fi
fi
#
################################################################################

# ------------------------------------------------------------------------------
# -- subjects vs. sessions folder backwards compatibility settings
# ------------------------------------------------------------------------------

# -- subjects vs. sessions folder backwards compatibility settings
if [[ -z ${SessionsFolderName} ]]; then
    SessionsFolderName="sessions"
fi

if [[ -d "${StudyFolder}/subjects" ]] && [[ -d "${StudyFolder}/${SessionsFolderName}" ]]; then
    echo ""
    mageho "WARNING: You are attempting to execute RunTurnkey using a conflicting QuNex file hierarchy:"
    echo ""
    echo "     Found: --> ${StudyFolder}/subjects"
    echo "     Found: --> ${StudyFolder}/${SessionsFolderBase}"
    echo ""
    echo "     Note: Current version of QuNex supports the following default specification: "
    echo "            --> ${StudyFolder}/sessions"
    echo ""
    echo "     To avoid the possibility of a backwards incompatible or duplicate "
    echo "     QuNex runs please review the study directory structure and consider"
    echo "     resolving the conflict such that a consistent folder specification is used. "
    echo ""
    echo "     QuNex will proceed but please consider renaming your directories per latest specs:"
    echo "          https://bitbucket.org/oriadev/qunex/wiki/Overview/DataHierarchy"
    echo ""
fi

if [[ -d "${StudyFolder}/subjects" ]] && [[ ! -d "${StudyFolder}/${SessionsFolderName}" ]]; then
    echo ""
    mageho "WARRNING: You are attempting to execute RunTurnkey using an outdated QuNex file hierarchy:"
    echo ""
    echo "     Found: --> ${StudyFolder}/subjects"
    echo ""
    echo "     Note: Current version of QuNex supports the following default specification: "
    echo "            --> ${StudyFolder}/sessions"
    echo ""
    echo "     To avoid the possibility of a backwards incompatible or duplicate "
    echo "     QuNex runs please review the study directory structure and consider"
    echo "     resolving the conflict such that a consistent folder specification is used. "
    echo ""
    echo "     QuNex will proceed but please consider renaming your directories per latest specs:"
    echo "          https://bitbucket.org/oriadev/qunex/wiki/Overview/DataHierarchy"
    echo ""
    SessionsFolder="${STUDY_PATH}/subjects"
    SessionsFolderName="subjects"
fi

if [[ -d "${StudyFolder}/sessions" ]] && [[ ! -d "${StudyFolder}/subjects" ]]; then
    SessionsFolder="${STUDY_PATH}/sessions"
    SessionsFolderName="sessions"
fi
if [[ ! -d "${StudyFolder}/sessions" ]] && [[ ! -d "${StudyFolder}/subjects" ]] && [[ ! -d "${StudyFolder}" ]]; then
    SessionsFolder="${STUDY_PATH}/sessions"
    SessionsFolderName="sessions"
fi



# -- Check TURNKEY_STEPS
if [[ -z ${TURNKEY_STEPS} ]] && [ ! -z "${QuNexTurnkeyWorkflow##*${AcceptanceTest}*}" ]; then
    echo ""
    reho "ERROR: Turnkey steps flag missing. Specify supported turnkey steps:"
    echo "-------------------------------------------------------------------"
    echo " ${QuNexTurnkeyWorkflow}"
    echo ''
    exit 1
fi

# -- Check TURNKEY_STEPS test flag
unset FoundSupported
echo ""
geho "--> Checking that requested ${TURNKEY_STEPS} are supported..."
echo ""
TurnkeyTestStepChecks="${TURNKEY_STEPS}"
unset TurnkeyTestSteps
for TurnkeyTestStep in ${TurnkeyTestStepChecks}; do
   if [ ! -z "${QuNexTurnkeyWorkflow##*${TurnkeyTestStep}*}" ]; then
       reho "     ${TurnkeyTestStep} is not supported. Will remove from requested list."
   else
       geho "     ${TurnkeyTestStep} is supported."
       FoundSupported="yes"
       TurnkeyTestSteps="${TurnkeyTestSteps} ${TurnkeyTestStep}"
   fi
done
if [[ -z ${FoundSupported} ]]; then
    usage
    echo ""
    reho "ERROR: None of the requested acceptance tests are currently supported."; echo "";
    reho "Supported: ${QuNexTurnkeyWorkflow}"; echo "";
    exit 1
else
    TURNKEY_STEPS="${TurnkeyTestSteps}"
    echo ""
    geho "--> Verified list of supported Turnkey steps to be run: ${TURNKEY_STEPS}"
    echo ""
fi

# -- Check acceptance test flag
if [[ ! -z ${AcceptanceTestSteps} ]]; then
    # -- Run checks for supported steps
    unset FoundSupported
    echo ""
    geho "--> Checking that requested ${AcceptanceTestSteps} are supported..."
    echo ""
    AcceptanceTestStepsChecks="${AcceptanceTestSteps}"
    unset AcceptanceTestSteps
    for AcceptanceTestStep in ${AcceptanceTestStepsChecks}; do
       if [ ! -z "${SupportedAcceptanceTestSteps##*${AcceptanceTestStep}*}" ]; then
           echo ""
           reho "--> ${AcceptanceTestStep} is not supported. Will remove from requested list."
           echo ""
       else
           echo ""
           geho "--> ${AcceptanceTestStep} is supported."
           echo ""
           FoundSupported="yes"
           AcceptanceTestSteps="${AcceptanceTestSteps} ${AcceptanceTestStep}"
       fi
    done
    if [[ -z ${FoundSupported} ]]; then
        usage
        reho "ERROR: None of the requested acceptance tests are currently supported."; echo "";
        reho "Supported: ${SupportedAcceptanceTestSteps}"; echo "";
    fi
fi

# -- Function to check for BATCH_PARAMETERS_FILENAME
checkBatchFileHeader() {
    if [[ -z ${BATCH_PARAMETERS_FILENAME} ]]; then reho "ERROR: --batchfile flag missing. Batch parameter file not specified."; echo ''; exit 1; fi
    if [[ -f ${BATCH_PARAMETERS_FILENAME} ]]; then
        BATCH_PARAMETERS_FILE_PATH="${BATCH_PARAMETERS_FILENAME}"
    else
        if [[ -f ${RawDataInputPath}/${BATCH_PARAMETERS_FILENAME} ]]; then
            BATCH_PARAMETERS_FILE_PATH="${RawDataInputPath}/${BATCH_PARAMETERS_FILENAME}"
        else
            if [[ ! `echo ${TURNKEY_STEPS} | grep 'create_study'` ]]; then
                if [[ -f ${STUDY_PATH}/processing/${BATCH_PARAMETERS_FILENAME} ]]; then
                    BATCH_PARAMETERS_FILE_PATH="${SessionsFolder}/specs/${BATCH_PARAMETERS_FILENAME}"
                fi
           fi
        fi
    fi
    if [[ ! -f ${BATCH_PARAMETERS_FILE_PATH} ]]; then reho "ERROR: --batchfile flag set but file not found in default locations: ${BATCH_PARAMETERS_FILENAME}"; echo ''; exit 1; fi
}

# -- Function to check for SCAN_MAPPING_FILENAME
checkMappingFile() {
    if [[ -z ${SCAN_MAPPING_FILENAME} ]]; then reho "ERROR: --mappingfile flag missing. Scanning file parameter file not specified."; echo ''; exit 1;  fi
    if [[ -f ${SCAN_MAPPING_FILENAME} ]]; then
        SCAN_MAPPING_FILENAME_PATH="${SCAN_MAPPING_FILENAME}"
    else
        if [[ -f ${RawDataInputPath}/${SCAN_MAPPING_FILENAME} ]]; then
            SCAN_MAPPING_FILENAME_PATH="${RawDataInputPath}/${SCAN_MAPPING_FILENAME}"
        else
            if [[ ! `echo ${TURNKEY_STEPS} | grep 'create_study'` ]]; then
                if [[ -f ${STUDY_PATH}/processing/${SCAN_MAPPING_FILENAME} ]]; then
                    SCAN_MAPPING_FILENAME_PATH="${SessionsFolder}/specs/${SCAN_MAPPING_FILENAME}"
                fi
           fi
        fi
    fi
    if [[ ! -f ${SCAN_MAPPING_FILENAME_PATH} ]]; then reho "ERROR: --mappingfile flag set but file not found in default locations: ${SCAN_MAPPING_FILENAME}"; echo ''; exit 1; fi
}


# -- Code for selecting BOLDS via Tags --> Check if both batch and bolds are specified for QC and if yes read batch explicitly
getBoldList() {
    if [[ ! -z ${ProcessingBatchFile} ]]; then
        LBOLDRUNS="${BOLDRUNS}"
        geho "  --> For ${CASE} searching for BOLD(s): '${LBOLDRUNS}' in batch file ${ProcessingBatchFile} ... ";

        # set output type
        unset BOLDnameOutput
        if [[ ! -z ${HCPFilename} ]] && [[ ${HCPFilename} == "original" ]]; then
            BOLDnameOutput="name";
        else
            HCPFilename="standard"
            BOLDnameOutput="number";
        fi

        geho "  --> Using ${HCPFilename} hcp_filename [${BOLDnameOutput}] ... ";

        if [[ -f ${ProcessingBatchFile} ]]; then
            LBOLDRUNS=`gmri batch_tag2namekey filename="${ProcessingBatchFile}" sessionid="${CASE}" bolds="${LBOLDRUNS}" output="${BOLDnameOutput}" prefix="" | grep "BOLDS:" | sed 's/BOLDS://g' | sed 's/,/ /g'`
            LBOLDRUNS="${LBOLDRUNS}"
        else
            reho " ERROR: Requested BOLD modality with a batch file but the batch file not found. Check your inputs!"; echo ""
            exit 1
        fi
        if [[ ! -z ${LBOLDRUNS} ]]; then
            geho "  --> Selected BOLDs: ${LBOLDRUNS} "
            echo ""
        else
            reho " ERROR: No BOLDs found! Something went wrong for ${CASE}. Check your batch file inputs!"; echo ""
            exit 1
        fi
    fi
}


# -- Code for getting BOLD numbers
getBoldNumberList() {
    if [[ ! -z ${ProcessingBatchFile} ]]; then
        LBOLDRUNS="${BOLDRUNS}"
        geho "  --> For ${CASE} searching for BOLD(s): '${LBOLDRUNS}' in batch file ${ProcessingBatchFile} ... ";
        if [[ -f ${ProcessingBatchFile} ]]; then
            LBOLDRUNS=`gmri batch_tag2namekey filename="${ProcessingBatchFile}" sessionid="${CASE}" bolds="${LBOLDRUNS}" output="number" prefix="" | grep "BOLDS:" | sed 's/BOLDS://g' | sed 's/,/ /g'`
            LBOLDRUNS="${LBOLDRUNS}"
        else
            reho " ERROR: Requested BOLD modality with a batch file but the batch file not found. Check your inputs!"; echo ""
            exit 1
        fi
        if [[ ! -z ${LBOLDRUNS} ]]; then
            geho "  --> Selected BOLDs: ${LBOLDRUNS} "
            echo ""
        else
            reho " ERROR: No BOLDs found! Something went wrong for ${CASE}. Check your batch file inputs!"; echo ""
            exit 1
        fi
    fi
}


# -- Perform explicit checks for steps which rely on BATCH_PARAMETERS_FILENAME and SCAN_MAPPING_FILENAME
if [[ `echo ${TURNKEY_STEPS} | grep 'create_study'` ]] || [[ `echo ${TURNKEY_STEPS} | grep 'map_raw_data'` ]]; then
    if [[ ${TURNKEY_TYPE} == "xnat" ]]; then
        if [ -z "$BATCH_PARAMETERS_FILENAME" ]; then reho "ERROR: --batchfile flag missing. Batch parameter file not specified."; echo ''; exit 1; fi
        if [ -z "$SCAN_MAPPING_FILENAME" ]; then reho "ERROR: --mappingfile flag missing. Batch parameter file not specified."; echo ''; exit 1;  fi
    fi
    if [[ ${TURNKEY_TYPE} != "xnat" ]]; then
        if [[ `echo ${TURNKEY_STEPS} | grep 'map_raw_data'` ]]; then
            if [[ -z ${RawDataInputPath} ]]; then reho "ERROR: --rawdatainput flag missing. Input data not specified."; echo ''; exit 1; fi
        fi
        checkBatchFileHeader
        checkMappingFile
    fi
fi


# -- Perform checks that batchfile is provided if create_batch has been requested
if [[ `echo ${TURNKEY_STEPS} | grep 'create_batch'` ]]; then
    if [[ ${TURNKEY_TYPE} == "xnat" ]]; then
        if [ -z "$BATCH_PARAMETERS_FILENAME" ]; then reho "ERROR: --batchfile flag missing. Batch parameter file not specified."; echo ''; exit 1; fi
    fi
    if [[ ${TURNKEY_TYPE} != "xnat" ]]; then
        checkBatchFileHeader
    fi
fi

# -- Perform checks that mapping file is provided if create_session_info has been requested
if [[ `echo ${TURNKEY_STEPS} | grep 'create_session_info'` ]]; then
    if [[ ${TURNKEY_TYPE} == "xnat" ]]; then
        if [ -z "$SCAN_MAPPING_FILENAME" ]; then reho "ERROR: --mappingfile flag missing. Mapping parameter file not specified."; echo ''; exit 1;  fi
    fi
    if [[ ${TURNKEY_TYPE} != "xnat" ]]; then
        checkMappingFile
    fi
fi

# -- Check and set overwrites
if [ -z "$OVERWRITE_STEP" ]; then OVERWRITE_STEP="no"; fi
if [ -z "$OVERWRITE_SESSION" ]; then OVERWRITE_SESSION="no"; fi
if [ -z "$OVERWRITE_PROJECT" ]; then OVERWRITE_PROJECT="no"; fi
if [[ -z "$OVERWRITE_PROJECT_XNAT" ]]; then OVERWRITE_PROJECT_XNAT="no"; fi
if [[ -z "$CleanupProject" ]]; then CleanupProject="no"; fi
if [[ -z "$CleanupSession" ]]; then CleanupSession="no"; fi

# -- Check and set runQC_Custom
if [ -z "$runQC_Custom" ] || [ "$runQC_Custom" == "no" ]; then runQC_Custom=""; QuNexTurnkeyWorkflow=`printf '%s\n' "${QuNexTurnkeyWorkflow//runQC_Custom/}"`; fi

# -- Check and set DWILegacy
if [ -z "$DWILegacy" ] || [ "$DWILegacy" == "no" ]; then
    DWILegacy=""
    QuNexTurnkeyWorkflow=`printf '%s\n' "${QuNexTurnkeyWorkflow//dwi_legacy/}"`
    QuNexTurnkeyWorkflow=`printf '%s\n' "${QuNexTurnkeyWorkflow//run_qc_dwi_legacy/}"`
fi

QuNexWorkDir="${SessionsFolder}/${CASE}"
QuNexProcessingDir="${STUDY_PATH}/processing"
QuNexMasterLogFolder="${STUDY_PATH}/processing/logs"
QuNexSpecsDir="${SessionsFolder}/specs"
QuNexRawInboxDir="${QuNexWorkDir}/inbox"
QuNexRawInboxDir_temp="${QuNexWorkDir}/inbox_temp"
QuNexCommand="${TOOLS}/${QUNEXREPO}/bin/qunex.sh"

if [[ ${TURNKEY_TYPE} == "xnat" ]]; then
    SpecsBatchFileHeader="${QuNexSpecsDir}/${BATCH_PARAMETERS_FILENAME}"
    ProcessingBatchFile="${QuNexProcessingDir}/${BATCH_PARAMETERS_FILENAME}"
    SpecsMappingFile="${QuNexSpecsDir}/${SCAN_MAPPING_FILENAME}"
fi
if [[ ${TURNKEY_TYPE} != "xnat" ]]; then
    BatchFileName=`basename ${BATCH_PARAMETERS_FILENAME}`
    MappingFileName=`basename ${SCAN_MAPPING_FILENAME}`
    SpecsMappingFile="${QuNexSpecsDir}/${MappingFileName}"
    SpecsBatchFileHeader="${QuNexSpecsDir}/${BatchFileName}"
    ProcessingBatchFile="${QuNexProcessingDir}/${BatchFileName}"
fi

# -- Report options
echo "-- ${scriptName}: Specified Command-Line Options - Start --"
echo "   "
echo "   QuNex Turnkey run type: ${TURNKEY_TYPE}"
echo "   QuNex Turnkey clean interim files: ${TURNKEY_CLEAN}"

if [ "$TURNKEY_TYPE" == "xnat" ]; then
    echo "   XNAT Hostname: ${XNAT_HOST_NAME}"
    echo "   XNAT Project ID: ${XNAT_PROJECT_ID}"
    echo "   XNAT Subject Label: ${XNAT_SUBJECT_LABEL}"
    echo "   XNAT Subject ID: ${XNAT_SUBJECT_ID}"
    echo "   XNAT Session Label: ${XNAT_SESSION_LABEL}"
    echo "   XNAT Session ID: ${XNAT_ACCSESSION_ID}"
    echo "   XNAT Resource Mapping file: ${SCAN_MAPPING_FILENAME}"
    echo "   XNAT Resource Project-specific Batch file: ${BATCH_PARAMETERS_FILENAME}"
    if [ "$DATAFormat" == "BIDS" ]; then
        echo "   BIDS format input specified!"
        echo "   Combined BIDS-formatted session name: ${CASE}"
    else
        echo "   QuNex Session variable name: ${CASE}"
    fi
fi
if [ "$TURNKEY_TYPE" != "xnat" ]; then
    echo "   Local project name: ${PROJECT_NAME}"
    echo "   Raw data input path: ${RawDataInputPath}"
    echo "   QuNex Session variable name: ${CASE}"
    echo "   QuNex Batch file input: ${BATCH_PARAMETERS_FILENAME}"
    echo "   QuNex Mapping file input: ${SCAN_MAPPING_FILENAME}"
fi

echo "   QuNex Project-specific final Batch file path: ${QuNexProcessingDir}"
echo "   QuNex Study folder: ${STUDY_PATH}"
echo "   QuNex Log folder: ${QuNexMasterLogFolder}"
echo "   QuNex Session-specific working folder: ${QuNexRawInboxDir}"
echo "   Overwrite for a given turnkey step set to: ${OVERWRITE_STEP}"
echo "   Overwrite for session set to: ${OVERWRITE_SESSION}"
echo "   Overwrite for project set to: ${OVERWRITE_PROJECT}"
echo "   Overwrite for the entire XNAT project: ${OVERWRITE_PROJECT_XNAT}"
echo "   Cleanup for session set to: ${CleanupSession}"
echo "   Cleanup for project set to: ${CleanupProject}"
echo "   Custom QC requested: ${runQC_Custom}"

if [ "$runQC_Custom" == "yes" ]; then
    echo "   Custom QC modalities: ${Modality}"
fi

if [ "$Modality" == "BOLD" ] || [ "$Modality" == "bold" ]; then
    if [[ ! -z ${BOLDRUNS} ]]; then
        echo "   BOLD runs requested: ${BOLDRUNS}"
    else
        echo "   BOLD runs requested: all"
    fi
    if [[ ! -z ${BOLDfc} ]]; then
        echo "   BOLD FC requested: ${BOLDfc}"
        echo "   BOLD FC input: ${BOLDfcInput}"
        echo "   BOLD FC path: ${BOLDfcPath}"
    fi
fi

if [ "$Modality" = "general" ]; then
    echo "  Data input path: ${GeneralSceneDataPath}"
    echo "  Data input: ${GeneralSceneDataFile}"
fi

if [[ ! -z "${SESSIONIDS}" ]]; then
echo "   Sessionids parameter: ${SESSIONIDS}"
fi

if [ "$TURNKEY_STEPS" == "all" ]; then
    echo "   Turnkey workflow steps: ${QuNexTurnkeyWorkflow}"
else
    echo "   Turnkey workflow steps: ${TURNKEY_STEPS}"
fi

echo "   Acceptance test requested: ${AcceptanceTest}"
echo ""
echo "-- ${scriptName}: Specified Command-Line Options - End --"
echo ""
echo ""
geho "------------------------- Starting QuNex Turnkey Workflow --------------------------------"
echo ""


# --- Report the environment variables for QuNex Turnkey run:
echo ""
bash ${TOOLS}/${QUNEXREPO}/env/qunex_env_status.sh --envstatus
echo ""

# ---- Map the data from input to output when in XNAT workflow
if [[ ${TURNKEY_TYPE} == "xnat" ]] && [[ ${OVERWRITE_STEP} == "yes" ]] ; then
    # --- Specify what to map
    firstStep=`echo ${TURNKEY_STEPS} | awk '{print $1;}'`
    echo ""; cyaneho " ===> RUNNING RunTurnkey step ~~~ Initial data re-map from XNAT with ${firstStep} as starting point ."; echo ""
    # --- Study folder created in `qunex.sh`
    geho " -- Mapping existing data into place to support the first turnkey step: ${firstStep}"; echo ""
    # --- Work through the mapping steps
    case ${firstStep} in
        create_session_info) # create_session_info setup_hcp create_batch export_hcp
            RsyncCommand="rsync -avzH \
            --include='/${SessionsFolderName}' \
            --include='/${SessionsFolderName}/${CASE}' \
            --include='/${SessionsFolderName}/${CASE}/*.txt' \
            --include='/${SessionsFolderName}/${CASE}/nii' \
            --include='/${SessionsFolderName}/${CASE}/nii/***' \
            --include='/${SessionsFolderName}/specs' \
            --include='/${SessionsFolderName}/specs/***' \
            --include='/processing' \
            --include='/processing/*.txt' \
            --include='/processing/scenes' \
            --include='/processing/scenes/***' \
            --exclude='*' \
            ${XNAT_STUDY_INPUT_PATH}/ ${STUDY_PATH}"
            echo ""; echo " -- Running rsync: ${RsyncCommand}"; echo ""
            eval ${RsyncCommand}
            ;;
        hcp_pre_freesurfer) # hcp_pre_freesurfer hcp_freesurfer hcp_post_freesurfer run_qc_t1w run_qc_t2w run_qc_myelin
            RsyncCommand="rsync -avzH \
            --include='/${SessionsFolderName}' \
            --include='/${SessionsFolderName}/${CASE}' \
            --include='/${SessionsFolderName}/${CASE}/*.txt' \
            --include='/${SessionsFolderName}/${CASE}/hcp' \
            --include='/${SessionsFolderName}/${CASE}/hcp/${CASE}' \
            --include='/${SessionsFolderName}/${CASE}/hcp/${CASE}/unprocessed' \
            --include='/${SessionsFolderName}/${CASE}/hcp/${CASE}/unprocessed/***' \
            --include='/${SessionsFolderName}/specs' \
            --include='/${SessionsFolderName}/specs/***' \
            --include='/processing' \
            --include='/processing/*.txt' \
            --include='/processing/scenes' \
            --include='/processing/scenes/***' \
            --exclude='*' \
            ${XNAT_STUDY_INPUT_PATH}/ ${STUDY_PATH}"
            echo ""; geho " -- Running rsync: ${RsyncCommand}"; echo ""
            eval ${RsyncCommand}
            ;;
        hcp_freesurfer) # hcp_freesurfer hcp_post_freesurfer run_qc_t1w run_qc_t2w run_qc_myelin
            RsyncCommand="rsync -avzH \
            --include='/${SessionsFolderName}' \
            --include='/${SessionsFolderName}/${CASE}' \
            --include='/${SessionsFolderName}/${CASE}/*.txt' \
            --include='/${SessionsFolderName}/${CASE}/hcp' \
            --include='/${SessionsFolderName}/${CASE}/hcp/${CASE}' \
            --include='/${SessionsFolderName}/${CASE}/hcp/${CASE}/MNINonLinear' \
            --include='/${SessionsFolderName}/${CASE}/hcp/${CASE}/MNINonLinear/*nii*' \
            --include='/${SessionsFolderName}/${CASE}/hcp/${CASE}/MNINonLinear/xfms' \
            --include='/${SessionsFolderName}/${CASE}/hcp/${CASE}/MNINonLinear/xfms/***' \
            --include='/${SessionsFolderName}/${CASE}/hcp/${CASE}/T1w' \
            --include='/${SessionsFolderName}/${CASE}/hcp/${CASE}/T1w/***' \
            --include='/${SessionsFolderName}/${CASE}/hcp/${CASE}/T2w' \
            --include='/${SessionsFolderName}/${CASE}/hcp/${CASE}/T2w/***' \
            --include='/${SessionsFolderName}/${CASE}/hcp/${CASE}/unprocessed' \
            --include='/${SessionsFolderName}/${CASE}/hcp/${CASE}/unprocessed/***' \
            --include='/${SessionsFolderName}/specs' \
            --include='/${SessionsFolderName}/specs/***' \
            --include='/processing' \
            --include='/processing/*.txt' \
            --include='/processing/scenes' \
            --include='/processing/scenes/***' \
            --exclude='*' \
            --exclude='/${SessionsFolderName}/${CASE}/hcp/${CASE}/T1w/${CASE}' \
            ${XNAT_STUDY_INPUT_PATH}/ ${STUDY_PATH}"
            echo ""; geho " -- Running rsync: ${RsyncCommand}"; echo ""
            eval ${RsyncCommand}
            ;;
        hcp_post_freesurfer) # hcp_freesurfer hcp_post_freesurfer run_qc_t1w run_qc_t2w run_qc_myelin
            RsyncCommand="rsync -avzH \
            --include='/${SessionsFolderName}' \
            --include='/${SessionsFolderName}/${CASE}' \
            --include='/${SessionsFolderName}/${CASE}/*.txt' \
            --include='/${SessionsFolderName}/${CASE}/hcp' \
            --include='/${SessionsFolderName}/${CASE}/hcp/${CASE}' \
            --include='/${SessionsFolderName}/${CASE}/hcp/${CASE}/MNINonLinear' \
            --include='/${SessionsFolderName}/${CASE}/hcp/${CASE}/MNINonLinear/*nii*' \
            --include='/${SessionsFolderName}/${CASE}/hcp/${CASE}/MNINonLinear/xfms' \
            --include='/${SessionsFolderName}/${CASE}/hcp/${CASE}/MNINonLinear/xfms/***' \
            --include='/${SessionsFolderName}/${CASE}/hcp/${CASE}/T1w' \
            --include='/${SessionsFolderName}/${CASE}/hcp/${CASE}/T1w/***' \
            --include='/${SessionsFolderName}/${CASE}/hcp/${CASE}/T2w' \
            --include='/${SessionsFolderName}/${CASE}/hcp/${CASE}/T2w/***' \
            --include='/${SessionsFolderName}/${CASE}/hcp/${CASE}/unprocessed' \
            --include='/${SessionsFolderName}/${CASE}/hcp/${CASE}/unprocessed/***' \
            --include='/${SessionsFolderName}/specs' \
            --include='/${SessionsFolderName}/specs/***' \
            --include='/processing' \
            --include='/processing/*.txt' \
            --include='/processing/scenes' \
            --include='/processing/scenes/***' \
            --exclude='*' \
            --exclude='/${SessionsFolderName}/${CASE}/hcp/${CASE}/MNINonLinear/*Results*' \
            --exclude='/${SessionsFolderName}/${CASE}/hcp/${CASE}/MNINonLinear/fsaverage_LR32k' \
            --exclude='/${SessionsFolderName}/${CASE}/hcp/${CASE}/MNINonLinear/fsaverage' \
            ${XNAT_STUDY_INPUT_PATH}/ ${STUDY_PATH}"
            echo ""; geho " -- Running rsync: ${RsyncCommand}"; echo ""
            eval ${RsyncCommand}
            ;;
        run_qc_t1w|run_qc_t2w|run_qc_myelin)
            # --- rsync relevant dependencies if and hcp or QC step is starting point
            RsyncCommand="rsync -avzH --include='/processing' --include='scenes/***' --include='specs/***' --include='/${SessionsFolderName}' --include='${CASE}' --include='*.txt' --include='hcp/' --include='MNINonLinear' --exclude='MNINonLinear/*Results*' --include='MNINonLinear/*nii*' --include='MNINonLinear/*gii*' --include='MNINonLinear/xfms/***' --include='MNINonLinear/ROIs/***' --include='MNINonLinear/Native/***' --include='MNINonLinear/fsaverage/***' --include='MNINonLinear/fsaverage_LR32k/***' --include='T1w/***' --include='T2w/***' --exclude='*' ${XNAT_STUDY_INPUT_PATH}/ ${STUDY_PATH}"
            echo ""; geho " -- Running rsync: ${RsyncCommand}"; echo ""
            eval ${RsyncCommand}
            ;;
<<<<<<< HEAD
        hcp_post_freesurfer|run_qc_t1w|run_qc_t2w|run_qc_myelin)
            # --- rsync relevant dependencies if and hcp or QC step is starting point
            RsyncCommand="rsync -avzH --include='/processing' --include='scenes/***' --include='specs/***' --include='/${SessionsFolderName}' --include='${CASE}' --include='*.txt' --include='hcp/' --exclude='MNINonLinear/*Results*' --include='MNINonLinear/*nii*' --include='MNINonLinear/*gii*' --include='MNINonLinear/xfms/***' --include='MNINonLinear/ROIs/***' --include='MNINonLinear/Native/***' --include='MNINonLinear/fsaverage/***' --include='MNINonLinear/fsaverage_LR32k/***' --include='T1w/***' --exclude='*' ${XNAT_STUDY_INPUT_PATH}/ ${StudyFolder}"
            echo ""; geho " -- Running rsync: ${RsyncCommand}"; echo ""
            eval ${RsyncCommand}
            ;;
        hcp_fmri_volume)
            # --- rsync relevant dependencies if and hcp or QC step is starting point
            RsyncCommand="rsync -avzH --include='/processing' --include='scenes/***' --include='specs/***' --include='/${SessionsFolderName}' --include='${CASE}' --include='*.txt' --include='hcp/' --include='unprocessed/***' --include='MNINonLinear/*nii*' --include='T1w/*nii*' --include='BOLD*/*nii*' --include='*fMRI*/*nii*' --exclude='*' ${XNAT_STUDY_INPUT_PATH}/ ${StudyFolder}"
            echo ""; geho " -- Running rsync: ${RsyncCommand}"; echo ""
            eval ${RsyncCommand}
            ;;
        hcpd|run_qc_dwi|dwi_legacy|run_qc_dwi_legacy|dwi_eddy_qc|run_qc_dwi_eddy|dwi_dtifit|run_qc_dwi_dtifit|dwi_bedpostx_gpu|run_qc_dwi_process|run_qc_dwi_bedpostx)
            # --- rsync relevant dependencies if and hcp or QC step is starting point
            RsyncCommand="rsync -avzH --include='/processing' --include='scenes/***' --include='specs/***' --include='/${SessionsFolderName}' --include='${CASE}' --include='*.txt' --include='hcp/' --include='unprocessed/***' --include='T1w/***' --include='Diffusion/***' --exclude='*' ${XNAT_STUDY_INPUT_PATH}/ ${StudyFolder}"
=======
        hcp_fmri_volume) # hcp_fmri_volume hcp_fmri_surface run_qc_bold
            RsyncCommand="rsync -avzH \
            --include='/${SessionsFolderName}' \
            --include='/${SessionsFolderName}/${CASE}' \
            --include='/${SessionsFolderName}/${CASE}/*.txt' \
            --include='/${SessionsFolderName}/${CASE}/hcp' \
            --include='/${SessionsFolderName}/${CASE}/hcp/${CASE}' \
            --include='/${SessionsFolderName}/${CASE}/hcp/${CASE}/MNINonLinear' \
            --include='/${SessionsFolderName}/${CASE}/hcp/${CASE}/MNINonLinear/*nii*' \
            --include='/${SessionsFolderName}/${CASE}/hcp/${CASE}/MNINonLinear/Native' \
            --include='/${SessionsFolderName}/${CASE}/hcp/${CASE}/MNINonLinear/Native/***' \
            --include='/${SessionsFolderName}/${CASE}/hcp/${CASE}/MNINonLinear/ROIs' \
            --include='/${SessionsFolderName}/${CASE}/hcp/${CASE}/MNINonLinear/ROIs/***' \
            --include='/${SessionsFolderName}/${CASE}/hcp/${CASE}/MNINonLinear/fsaverage' \
            --include='/${SessionsFolderName}/${CASE}/hcp/${CASE}/MNINonLinear/fsaverage/***' \
            --include='/${SessionsFolderName}/${CASE}/hcp/${CASE}/MNINonLinear/fsaverage_LR32k' \
            --include='/${SessionsFolderName}/${CASE}/hcp/${CASE}/MNINonLinear/fsaverage_LR32k/***' \
            --include='/${SessionsFolderName}/${CASE}/hcp/${CASE}/MNINonLinear/xfms' \
            --include='/${SessionsFolderName}/${CASE}/hcp/${CASE}/MNINonLinear/xfms/***' \
            --include='/${SessionsFolderName}/${CASE}/hcp/${CASE}/T1w' \
            --include='/${SessionsFolderName}/${CASE}/hcp/${CASE}/T1w/${CASE}' \
            --include='/${SessionsFolderName}/${CASE}/hcp/${CASE}/T1w/${CASE}/mri' \
            --include='/${SessionsFolderName}/${CASE}/hcp/${CASE}/T1w/${CASE}/mri/***' \
            --include='/${SessionsFolderName}/${CASE}/hcp/${CASE}/T1w/${CASE}/surf' \
            --include='/${SessionsFolderName}/${CASE}/hcp/${CASE}/T1w/${CASE}/surf/***' \
            --include='/${SessionsFolderName}/${CASE}/hcp/${CASE}/T1w/*nii*' \
            --include='/${SessionsFolderName}/${CASE}/hcp/${CASE}/unprocessed' \
            --include='/${SessionsFolderName}/${CASE}/hcp/${CASE}/unprocessed/***' \
            --include='/${SessionsFolderName}/specs' \
            --include='/${SessionsFolderName}/specs/***' \
            --include='/processing' \
            --include='/processing/*.txt' \
            --include='/processing/scenes' \
            --include='/processing/scenes/***' \
            --exclude='*' \
            ${XNAT_STUDY_INPUT_PATH}/ ${STUDY_PATH}"
            echo ""; geho " -- Running rsync: ${RsyncCommand}"; echo ""
            eval ${RsyncCommand}
            ;;
        map_hcp_data)
            RsyncCommand="rsync -avzH \
            --include='/${SessionsFolderName}' \
            --include='/${SessionsFolderName}/${CASE}' \
            --include='/${SessionsFolderName}/${CASE}/*.txt' \
            --include='/${SessionsFolderName}/${CASE}/hcp' \
            --include='/${SessionsFolderName}/${CASE}/hcp/${CASE}' \
            --include='/${SessionsFolderName}/${CASE}/hcp/${CASE}/MNINonLinear' \
            --include='/${SessionsFolderName}/${CASE}/hcp/${CASE}/MNINonLinear/*nii*' \
            --include='/${SessionsFolderName}/${CASE}/hcp/${CASE}/MNINonLinear/Native' \
            --include='/${SessionsFolderName}/${CASE}/hcp/${CASE}/MNINonLinear/Native/***' \
            --include='/${SessionsFolderName}/${CASE}/hcp/${CASE}/MNINonLinear/ROIs' \
            --include='/${SessionsFolderName}/${CASE}/hcp/${CASE}/MNINonLinear/ROIs/***' \
            --include='/${SessionsFolderName}/${CASE}/hcp/${CASE}/MNINonLinear/Results' \
            --include='/${SessionsFolderName}/${CASE}/hcp/${CASE}/MNINonLinear/Results/***' \
            --include='/${SessionsFolderName}/${CASE}/hcp/${CASE}/MNINonLinear/fsaverage' \
            --include='/${SessionsFolderName}/${CASE}/hcp/${CASE}/MNINonLinear/fsaverage/***' \
            --include='/${SessionsFolderName}/${CASE}/hcp/${CASE}/MNINonLinear/fsaverage_LR32k' \
            --include='/${SessionsFolderName}/${CASE}/hcp/${CASE}/MNINonLinear/fsaverage_LR32k/***' \
            --include='/${SessionsFolderName}/${CASE}/hcp/${CASE}/MNINonLinear/xfms' \
            --include='/${SessionsFolderName}/${CASE}/hcp/${CASE}/MNINonLinear/xfms/***' \
            --include='/${SessionsFolderName}/${CASE}/hcp/${CASE}/T1w' \
            --include='/${SessionsFolderName}/${CASE}/hcp/${CASE}/T1w/${CASE}' \
            --include='/${SessionsFolderName}/${CASE}/hcp/${CASE}/T1w/${CASE}/mri' \
            --include='/${SessionsFolderName}/${CASE}/hcp/${CASE}/T1w/${CASE}/mri/***' \
            --include='/${SessionsFolderName}/${CASE}/hcp/${CASE}/T1w/${CASE}/surf' \
            --include='/${SessionsFolderName}/${CASE}/hcp/${CASE}/T1w/${CASE}/surf/***' \
            --include='/${SessionsFolderName}/${CASE}/hcp/${CASE}/T1w/*nii*' \
            --include='/${SessionsFolderName}/${CASE}/hcp/${CASE}/unprocessed' \
            --include='/${SessionsFolderName}/${CASE}/hcp/${CASE}/unprocessed/***' \
            --include='/${SessionsFolderName}/specs' \
            --include='/${SessionsFolderName}/specs/***' \
            --include='/processing' \
            --include='/processing/*.txt' \
            --include='/processing/scenes' \
            --include='/processing/scenes/***' \
            --exclude='*' \
            ${XNAT_STUDY_INPUT_PATH}/ ${STUDY_PATH}"
            echo ""; geho " -- Running rsync: ${RsyncCommand}"; echo ""
            eval ${RsyncCommand}
            ;;
        create_bold_brain_masks|compute_bold_stats|create_stats_report|extract_nuisance_signal|preprocess_bold|preprocess_conc|general_plot_bold_timeseries|bold_parcellation|compute_bold_fc_gbc|compute_bold_fc_seed|run_qc_bold_fc)
            RsyncCommand="rsync -avzH \
            --include='/${SessionsFolderName}' \
            --include='/${SessionsFolderName}/${CASE}' \
            --include='/${SessionsFolderName}/${CASE}/*.txt' \
            --include='/${SessionsFolderName}/${CASE}/images' \
            --include='/${SessionsFolderName}/${CASE}/images/***' \
            --include='/${SessionsFolderName}/specs' \
            --include='/${SessionsFolderName}/specs/***' \
            --include='/processing' \
            --include='/processing/*.txt' \
            --include='/processing/scenes' \
            --include='/processing/scenes/***' \
            --exclude='*' \
            ${XNAT_STUDY_INPUT_PATH}/ ${STUDY_PATH}"
>>>>>>> 04086072
            echo ""; geho " -- Running rsync: ${RsyncCommand}"; echo ""
            eval ${RsyncCommand}
            ;;
        hcp_diffusion|run_qc_dwi|dwi_legacy|run_qc_dwi_legacy|dwi_eddy_qc|run_qc_dwi_eddy|dwi_dtifit|run_qc_dwi_dtifit|dwi_bedpostx_gpu|run_qc_dwi_process|run_qc_dwi_bedpostx)
            # --- rsync relevant dependencies if and hcp or QC step is starting point
            RsyncCommand="rsync -avzH \
            --include='/${SessionsFolderName}' \
            --include='/${SessionsFolderName}/${CASE}' \
            --include='/${SessionsFolderName}/${CASE}/*.txt' \
            --include='/${SessionsFolderName}/${CASE}/hcp' \
            --include='/${SessionsFolderName}/${CASE}/hcp/${CASE}' \
            --include='/${SessionsFolderName}/${CASE}/hcp/${CASE}/Diffusion' \
            --include='/${SessionsFolderName}/${CASE}/hcp/${CASE}/Diffusion/***' \
            --include='/${SessionsFolderName}/${CASE}/hcp/${CASE}/MNINonLinear' \
            --include='/${SessionsFolderName}/${CASE}/hcp/${CASE}/MNINonLinear/***' \
            --include='/${SessionsFolderName}/${CASE}/hcp/${CASE}/T1w' \
            --include='/${SessionsFolderName}/${CASE}/hcp/${CASE}/T1w/***' \
            --include='/${SessionsFolderName}/${CASE}/hcp/${CASE}/T2w' \
            --include='/${SessionsFolderName}/${CASE}/hcp/${CASE}/T2w/***' \
            --include='/${SessionsFolderName}/${CASE}/hcp/${CASE}/unprocessed' \
            --include='/${SessionsFolderName}/${CASE}/hcp/${CASE}/unprocessed/***' \
            --include='/${SessionsFolderName}/specs' \
            --include='/${SessionsFolderName}/specs/***' \
            --include='/processing' \
            --include='/processing/*.txt' \
            --include='/processing/scenes' \
            --include='/processing/scenes/***' \
            --exclude='*' \
            ${XNAT_STUDY_INPUT_PATH}/ ${STUDY_PATH}"
            echo ""; geho " -- Running rsync: ${RsyncCommand}"; echo ""
            eval ${RsyncCommand}
            ;;
        dwi_pre_tractography|dwi_seed_tractography_dense|dwi_parcellate)
            # --- rsync relevant dependencies if and hcp or QC step is starting point
            RsyncCommand="rsync -avzH --include='/processing' --include='scenes/***' --include='specs/***' --include='/${SessionsFolderName}' --include='${CASE}' --include='*.txt' --include='hcp/' --include='T1w/***' --include='MNINonLinear/*nii*' --include='MNINonLinear/*gii*' --include='MNINonLinear/xfms/***' --include='MNINonLinear/ROIs/***' --include='MNINonLinear/Native/***' --include='MNINonLinear/fsaverage/***' --include='MNINonLinear/fsaverage_LR32k/***' --include='MNINonLinear/Results/Tractography/*nii*' --exclude='*' ${XNAT_STUDY_INPUT_PATH}/ ${STUDY_PATH}"
            echo ""; geho " -- Running rsync: ${RsyncCommand}"; echo ""
            eval ${RsyncCommand}
            ;;
    esac

    # -- Fetch latest batch file, mapping file, and qc scene from XNAT HOST
    echo "  curl -k -u XNAT_USER_NAME:XNAT_PASSWORD -X GET "${XNAT_HOST_NAME}/data/projects/${XNAT_PROJECT_ID}/resources/QUNEX_PROC/files/${BATCH_PARAMETERS_FILENAME}""
    echo "  curl -k -u XNAT_USER_NAME:XNAT_PASSWORD -X GET "${XNAT_HOST_NAME}/data/projects/${XNAT_PROJECT_ID}/resources/QUNEX_PROC/files/${SCAN_MAPPING_FILENAME}""
    echo "  curl -k -u XNAT_USER_NAME:XNAT_PASSWORD -X GET "${XNAT_HOST_NAME}/data/archive/projects/${XNAT_PROJECT_ID}/resources/scenes_qc/files?format=zip" > ${QuNexProcessingDir}/scenes/QC/scene_qc_files.zip"
    echo ""
    echo "  curl -k -u XNAT_USER_NAME:XNAT_PASSWORD -X GET "${XNAT_HOST_NAME}/data/projects/${XNAT_PROJECT_ID}/resources/QUNEX_PROC/files/${BATCH_PARAMETERS_FILENAME}"" >> ${mapRawData_ComlogTmp}
    echo "  curl -k -u XNAT_USER_NAME:XNAT_PASSWORD -X GET "${XNAT_HOST_NAME}/data/projects/${XNAT_PROJECT_ID}/resources/QUNEX_PROC/files/${SCAN_MAPPING_FILENAME}"" >> ${mapRawData_ComlogTmp}
    echo "  curl -k -u XNAT_USER_NAME:XNAT_PASSWORD -X GET "${XNAT_HOST_NAME}/data/archive/projects/${XNAT_PROJECT_ID}/resources/scenes_qc/files?format=zip" > ${QuNexProcessingDir}/scenes/QC/scene_qc_files.zip"  >> ${mapRawData_ComlogTmp}

    curl -k -u ${XNAT_USER_NAME}:${XNAT_PASSWORD} -X GET "${XNAT_HOST_NAME}/data/projects/${XNAT_PROJECT_ID}/resources/QUNEX_PROC/files/${BATCH_PARAMETERS_FILENAME}" > ${QuNexSpecsDir}/${BATCH_PARAMETERS_FILENAME}
    curl -k -u ${XNAT_USER_NAME}:${XNAT_PASSWORD} -X GET "${XNAT_HOST_NAME}/data/projects/${XNAT_PROJECT_ID}/resources/QUNEX_PROC/files/${SCAN_MAPPING_FILENAME}" > ${QuNexSpecsDir}/${SCAN_MAPPING_FILENAME}
    curl -k -u ${XNAT_USER_NAME}:${XNAT_PASSWORD} -X GET "${XNAT_HOST_NAME}/data/archive/projects/${XNAT_PROJECT_ID}/resources/scenes_qc/files?format=zip" > ${QuNexProcessingDir}/scenes/QC/scene_qc_files.zip

    echo ""; cyaneho " ===> RunTurnkey ~~~ DONE: Initial data re-map from XNAT for ${firstStep} done."; echo ""
fi

# -- Check if overwrite is set to yes for session and project
if [[ ${OVERWRITE_PROJECT_FORCE} == "yes" ]]; then
        reho " ===> Force overwrite for entire project requested. Removing entire project: ${XNAT_PROJECT_ID}"; echo ""
        echo -n "     Confirm by typing 'yes' and then press [ENTER]: "
        read ManualOverwrite
        echo
        if [[ ${ManualOverwrite} == "yes" ]]; then
            rm -rf ${StudyFolder}/ &> /dev/null
        fi
fi
if [[ ${OVERWRITE_PROJECT_XNAT} == "yes" ]]; then
        reho " -- Removing entire project: ${XNAT_PROJECT_ID}"; echo ""
        rm -rf ${StudyFolder}/ &> /dev/null
fi
if [[ ${OVERWRITE_PROJECT} == "yes" ]] && [[ ${TURNKEY_STEPS} == "all" ]]; then
    if [[ `ls -IQC -Ilists -Ispecs -Iinbox -Iarchive ${SessionsFolder}` == "$CASE" ]]; then
        reho " -- ${CASE} is the only folder in ${SessionsFolder}. OK to proceed!"
        reho "    Removing entire project: ${XNAT_PROJECT_ID}"; echo ""
        rm -rf ${StudyFolder}/ &> /dev/null
    else
        reho " -- ${CASE} is not the only folder in ${StudyFolder}."
        reho "    Skipping recursive overwrite for project: ${XNAT_PROJECT_ID}"; echo ""
    fi
fi
if [[ ${OVERWRITE_PROJECT} == "yes" ]] && [[ ${TURNKEY_STEPS} == "create_study" ]]; then
    if [[ `ls -IQC -Ilists -Ispecs -Iinbox -Iarchive ${SessionsFolder}` == "$CASE" ]]; then
        reho " -- ${CASE} is the only folder in ${SessionsFolder}. OK to proceed!"
        reho "    Removing entire project: ${XNAT_PROJECT_ID}"; echo ""
        rm -rf ${StudyFolder}/ &> /dev/null
    else
        reho " -- ${CASE} is not the only folder in ${StudyFolder}."
        reho "    Skipping recursive overwrite for project: ${XNAT_PROJECT_ID}"; echo ""
    fi
fi
if [[ ${OVERWRITE_SESSION} == "yes" ]]; then
    reho " -- Removing specific session: ${QuNexWorkDir}"; echo ""
    rm -rf ${QuNexWorkDir} &> /dev/null
fi


# =-=-=-=-=-=-= TURNKEY COMMANDS START =-=-=-=-=-=-=
#
#
    # --------------- Intial study and file organization start -----------------
    #
    # -- Create study hieararchy and generate session folders
    turnkey_create_study() {

        echo ""; cyaneho " ===> RUNNING RunTurnkey step ~~~ create_study"; echo ""

        geho " -- Checking for and generating study folder ${StudyFolder}"; echo ""
        if [ ! -d ${WORKDIR} ]; then
            mkdir -p ${WORKDIR} &> /dev/null
        fi
        if [ ! -d ${StudyFolder} ]; then
            mageho " --> Note: ${StudyFolder} not found. Regenerating now..."
            echo ""
            ${QuNexCommand} create_study "${StudyFolder}"
            mv ${createStudy_ComlogTmp} ${QuNexMasterLogFolder}/comlogs/
        else
            geho " -- Study folder ${StudyFolder} already exists!"
            if [[ ${TURNKEY_TYPE} == "xnat" ]]; then
                if [[ ${OVERWRITE_PROJECT_XNAT} == "yes" ]]; then
                    reho "    Overwrite set to 'yes' for XNAT run. Removing entire project: ${XNAT_PROJECT_ID}"; echo ""
                    rm -rf ${StudyFolder}/ &> /dev/null
                    mageho " --> Note: ${StudyFolder} removed. Regenerating now..."
                    echo ""
                    ${QuNexCommand} create_study "${StudyFolder}"
                    mv ${createStudy_ComlogTmp} ${QuNexMasterLogFolder}/comlogs/
                fi
            fi
        fi
        if [ ! -f ${StudyFolder}/.qunexstudy ]; then
            mageho " --> Note: ${StudyFolder}/.qunexstudy file not found. Not a proper QuNex file hierarchy. Regenerating now."; echo "";
            ${QuNexCommand} create_study "${StudyFolder}"
        fi

        mkdir -p ${QuNexWorkDir} &> /dev/null
        mkdir -p ${QuNexWorkDir}/inbox &> /dev/null
        mkdir -p ${QuNexWorkDir}/inbox_temp &> /dev/null
    }

    # -- Get data from original location & organize DICOMs
    turnkey_map_raw_data() {
        echo ""; cyaneho " ===> RUNNING RunTurnkey step ~~~ map_raw_data"; echo ""
        TimeStamp=`date +%Y-%m-%d_%H.%M.%10N`

        # Perform checks for output QuNex hierarchy
        if [ ! -d ${WORKDIR} ]; then
            mkdir -p ${WORKDIR} &> /dev/null
        fi
        if [ ! -d ${StudyFolder} ]; then
            mageho " --> Note: ${StudyFolder} not found. Regenerating now."; echo "";
            ${QuNexCommand} create_study "${StudyFolder}"
        fi
        if [ ! -f ${StudyFolder}/.qunexstudy ]; then
            mageho " --> Note: ${StudyFolder} qunexstudy file not found. Not a proper QuNex file hierarchy. Regenerating now."; echo "";
            ${QuNexCommand} create_study "${StudyFolder}"
        fi
        if [ ! -d ${SessionsFolder} ]; then
            mageho " --> Note: ${SessionsFolder} folder not found. Not a proper QuNex file hierarchy. Regenerating now."; echo "";
            ${QuNexCommand} create_study "${StudyFolder}"
        fi
        if [ ! -d ${QuNexWorkDir} ]; then
            mageho " --> Note: ${QuNexWorkDir} not found. Creating one now."; echo ""
            mkdir -p ${QuNexWorkDir} &> /dev/null
            mkdir -p ${QuNexWorkDir}/inbox &> /dev/null
            mkdir -p ${QuNexWorkDir}/inbox_temp &> /dev/null
        fi

        # -- Perform overwrite checks
        if [[ ${OVERWRITE_STEP} == "yes" ]] && [[ ${TURNKEY_STEP} == "map_raw_data" ]]; then
               rm -rf ${QuNexWorkDir}/inbox/* &> /dev/null
        fi
        CheckInbox=`ls -1A ${QuNexRawInboxDir} | wc -l`
        if [[ ${CheckInbox} != "0" ]] && [[ ${OVERWRITE_STEP} == "no" ]]; then
               reho "ERROR: ${QuNexWorkDir}/inbox/ is not empty and --overwritestep=${OVERWRITE_STEP} "
               reho "Set overwrite to 'yes' and re-run..."
               echo ""
               exit 1
        fi

        # -- Define specific logs
        mapRawData_Runlog="${QuNexMasterLogFolder}/runlogs/Log-map_raw_data_${TimeStamp}.log"; touch ${mapRawData_Runlog}; chmod 777 ${mapRawData_Runlog}
        mapRawData_ComlogTmp="${QuNexMasterLogFolder}/comlogs/tmp_map_raw_data_${CASE}_${TimeStamp}.log"; touch ${mapRawData_ComlogTmp}; chmod 777 ${mapRawData_ComlogTmp}
        mapRawData_ComlogError="${QuNexMasterLogFolder}/comlogs/error_map_raw_data_${CASE}_${TimeStamp}.log"
        mapRawData_ComlogDone="${QuNexMasterLogFolder}/comlogs/done_map_raw_data_${CASE}_${TimeStamp}.log"

        # -- Add header to log
        echo "# Generated by QuNex ${QuNexVer} on ${TimeStamp}" >> ${mapRawData_Runlog}
        echo "#" >> ${mapRawData_Runlog}
        echo "# Generated by QuNex ${QuNexVer} on ${TimeStamp}" >> ${mapRawData_ComlogTmp}
        echo "#" >> ${mapRawData_ComlogTmp}

        # -- Map data from XNAT
        if [[ ${TURNKEY_TYPE} == "xnat" ]]; then
            geho " --> Running turnkey via XNAT: ${XNAT_HOST_NAME}"; echo ""
            RawDataInputPath="/input/SCANS/"
            rm -rf ${QuNexSpecsDir}/${BATCH_PARAMETERS_FILENAME} &> /dev/null
            rm -rf ${QuNexSpecsDir}/${SCAN_MAPPING_FILENAME} &> /dev/null
            rm -rf ${QuNexProcessingDir}/scenes/QC/* &> /dev/null
            geho " -- Fetching batch and mapping files from ${XNAT_HOST_NAME}"; echo ""
            echo "" >> ${mapRawData_ComlogTmp}
            geho "  Logging turnkey_map_raw_data output at time ${TimeStamp}:" >> ${mapRawData_ComlogTmp}
            echo "----------------------------------------------------------------------------------------" >> ${mapRawData_ComlogTmp}
            echo "" >> ${mapRawData_ComlogTmp}

            # -- Transfer data from XNAT HOST
            echo "  curl -u XNAT_USER_NAME:XNAT_PASSWORD -X GET "${XNAT_HOST_NAME}/data/projects/${XNAT_PROJECT_ID}/resources/QUNEX_PROC/files/${BATCH_PARAMETERS_FILENAME}""
            echo "  curl -u XNAT_USER_NAME:XNAT_PASSWORD -X GET "${XNAT_HOST_NAME}/data/projects/${XNAT_PROJECT_ID}/resources/QUNEX_PROC/files/${SCAN_MAPPING_FILENAME}""
            echo "  curl -u XNAT_USER_NAME:XNAT_PASSWORD -X GET "${XNAT_HOST_NAME}/data/archive/projects/${XNAT_PROJECT_ID}/resources/scenes_qc/files?format=zip" > ${QuNexProcessingDir}/scenes/QC/scene_qc_files.zip"
            echo ""
            echo "  curl -u XNAT_USER_NAME:XNAT_PASSWORD -X GET "${XNAT_HOST_NAME}/data/projects/${XNAT_PROJECT_ID}/resources/QUNEX_PROC/files/${BATCH_PARAMETERS_FILENAME}"" >> ${mapRawData_ComlogTmp}
            echo "  curl -u XNAT_USER_NAME:XNAT_PASSWORD -X GET "${XNAT_HOST_NAME}/data/projects/${XNAT_PROJECT_ID}/resources/QUNEX_PROC/files/${SCAN_MAPPING_FILENAME}"" >> ${mapRawData_ComlogTmp}
            echo "  curl -u XNAT_USER_NAME:XNAT_PASSWORD -X GET "${XNAT_HOST_NAME}/data/archive/projects/${XNAT_PROJECT_ID}/resources/scenes_qc/files?format=zip" > ${QuNexProcessingDir}/scenes/QC/scene_qc_files.zip"  >> ${mapRawData_ComlogTmp}

            curl -u ${XNAT_USER_NAME}:${XNAT_PASSWORD} -X GET "${XNAT_HOST_NAME}/data/projects/${XNAT_PROJECT_ID}/resources/QUNEX_PROC/files/${BATCH_PARAMETERS_FILENAME}" > ${QuNexSpecsDir}/${BATCH_PARAMETERS_FILENAME}
            curl -u ${XNAT_USER_NAME}:${XNAT_PASSWORD} -X GET "${XNAT_HOST_NAME}/data/projects/${XNAT_PROJECT_ID}/resources/QUNEX_PROC/files/${SCAN_MAPPING_FILENAME}" > ${QuNexSpecsDir}/${SCAN_MAPPING_FILENAME}
            curl -u ${XNAT_USER_NAME}:${XNAT_PASSWORD} -X GET "${XNAT_HOST_NAME}/data/archive/projects/${XNAT_PROJECT_ID}/resources/scenes_qc/files?format=zip" > ${QuNexProcessingDir}/scenes/QC/scene_qc_files.zip

            # -- Verify and unzip custom QC scene files
            if [ -f ${QuNexProcessingDir}/scenes/QC/scene_qc_files.zip ]; then
                echo ""; geho " -- Custom scene files found ${QuNexProcessingDir}/scenes/QC/scene_qc_files.zip "
                echo ""; geho " -- Checking ZIP integrity for ${QuNexProcessingDir}/scenes/QC/scene_qc_files.zip "
                CheckCustomQCScene=`zip -T ${QuNexProcessingDir}/scenes/QC/scene_qc_files.zip | grep "error"`
                if [[ ! -z ${CheckCustomQCScene} ]]; then
                    echo "" >> ${mapRawData_ComlogTmp}
                    mageho " --> Note: QC scene zip file not validated. Custom scene may be missing or is corrupted." >> ${mapRawData_ComlogTmp}
                    echo "" >> ${mapRawData_ComlogTmp}
                    echo ""; mageho " --> Note: QC scene zip file not validated. Custom scene may be missing or is corrupted."; echo ""
                else
                    geho " Unzipping ${QuNexProcessingDir}/scenes/QC/scene_qc_files.zip" >> ${mapRawData_ComlogTmp}
                    echo "" >> ${mapRawData_ComlogTmp}
                    cd ${QuNexProcessingDir}/scenes/QC; echo ""
                    unzip scene_qc_files.zip; echo ""
                    CustomQCModalities="T1w T2w myelin DWI BOLD"
                    for CustomQCModality in ${CustomQCModalities}; do
                        mkdir -p ${QuNexProcessingDir}/scenes/QC/${CustomQCModality} &> /dev/null
                        cp ${QuNexProcessingDir}/scenes/QC/${XNAT_PROJECT_ID}/resources/scenes_qc/files/${CustomQCModality}/*.scene ${QuNexProcessingDir}/scenes/QC/${CustomQCModality}/ &> /dev/null
                        CopiedSceneFile=`ls ${QuNexProcessingDir}/scenes/QC/${CustomQCModality}/*scene 2> /dev/null`
                        if [ ! -z ${CopiedSceneFile} ]; then
                            geho " -- Copied: $CopiedSceneFile"; echo ""
                            echo " Copied the following scenes from ${XNAT_HOST_NAME}/data/archive/projects/${XNAT_PROJECT_ID}/resources/scenes_qc:" >> ${mapRawData_ComlogTmp}
                            echo " ${CopiedSceneFile}" >> ${mapRawData_ComlogTmp}
                        fi
                    done
                    rm -rf ${QuNexProcessingDir}/scenes/QC/${XNAT_PROJECT_ID} &> /dev/null
                    echo "" >> ${mapRawData_ComlogTmp}
                fi
           else
                geho " No custom scene files found as an XNAT resources. If this is an error check your project resources in the XNAT web interface." >> ${mapRawData_ComlogTmp}
                echo "" >> ${mapRawData_ComlogTmp}
           fi

            # -- Perform checks for batch and mapping files being mapped correctly
            if [[ ! -f ${QuNexSpecsDir}/${BATCH_PARAMETERS_FILENAME} ]]; then
                echo " ==> ERROR: Scan batch file ${BATCH_PARAMETERS_FILENAME} not found in ${RawDataInputPath}!"
                BATCHFILECHECK="fail"
                exit 1
            else
                if [[ ! `more ${QuNexSpecsDir}/${BATCH_PARAMETERS_FILENAME} | grep '_hcp_Pipeline'` ]]; then
                    BATCHFILECHECK="fail"
                    echo " ==> ERROR: Scan batch file ${BATCH_PARAMETERS_FILENAME} content not correct in ${RawDataInputPath}!"
                    exit 1
                fi
            fi
            if [[ ! -f ${QuNexSpecsDir}/${SCAN_MAPPING_FILENAME} ]]; then
                echo " ==> ERROR: Scan mapping file ${SCAN_MAPPING_FILENAME_PATH} not found in ${RawDataInputPath}!"
                MAPPINGFILECHECK="fail"
                exit 1
            else
                if [[ ! `more ${QuNexSpecsDir}/${SCAN_MAPPING_FILENAME} | grep '=>'` ]]; then
                    echo " ==> ERROR: Scan mapping file ${SCAN_MAPPING_FILENAME_PATH} not found in ${RawDataInputPath}!"
                    MAPPINGFILECHECK="fail"
                    exit 1
                fi
            fi
        fi

        # -- Map data for local non-XNAT run
        if [[ ${TURNKEY_TYPE} != "xnat" ]]; then
            geho " --> Running turnkey via local: `hostname`"; echo ""
            if [[ ! -f ${SpecsBatchFileHeader} ]]; then
                if [[ -f ${BATCH_PARAMETERS_FILE_PATH} ]]; then
                    cp ${BATCH_PARAMETERS_FILE_PATH} ${SpecsBatchFileHeader} >> ${mapRawData_ComlogTmp}
                else
                    echo " ==> ERROR: Batch parameters file ${BATCH_PARAMETERS_FILENAME} not found in ${RawDataInputPath}!"
                fi
            fi
            if [[ ! -f ${SpecsMappingFile} ]]; then
                if [[ -f ${SCAN_MAPPING_FILENAME_PATH} ]]; then
                    geho "  cp ${SCAN_MAPPING_FILENAME_PATH} ${SpecsMappingFile}"
                    cp ${SCAN_MAPPING_FILENAME_PATH} ${SpecsMappingFile} >> ${mapRawData_ComlogTmp}
                else
                    echo " ==> ERROR: Scan mapping file ${SCAN_MAPPING_FILENAME_PATH} not found in ${RawDataInputPath}!"
                fi
            fi
        fi

        # -- Check if BIDS format NOT requested
        if [[ ${DATAFormat} == "DICOM" ]]; then
            unset FILECHECK
            echo ""
            geho " -- Linking DICOMs into ${QuNexRawInboxDir}" 2>&1 | tee -a ${mapRawData_ComlogTmp}; echo "" 2>&1 | tee -a ${mapRawData_ComlogTmp}
            # -- Find and link DICOMs for XNAT run
            if [[ ${TURNKEY_TYPE} == "xnat" ]]; then
                echo "  find ${RawDataInputPath} -mindepth 2 -type f -not -name "*.xml" -not -name "*.gif" -exec ln -s '{}' ${QuNexRawInboxDir}/ ';'"
                find ${RawDataInputPath} -mindepth 2 -type f -not -name "*.xml" -not -name "*.gif" -exec ln -s '{}' ${QuNexRawInboxDir}/ ';' &> /dev/null
                DicomInputCount=`find ${RawDataInputPath} -mindepth 2 -type f -not -name "*.xml" -not -name "*.gif" | wc | awk '{print $1}'`
                DicomMappedCount=`ls ${QuNexRawInboxDir}/* | wc | awk '{print $1}'`
                if [[ ${DicomInputCount} == ${DicomMappedCount} ]]; then FILECHECK="pass"; else FILECHECK="fail"; fi
            fi
            # -- Find and link DICOMs for non-XNAT run
            if [[ ${TURNKEY_TYPE} != "xnat" ]]; then
                # -- Check if we have an archive in a folder
                if [[ "$(ls ${RawDataInputPath}/${CASE}*zip* 2> /dev/null)" ]] || [[ "$(ls ${RawDataInputPath}/${CASE}*gz* 2> /dev/null)" ]]; then
                    InputArchive="yes"
                    # -- Hard link into session inbox
                    cp ${RawDataInputPath}/${CASE}*gz ${SessionsFolder}/${CASE}/inbox/ &> /dev/null
                    cp ${RawDataInputPath}/${CASE}*zip ${SessionsFolder}/${CASE}/inbox/ &> /dev/null
                    CheckCASECount=`ls ${SessionsFolder}/${CASE}/inbox/${CASE}* | wc -l`
                    # -- Check for duplicates
                    if [[ "$CheckCASECount" -gt "1" ]]; then
                        reho " ===> ERROR: More than one zip file found for ${CASE}" 2>&1 | tee -a ${mapRawData_ComlogTmp}; echo "" 2>&1 | tee -a ${mapRawData_ComlogTmp}
                        echo ""
                        return 1
                    fi
                    CASEinbox=`basename ${SessionsFolder}/${CASE}/inbox/${CASE}*`
                    CASEext="${CASEinbox#*.}"
                    if [[ ${CASEext} == "zip" ]]; then
                        cd ${SessionsFolder}/${CASE}/inbox/
                        if [[ ! -z `unzip -t ${CASEinbox} 2>&1 | tee -a ${mapRawData_ComlogTmp} | grep 'No errors'` ]]; then
                            geho "   ZIP archive found and passed check." 2>&1 | tee -a ${mapRawData_ComlogTmp}; echo "" 2>&1 | tee -a ${mapRawData_ComlogTmp}
                            FILECHECK="pass"
                        else
                            reho " ===> ERROR: ZIP archive found but did not pass check!" 2>&1 | tee -a ${mapRawData_ComlogTmp}; echo "" 2>&1 | tee -a ${mapRawData_ComlogTmp}
                            FILECHECK="fail"
                        fi
                    else
                        geho "   ${CASEext} archive found." 2>&1 | tee -a ${mapRawData_ComlogTmp}; echo "" 2>&1 | tee -a ${mapRawData_ComlogTmp}
                        FILECHECK="pass"
                    fi
                else
                    # -- Find and link DICOMs for non-XNAT run from raw DICOM input
                    if [ -d "${RawDataInputPath}/${CASE}" ]; then
                        CaseInputFile="${RawDataInputPath}/${CASE}"
                    else
                        CaseInputFile="${RawDataInputPath}"
                    fi
                    echo "  find ${CaseInputFile} -type f -not -name "*.xml" -not -name "*.gif" -exec cp '{}' ${QuNexRawInboxDir}/ ';'"
                    find ${CaseInputFile} -type f -not -name "*.xml" -not -name "*.gif" -not -name "*.sh" -not -name "*.txt" -not -name ".*" -exec cp '{}' ${QuNexRawInboxDir}/ ';' &> /dev/null
                    DicomInputCount=`find ${CaseInputFile} -type f -not -name "*.xml" -not -name "*.gif" -not -name "*.sh" -not -name "*.txt" -not -name ".*" | wc | awk '{print $1}'`
                    DicomMappedCount=`find ${QuNexRawInboxDir} -type f -not -name ".*" | wc | awk '{print $1}'`
                    # DicomMappedCount=`ls ${QuNexRawInboxDir}/* | wc | awk '{print $1}'`
                    if [[ ${DicomInputCount} == ${DicomMappedCount} ]]; then FILECHECK="pass"; else FILECHECK="fail"; fi
                fi
            fi
        fi

        # -- Check if BIDS format is requested
        if [[ ${DATAFormat} == "BIDS" ]]; then
            unset INTYPE
            unset FILECHECK

            if [[ -z "${BIDS_NAME}" ]]; then
                bids_name_parameter=""
            else
                bids_name_parameter="--bidsname=\"${BIDS_NAME}\""
            fi

            if [[ ${TURNKEY_TYPE} == "xnat" ]]; then
                # -- Set IF statement to check if /input mapped from XNAT for container run or curl call needed
                if [[ -d ${RawDataInputPath} ]]; then
                   if [[ `find ${RawDataInputPath} -type f -name "*.json" | wc -l` -gt 0 ]] && [[ `find ${RawDataInputPath} -type f -name "*.nii" | wc -l` -gt 0 ]]; then
                       echo ""; echo " -- BIDS JSON and NII data found"; echo ""
                       mkdir ${SessionsFolder}/inbox/BIDS/${CASE} &> /dev/null
                       cp -r ${RawDataInputPath}/* ${SessionsFolder}/inbox/BIDS/${CASE}/
                       cd ${SessionsFolder}/inbox/BIDS
                       zip -r ${CASE} ${CASE} 2> /dev/null
                   else
                       echo ""
                       geho " -- Running:  " 2>&1 | tee -a ${mapRawData_ComlogTmp}; echo "" 2>&1 | tee -a ${mapRawData_ComlogTmp}
                       geho "  curl -u XNAT_USER_NAME:XNAT_PASSWORD -X GET "${XNAT_HOST_NAME}/data/archive/projects/${XNAT_PROJECT_ID}/sessions/${XNAT_SUBJECT_ID}/experiments/${XNAT_ACCSESSION_ID}/scans/ALL/files?format=zip" > ${SessionsFolder}/inbox/BIDS/${CASE}.zip " 2>&1 | tee -a ${mapRawData_ComlogTmp}; echo "" 2>&1 | tee -a ${mapRawData_ComlogTmp}
                       curl -u ${XNAT_USER_NAME}:${XNAT_PASSWORD} -X GET "${XNAT_HOST_NAME}/data/archive/projects/${XNAT_PROJECT_ID}/sessions/${XNAT_SUBJECT_ID}/experiments/${XNAT_ACCSESSION_ID}/scans/ALL/files?format=zip" > ${SessionsFolder}/inbox/BIDS/${CASE}.zip
                   fi
                else
                    # -- Get the BIDS data in ZIP format via curl
                    echo ""
                    geho " -- Running:  " 2>&1 | tee -a ${mapRawData_ComlogTmp}; echo "" 2>&1 | tee -a ${mapRawData_ComlogTmp}
                    geho "  curl -u XNAT_USER_NAME:XNAT_PASSWORD -X GET "${XNAT_HOST_NAME}/data/archive/projects/${XNAT_PROJECT_ID}/sessions/${XNAT_SUBJECT_ID}/experiments/${XNAT_ACCSESSION_ID}/scans/ALL/files?format=zip" > ${SessionsFolder}/inbox/BIDS/${CASE}.zip " 2>&1 | tee -a ${mapRawData_ComlogTmp}; echo "" 2>&1 | tee -a ${mapRawData_ComlogTmp}
                    curl -u ${XNAT_USER_NAME}:${XNAT_PASSWORD} -X GET "${XNAT_HOST_NAME}/data/archive/projects/${XNAT_PROJECT_ID}/sessions/${XNAT_SUBJECT_ID}/experiments/${XNAT_ACCSESSION_ID}/scans/ALL/files?format=zip" > ${SessionsFolder}/inbox/BIDS/${CASE}.zip
                fi
                INTYPE=zip
            else
                # --- we have a zip file
                if [ -e ${RawDataInputPath}/${CASE}.zip ]; then
                    cp -r ${RawDataInputPath}/${CASE}.zip ${SessionsFolder}/inbox/BIDS/${CASE}.zip
                    INTYPE=zip
                else
                    INTYPE=dataset
                fi
            fi
            # -- Perform mapping of BIDS file structure into QuNex
            echo ""
            geho " -- Running:  " 2>&1 | tee -a ${mapRawData_ComlogTmp}; echo "" 2>&1 | tee -a ${mapRawData_ComlogTmp}

            if [[ ${INTYPE} == "zip" ]]; then
                geho "  --> processing a single BIDS formated package [${CASE}.zip]" 2>&1 | tee -a ${mapRawData_ComlogTmp}; echo "" 2>&1 | tee -a ${mapRawData_ComlogTmp}
                geho "  ${QuNexCommand} import_bids --sessionsfolder=\"${SessionsFolder}\" --inbox=\"${SessionsFolder}/inbox/BIDS/${CASE}.zip\" --action=\"copy\" --overwrite=\"yes\" --archive=\"delete\" ${bids_name_parameter} " 2>&1 | tee -a ${mapRawData_ComlogTmp}; echo "" 2>&1 | tee -a ${mapRawData_ComlogTmp}
                ${QuNexCommand} import_bids --sessionsfolder="${SessionsFolder}" --inbox="${SessionsFolder}/inbox/BIDS/${CASE}.zip" --action="copy" --overwrite="yes" --archive="delete" ${bids_name_parameter} >> ${mapRawData_ComlogTmp}
            elif [[  ${INTYPE} == "dataset" ]]; then
                geho "  --> processing a single BIDS session [${CASE}] from the BIDS dataset" 2>&1 | tee -a ${mapRawData_ComlogTmp}; echo "" 2>&1 | tee -a ${mapRawData_ComlogTmp}
                geho "  ${QuNexCommand} import_bids --sessionsfolder=\"${SessionsFolder}\" --inbox=\"${RawDataInputPath}\" --sessions=\"${CASE}\" --action=\"copy\" --overwrite=\"yes\" --archive=\"leave\" ${bids_name_parameter} " 2>&1 | tee -a ${mapRawData_ComlogTmp}; echo "" 2>&1 | tee -a ${mapRawData_ComlogTmp}
                ${QuNexCommand} import_bids --sessionsfolder="${SessionsFolder}" --inbox="${RawDataInputPath}" --sessions="${CASE}" --action="copy" --overwrite="yes" --archive="leave" ${bids_name_parameter} 2>&1 | tee -a ${mapRawData_ComlogTmp}; echo "" 2>&1 | tee -a ${mapRawData_ComlogTmp}
            fi

            popd 2> /dev/null
            rm -rf ${SessionsFolder}/inbox/BIDS/${CASE}* &> /dev/null

            # -- Run BIDS completion checks on mapped data
            if [ -f ${SessionsFolder}/${CASE}/bids/bids2nii.log ]; then
                 FILESEXPECTED=`more ${SessionsFolder}/${CASE}/bids/bids2nii.log | grep "=>" | wc -l 2> /dev/null`
            else
                 FILECHECK="fail"
            fi
            FILEFOUND=`ls ${SessionsFolder}/${CASE}/nii/* | wc -l 2> /dev/null`
            if [ -z ${FILEFOUND} ]; then
                FILECHECK="fail"
            fi
            if [[ ${FILESEXPECTED} == ${FILEFOUND} ]]; then
                echo "" 2>&1 | tee -a ${mapRawData_ComlogTmp}
                geho " -- import_bids successful. Expected ${FILESEXPECTED} files and found ${FILEFOUND} files." 2>&1 | tee -a ${mapRawData_ComlogTmp}
                echo "" 2>&1 | tee -a ${mapRawData_ComlogTmp}
                FILECHECK="pass"
            else
                FILECHECK="fail"
            fi
        fi

        # -- Check if HCP format is requested
        if [[ ${DATAFormat} == "HCPLS" ]] || [[ ${DATAFormat} == "HCPYA" ]] ; then
            unset INTYPE
            unset FILECHECK

            if [[ ${TURNKEY_TYPE} == "xnat" ]]; then
                # -- Set IF statement to check if /input mapped from XNAT for container run or curl call needed
                if [[ -d ${RawDataInputPath} ]]; then
                   if [[ `find ${RawDataInputPath} -type f -name "*T1w_MP*.nii.gz" | wc -l` -gt 0 ]]; then
                       echo "" 2>&1 | tee -a ${mapRawData_ComlogTmp}
                       echo " -- HCP DATA FOUND " 2>&1 | tee -a ${mapRawData_ComlogTmp}
                       echo "" 2>&1 | tee -a ${mapRawData_ComlogTmp}
                       mkdir ${SessionsFolder}/inbox/BIDS/${CASE} &> /dev/null
                       cp -r ${RawDataInputPath}/* ${SessionsFolder}/inbox/${DATAFormat}/${CASE}/
                       INTYPE=dataset
                   else
                       echo "" 2>&1 | tee -a ${mapRawData_ComlogTmp}
                       geho " -- Running:  " 2>&1 | tee -a ${mapRawData_ComlogTmp}
                       geho "  curl -u XNAT_USER_NAME:XNAT_PASSWORD -X GET "${XNAT_HOST_NAME}/data/archive/projects/${XNAT_PROJECT_ID}/sessions/${XNAT_SUBJECT_ID}/experiments/${XNAT_ACCSESSION_ID}/scans/ALL/files?format=zip" > ${SessionsFolder}/inbox/HCPLS/${CASE}.zip " 2>&1 | tee -a ${mapRawData_ComlogTmp}
                       echo "" 2>&1 | tee -a ${mapRawData_ComlogTmp}
                       curl -u ${XNAT_USER_NAME}:${XNAT_PASSWORD} -X GET "${XNAT_HOST_NAME}/data/archive/projects/${XNAT_PROJECT_ID}/sessions/${XNAT_SUBJECT_ID}/experiments/${XNAT_ACCSESSION_ID}/scans/ALL/files?format=zip" > ${SessionsFolder}/inbox/HCPLS/${CASE}.zip
                   fi
                else
                    # -- Get the BIDS data in ZIP format via curl
                    echo "" 2>&1 | tee -a ${mapRawData_ComlogTmp}
                    geho " -- Running:  " 2>&1 | tee -a ${mapRawData_ComlogTmp}
                    geho "  curl -u XNAT_USER_NAME:XNAT_PASSWORD -X GET "${XNAT_HOST_NAME}/data/archive/projects/${XNAT_PROJECT_ID}/sessions/${XNAT_SUBJECT_ID}/experiments/${XNAT_ACCSESSION_ID}/scans/ALL/files?format=zip" > ${SessionsFolder}/inbox/HCPLS/${CASE}.zip " 2>&1 | tee -a ${mapRawData_ComlogTmp}
                    echo "" 2>&1 | tee -a ${mapRawData_ComlogTmp}
                    curl -u ${XNAT_USER_NAME}:${XNAT_PASSWORD} -X GET "${XNAT_HOST_NAME}/data/archive/projects/${XNAT_PROJECT_ID}/sessions/${XNAT_SUBJECT_ID}/experiments/${XNAT_ACCSESSION_ID}/scans/ALL/files?format=zip" > ${SessionsFolder}/inbox/HCPLS/${CASE}.zip
                    INTYPE=zip
                fi
            else
                # --- we have a zip file
                if [ -e ${RawDataInputPath}/${CASE}.zip ]; then
                    cp -r ${RawDataInputPath}/${CASE}.zip ${SessionsFolder}/inbox/HCPLS/${CASE}.zip
                    INTYPE=zip
                else
                    INTYPE=dataset
                fi
            fi
            # -- Perform mapping of HCP file structure into QuNex
            echo "" 2>&1 | tee -a ${mapRawData_ComlogTmp}
            geho " -- Running:  " 2>&1 | tee -a ${mapRawData_ComlogTmp}
            echo "" 2>&1 | tee -a ${mapRawData_ComlogTmp}

            if [[ ${INTYPE} == "zip" ]]; then
                echo "" 2>&1 | tee -a ${mapRawData_ComlogTmp}

                geho "  --> processing a single ${DATAFormat} formated package [${CASE}.zip]" 2>&1 | tee -a ${mapRawData_ComlogTmp}

                # HCPYA requires custom nameformat
                if [[ ${DATAFormat} == "HCPYA" ]]; then
                    HCPLSNameFormat="(?P<subject_id>[^/]+?)/unprocessed/(?P<session_name>.*?)/(?P<data>.*)"
                    HCPLSName="hcpya"

                    geho "  ${QuNexCommand} import_hcp --sessionsfolder=\"${SessionsFolder}\" --inbox=\"${SessionsFolder}/inbox/HCPLS/${CASE}.zip\" --action=\"copy\" --overwrite=\"yes\" --archive=\"delete\" --nameformat=\"$HCPLSNameFormat\" --hcplsname=\"${HCPLSName}\" " 2>&1 | tee -a ${mapRawData_ComlogTmp}

                    echo "" 2>&1 | tee -a ${mapRawData_ComlogTmp}

                    ${QuNexCommand} import_hcp --sessionsfolder="${SessionsFolder}" --inbox="${SessionsFolder}/inbox/HCPLS/${CASE}.zip" --action="copy" --overwrite="yes" --archive="delete" --nameformat="$HCPLSNameFormat" --hcplsname="${HCPLSName}" >> ${mapRawData_ComlogTmp}
                else
                    HCPLSName="hcpls"

                    geho "  ${QuNexCommand} import_hcp --sessionsfolder=\"${SessionsFolder}\" --inbox=\"${SessionsFolder}/inbox/HCPLS/${CASE}.zip\" --action=\"copy\" --overwrite=\"yes\" --archive=\"delete\" --hcplsname=\"${HCPLSName}\" " 2>&1 | tee -a ${mapRawData_ComlogTmp}

                    echo "" 2>&1 | tee -a ${mapRawData_ComlogTmp}

                    ${QuNexCommand} import_hcp --sessionsfolder="${SessionsFolder}" --inbox="${SessionsFolder}/inbox/HCPLS/${CASE}.zip" --action="copy" --overwrite="yes" --archive="delete" --hcplsname="${HCPLSName}" >> ${mapRawData_ComlogTmp}
                fi

            elif [[  ${INTYPE} == "dataset" ]]; then
                echo "" 2>&1 | tee -a ${mapRawData_ComlogTmp}

                geho "  --> processing a single ${DATAFormat} session [${CASE}] from the ${DATAFormat} dataset" 2>&1 | tee -a ${mapRawData_ComlogTmp}

                # HCPYA requires custom nameformat
                if [[ ${DATAFormat} == "HCPYA" ]]; then
                    HCPLSNameFormat="(?P<subject_id>[^/]+?)/unprocessed/(?P<session_name>.*?)/(?P<data>.*)"
                    HCPLSName="hcpya"

                    geho "  ${QuNexCommand} import_hcp --sessionsfolder=\"${SessionsFolder}\" --inbox=\"${RawDataInputPath}\" --sessions=\"${CASE}\" --action=\"copy\" --overwrite=\"yes\" --archive=\"leave\" --nameformat=\"$HCPLSNameFormat\" --hcplsname=\"${HCPLSName}\" " 2>&1 | tee -a ${mapRawData_ComlogTmp}

                    echo "" 2>&1 | tee -a ${mapRawData_ComlogTmp}

                    ${QuNexCommand} import_hcp --sessionsfolder="${SessionsFolder}" --inbox="${RawDataInputPath}" --sessions="${CASE}" --action="copy" --overwrite="yes" --archive="leave" --nameformat="$HCPLSNameFormat" --hcplsname="${HCPLSName}" >> ${mapRawData_ComlogTmp}
                else
                    HCPLSName="hcpls"

                    geho "  ${QuNexCommand} import_hcp --sessionsfolder=\"${SessionsFolder}\" --inbox=\"${RawDataInputPath}\" --sessions=\"${CASE}\" --action=\"copy\" --overwrite=\"yes\" --archive=\"leave\" --hcplsname=\"${HCPLSName}\" " 2>&1 | tee -a ${mapRawData_ComlogTmp}

                    echo "" 2>&1 | tee -a ${mapRawData_ComlogTmp}

                    ${QuNexCommand} import_hcp --sessionsfolder="${SessionsFolder}" --inbox="${RawDataInputPath}" --sessions="${CASE}" --action="copy" --overwrite="yes" --archive="leave" --hcplsname="${HCPLSName}" >> ${mapRawData_ComlogTmp}
                fi

            fi

            popd 2> /dev/null
            rm -rf ${SessionsFolder}/inbox/HCPLS/${CASE}* &> /dev/null

            # -- Run HCPLS completion checks on mapped data
            if [ -f ${SessionsFolder}/${CASE}/hcpls/hcpls2nii.log ]; then
                FILESEXPECTED=`more ${SessionsFolder}/${CASE}/hcpls/hcpls2nii.log | grep "=>" | wc -l 2> /dev/null`
            else
                FILECHECK="fail"
            fi
            FILEFOUND=`ls ${SessionsFolder}/${CASE}/nii/* | wc -l 2> /dev/null`
            if [ -z ${FILEFOUND} ]; then
                FILECHECK="fail"
            fi
            if [[ ${FILESEXPECTED} == ${FILEFOUND} ]]; then
                echo "" 2>&1 | tee -a ${mapRawData_ComlogTmp}
                geho " -- import_hcp successful. Expected ${FILESEXPECTED} files and found ${FILEFOUND} files." 2>&1 | tee -a ${mapRawData_ComlogTmp}
                echo "" 2>&1 | tee -a ${mapRawData_ComlogTmp}
                FILECHECK="pass"
            else
                FILECHECK="fail"
            fi
        fi

        # -- Clean up inbox_temp
        rm -r -p ${QuNexWorkDir}/inbox_temp &> /dev/null

        # -- Check if mapping and batch files exist and if content OK
        if [[ -f ${SpecsBatchFileHeader} ]]; then BATCHFILECHECK="pass"; else BATCHFILECHECK="fail"; fi
        if [[ -z `more ${SpecsBatchFileHeader} | grep '_hcp_Pipeline'` ]]; then BATCHFILECHECK="fail"; fi
        if [[ ${DATAFormat} == "HCPLS" ]]; then
            MAPPINGFILECHECK=pass
        else
            if [[ -f ${SpecsMappingFile} ]]; then MAPPINGFILECHECK="pass"; else MAPPINGFILECHECK="fail"; fi
            if [[ -z `more ${SpecsMappingFile} | grep '=>'` ]]; then MAPPINGFILECHECK="fail"; fi
        fi

        # -- Declare checks
        echo "" 2>&1 | tee -a ${mapRawData_ComlogTmp}
        echo "----------------------------------------------------------------------------" 2>&1 | tee -a ${mapRawData_ComlogTmp}
        echo "  --> Batch file transfer check: ${BATCHFILECHECK}" 2>&1 | tee -a ${mapRawData_ComlogTmp}
        echo "  --> Mapping file transfer check: ${MAPPINGFILECHECK}" 2>&1 | tee -a ${mapRawData_ComlogTmp}
        if [[ ${DATAFormat} != "DICOM" ]]; then
            echo "  --> ${DATAFormat} mapping check: ${FILECHECK}" 2>&1 | tee -a ${mapRawData_ComlogTmp}
        else
            if [[ ${InputArchive} != "yes" ]]; then
                echo "  --> DICOM file count in input folder /input/SCANS: ${DicomInputCount}" 2>&1 | tee -a ${mapRawData_ComlogTmp}
                echo "  --> DICOM file count in output folder ${QuNexRawInboxDir}: ${DicomMappedCount}" 2>&1 | tee -a ${mapRawData_ComlogTmp}
                echo "  --> DICOM mapping check: ${FILECHECK}" 2>&1 | tee -a ${mapRawData_ComlogTmp}
            fi
            if [[ ${InputArchive} == "yes" ]]; then
                echo "  --> Archive inbox processed: ${FILECHECK}" 2>&1 | tee -a ${mapRawData_ComlogTmp}
            fi
        fi

        # -- Report and log final checks
        if [[ ${FILECHECK} == "pass" ]] && [[ ${BATCHFILECHECK} == "pass" ]] && [[ ${MAPPINGFILECHECK} == "pass" ]]; then
            echo "" 2>&1 | tee -a ${mapRawData_ComlogTmp}
            geho "------------------------- Successful completion of work --------------------------------" 2>&1 | tee -a ${mapRawData_ComlogTmp}
            echo "" 2>&1 | tee -a ${mapRawData_ComlogTmp}
            mv ${mapRawData_ComlogTmp} ${mapRawData_ComlogDone}
            mapRawData_Comlog=${mapRawData_ComlogDone}

            # runlog
            echo "map_raw_data" 2>&1 | tee -a ${mapRawData_Runlog}
            echo "" 2>&1 | tee -a ${mapRawData_Runlog}
            geho "------------------------- Successful completion of work --------------------------------" 2>&1 | tee -a ${mapRawData_Runlog}
        else
            echo "" 2>&1 | tee -a ${mapRawData_ComlogTmp}
            echo "ERROR. Something went wrong." 2>&1 | tee -a ${mapRawData_ComlogTmp}
            echo "" 2>&1 | tee -a ${mapRawData_ComlogTmp}
            mv ${mapRawData_ComlogTmp} ${mapRawData_ComlogError}
            mapRawData_Comlog=${mapRawData_ComlogError}

            # runlog
            echo "map_raw_data"  2>&1 | tee -a ${mapRawData_Runlog}
            echo "" 2>&1 | tee -a ${mapRawData_Runlog}
            geho "ERROR. Something went wrong." 2>&1 | tee -a ${mapRawData_Runlog}
        fi
    }

    # -- import_dicom
    turnkey_import_dicom() {
        if [[ ${DATAFormat} == "DICOM" ]]; then
            # ------------------------------ non-XNAT code
            echo ""
            cyaneho " ===> RUNNING RunTurnkey step ~~~ import_dicom"
            echo ""

            ExecuteCall="${QuNexCommand} import_dicom --sessionsfolder='${SessionsFolder}' --sessions='${CASE}' --masterinbox='none' --archive='delete' --check='any' --unzip='yes' --gzip='yes' --overwrite='${OVERWRITE_STEP}'"
            echo ""
            echo " -- Executed call:"
            echo "    $ExecuteCall"
            echo ""
            eval ${ExecuteCall}
            cd ${SessionsFolder}/${CASE}/nii; NIILeadZeros=`ls ./0*.nii.gz 2>/dev/null`; for NIIwithZero in ${NIILeadZeros}; do NIIwithoutZero=`echo ${NIIwithZero} | sed 's/0//g'`; mv ${NIIwithZero} ${NIIwithoutZero}; done

            # ------------------------------ XNAT code
            if [ ${TURNKEY_TYPE} == "xnat" ]; then
                echo ""
                geho "---> Cleaning up XNAT run working directory and removing inbox folder"
                echo ""
                rm -rf ${QuNexWorkDir}/inbox &> /dev/null
            fi
            # ------------------------------ END XNAT code
        else
            echo ""
            cyaneho " ===> RunTurnkey ~~~ SKIPPING: import_dicom because data is not in DICOM format."
            echo ""
        fi
    }

    # -- Generate session_hcp.txt file
    turnkey_create_session_info() {
        echo ""
        cyaneho " ===> RUNNING RunTurnkey step ~~~ create_session_info"
        echo ""

        if [[ "${OVERWRITE_STEP}" == "yes" ]]; then
            rm -rf ${SessionsFolder}/${CASE}/session_hcp.txt &> /dev/null
        fi
        if [ -f ${SessionsFolder}/session_hcp.txt ]; then
            echo ""
            geho " ===> ${SessionsFolder}/session_hcp.txt exists. Set --overwrite='yes' to re-run."
            echo ""
            return 0
        fi
        # ------------------------------
        ExecuteCall="${QuNexCommand} create_session_info --sessionsfolder="${SessionsFolder}" --sessions="${CASE}" --mapping="${SpecsMappingFile}""
        echo ""
        echo " -- Executed call:"
        echo "    $ExecuteCall"
        echo ""
        eval ${ExecuteCall}
        # ------------------------------
    }

    # -- Map files to hcp processing folder structure
    turnkey_setup_hcp() {
        echo ""; cyaneho " ===> RUNNING RunTurnkey step ~~~ setup_hcp"; echo ""

        if [[ ${OVERWRITE_STEP} == "yes" ]]; then
           echo "  -- Removing prior hard link mapping."; echo ""
           HLinks=`ls ${SessionsFolder}/${CASE}/hcp/${CASE}/*/*nii* 2>/dev/null`; for HLink in ${HLinks}; do unlink ${HLink}; done
        fi
        ExecuteCall="${QuNexCommand} setup_hcp --sessionsfolder='${SessionsFolder}' --sessions='${CASE}' --existing='clear' --hcp_filename='${HCPFilename}' --hcp_suffix='${HCPSuffix}'"
        echo ""; echo " -- Executed call:"; echo "   $ExecuteCall"; echo ""

        eval ${ExecuteCall}
        # ------------------------------
    }

    # -- Generate batch file for the study
    turnkey_create_batch() {
        echo ""; cyaneho " ===> RUNNING RunTurnkey step ~~~ create_batch"; echo ""

        # ------------------------------
        ExecuteCall="${QuNexCommand} create_batch --sessionsfolder='${SessionsFolder}' --targetfile='${ProcessingBatchFile}' --paramfile='${SpecsBatchFileHeader}' --sessions='${CASE}' --overwrite='append'"
        echo ""
        echo ""; echo " -- Executed call:"; echo "   $ExecuteCall"; echo ""
        eval ${ExecuteCall}
        # ------------------------------
    }

    #
    # --------------- Intial study and file organization end -------------------

    # --> FINISH adding rawNII checks here and integrate w/ run_qc function
    run_qc_finalize() {
        runQCComLog=`ls -t1 ${QuNexMasterLogFolder}/comlogs/*_run_qc_${CASE}_*.log | head -1 | xargs -n 1 basename 2> /dev/null`
        # runQCRunLog=`ls -t1 ${QuNexMasterLogFolder}/runlogs/Log-run_qc_*.log | head -1 | xargs -n 1 basename 2> /dev/null`       # --> Commented for massively parallel processing
        rename run_qc run_qc_${QCLogName} ${QuNexMasterLogFolder}/comlogs/${runQCComLog} 2> /dev/null
        # rename run_qc run_qc_${QCLogName} ${QuNexMasterLogFolder}/runlogs/${runQCRunLog} 2> /dev/null        # --> Commented out for massively parallel processing

       # mkdir -p ${SessionsFolder}/${CASE}/logs/comlog 2> /dev/null # --> Commented out for logging consistency
       # mkdir -p ${SessionsFolder}/${CASE}/logs/runlog 2> /dev/null # --> Commented out for logging consistency
       # mkdir -p ${SessionsFolder}/${CASE}/QC/${Modality} 2> /dev/null # --> Commented out for logging consistency
       # cp ${QuNexMasterLogFolder}/comlogs/${runQCComLog} ${SessionsFolder}/${CASE}/logs/comlog/ 2> /dev/null # --> Commented out for logging consistency
       # cp ${QuNexMasterLogFolder}/comlogs/${runQCRunLog} ${SessionsFolder}/${CASE}/logs/comlog/ 2> /dev/null # --> Commented out for logging consistency
       # cp ${SessionsFolder}/QC/${Modality}/*${CASE}*scene ${SessionsFolder}/${CASE}/QC/${Modality}/ 2> /dev/null # --> Commented out logging for consistency
       # cp ${SessionsFolder}/QC/${Modality}/*${CASE}*zip ${SessionsFolder}/${CASE}/QC/${Modality}/ 2> /dev/null # --> Commented out for logging consistency
    }

    # -- run_qc_rawnii (after organizing DICOM files)
    turnkey_run_qc_rawnii() {
        Modality="rawNII"
        echo ""; cyaneho " ===> RUNNING RunTurnkey step ~~~ run_qc step for ${Modality} data."; echo ""
        ${QuNexCommand} run_qc --sessionsfolder="${SessionsFolder}" --sessions="${CASE}" --modality="${Modality}"
        QCLogName="rawnii"
        run_qc_finalize
    }

    # --------------- HCP Processing and relevant QC start ---------------------
    #
    # -- PreFreeSurfer
    turnkey_hcp_pre_freesurfer() {
        echo ""; cyaneho " ===> RUNNING RunTurnkey step ~~~ HCP Pipelines - hcp_pre_freesurfer."; echo ""
        ${QuNexCommand} hcp_pre_freesurfer --sessionsfolder="${SessionsFolder}" --sessions="${ProcessingBatchFile}" --overwrite="${OVERWRITE_STEP}" --logfolder="${QuNexMasterLogFolder}" --sessionids="${SESSIONIDS}"
    }
    # -- FreeSurfer
    turnkey_hcp_freesurfer() {
        echo ""; cyaneho " ===> RUNNING RunTurnkey step ~~~ HCP Pipelines step - hcp_freesurfer."; echo ""
        ${QuNexCommand} hcp_freesurfer --sessionsfolder="${SessionsFolder}" --sessions="${ProcessingBatchFile}" --overwrite="${OVERWRITE_STEP}" --logfolder="${QuNexMasterLogFolder}" --sessionids="${SESSIONIDS}"
        CleanupFiles=" talairach_with_skull.log lh.white.deformed.out lh.pial.deformed.out rh.white.deformed.out rh.pial.deformed.out"
        for CleanupFile in ${CleanupFiles}; do
            cp ${QuNexMasterLogFolder}/${CleanupFile} ${SessionsFolder}/${CASE}/hcp/${CASE}/T1w/${CASE}/scripts/ 2>/dev/null
            rm -rf ${QuNexMasterLogFolder}/${CleanupFile}
        done
        rm -rf ${SessionsFolder}/${CASE}/hcp/${CASE}/T1w/fsaverage 2>/dev/null
        rm -rf ${SessionsFolder}/${CASE}/hcp/${CASE}/T1w/rh.EC_average 2>/dev/null
        rm -rf ${SessionsFolder}/${CASE}/hcp/${CASE}/T1w/lh.EC_average 2>/dev/null
        cp -r $FREESURFER_HOME/sessions/lh.EC_average ${SessionsFolder}/${CASE}/hcp/${CASE}/T1w/ 2>/dev/null
        cp -r $FREESURFER_HOME/sessions/fsaverage ${SessionsFolder}/${CASE}/hcp/${CASE}/T1w/ 2>/dev/null
        cp -r $FREESURFER_HOME/sessions/rh.EC_average ${SessionsFolder}/${CASE}/hcp/${CASE}/T1w/ 2>/dev/null
    }
    # -- PostFreeSurfer
    turnkey_hcp_post_freesurfer() {
        echo ""; cyaneho " ===> RUNNING RunTurnkey step ~~~ HCP Pipelines step - hcp_post_freesurfer."; echo ""
        ${QuNexCommand} hcp_post_freesurfer --sessionsfolder="${SessionsFolder}" --sessions="${ProcessingBatchFile}" --overwrite="${OVERWRITE_STEP}" --logfolder="${QuNexMasterLogFolder}" --sessionids="${SESSIONIDS}"
    }
    # -- run_qc_t1w (after hcp_post_freesurfer)
    turnkey_run_qc_t1w() {
        Modality="T1w"
        echo ""; cyaneho " ===> RUNNING RunTurnkey step ~~~ run_qc step for ${Modality} data."; echo ""
        ${QuNexCommand} run_qc --sessionsfolder="${SessionsFolder}" --sessions="${CASE}" --outpath="${SessionsFolder}/QC/${Modality}" --modality="${Modality}" --overwrite="${OVERWRITE_STEP}" --logfolder="${QuNexMasterLogFolder}" --hcp_suffix="${HCPSuffix}"
        QCLogName="t1w"
        run_qc_finalize
    }
    # -- run_qc_t2w (after hcp_post_freesurfer)
    turnkey_run_qc_t2w() {
        Modality="T2w"
        echo ""; cyaneho " ===> RUNNING RunTurnkey step ~~~ run_qc step for ${Modality} data."; echo ""
        ${QuNexCommand} run_qc --sessionsfolder="${SessionsFolder}" --sessions="${CASE}" --outpath="${SessionsFolder}/QC/${Modality}" --modality="${Modality}" --overwrite="${OVERWRITE_STEP}" --logfolder="${QuNexMasterLogFolder}" --hcp_suffix="${HCPSuffix}"
        QCLogName="t2w"
        run_qc_finalize
    }
    # -- run_qc_myelin (after hcp_post_freesurfer)
    turnkey_run_qc_myelin() {
        Modality="myelin"
        echo ""; cyaneho " ===> RUNNING RunTurnkey step ~~~ run_qc step for ${Modality} data."; echo ""
        ${QuNexCommand} run_qc --sessionsfolder="${SessionsFolder}" --sessions="${CASE}" --outpath="${SessionsFolder}/QC/${Modality}" --modality="${Modality}" --overwrite="${OVERWRITE_STEP}" --logfolder="${QuNexMasterLogFolder}" --hcp_suffix="${HCPSuffix}"
        QCLogName="myelin"
        run_qc_finalize
    }
    # -- fMRIVolume
    turnkey_hcp_fmri_volume() {
        echo ""; cyaneho " ===> RUNNING RunTurnkey step ~~~ HCP Pipelines - hcp_fmri_volume. ${BOLDS:+BOLDS:} ${BOLDS}"; echo ""
        HCPLogName="hcp_fmri_volume"
        ${QuNexCommand} hcp_fmri_volume --sessionsfolder="${SessionsFolder}" --sessions="${ProcessingBatchFile}" --overwrite="${OVERWRITE_STEP}" --sessionids="${SESSIONIDS}" ${BOLDS:+--bolds=}"$BOLDS"
    }
    # -- fMRISurface
    turnkey_hcp_fmri_surface() {
        echo ""; cyaneho " ===> RUNNING RunTurnkey step ~~~ HCP Pipelines - hcp_fmri_surface. ${BOLDS:+BOLDS:} ${BOLDS}"; echo ""
        HCPLogName="hcp_fmri_surface"
        ${QuNexCommand} hcp_fmri_surface --sessionsfolder="${SessionsFolder}" --sessions="${ProcessingBatchFile}" --overwrite="${OVERWRITE_STEP}" --sessionids="${SESSIONIDS}" ${BOLDS:+--bolds=}"$BOLDS"
    }
    # -- run_qc_bold (after hcp_fmri_surface)
    turnkey_run_qc_bold() {
        Modality="BOLD"
        echo ""; cyaneho " ===> RUNNING RunTurnkey step ~~~ run_qc step for ${Modality} data. BOLDS: ${BOLDRUNS} "; echo ""
        if [ -z "${BOLDfc}" ]; then
            # if [ -z "${BOLDPrefix}" ]; then BOLDPrefix="bold"; fi   --- default for bold prefix is now ""
            if [ -z "${BOLDSuffix}" ]; then BOLDSuffix="Atlas"; fi
        fi

        # -- Code for selecting BOLDS via Tags --> Check if both batch and bolds are specified for QC and if yes read batch explicitly
        getBoldList

        # -- Loop through BOLD runs
        for BOLDRUN in ${LBOLDRUNS}; do
            ${QuNexCommand} run_qc --sessionsfolder="${SessionsFolder}" --sessions="${CASE}" --outpath="${SessionsFolder}/QC/${Modality}" --modality="${Modality}" --overwrite="${OVERWRITE_STEP}" --logfolder="${QuNexMasterLogFolder}" --boldprefix="${BOLDPrefix}" --boldsuffix="${BOLDSuffix}" --bolds="${BOLDRUN}" --hcp_suffix="${HCPSuffix}"
            runQCComLog=`ls -t1 ${QuNexMasterLogFolder}/comlogs/*_run_qc_${CASE}_*.log | head -1 | xargs -n 1 basename 2> /dev/null`
            # runQCRunLog=`ls -t1 ${QuNexMasterLogFolder}/runlogs/Log-run_qc_*.log | head -1 | xargs -n 1 basename 2> /dev/null`        # --> Commented for massively parallel processing
            rename run_qc run_qc_bold${BOLD} ${QuNexMasterLogFolder}/comlogs/${runQCComLog}
            # rename run_qc run_qc_bold${BOLD} ${QuNexMasterLogFolder}/runlogs/${runQCRunLog} 2> /dev/null        # --> Commented for massively parallel processing
        done
    }
    # -- Diffusion HCP (after hcp_pre_freesurfer)
    turnkey_hcp_diffusion() {
        echo ""; cyaneho " ===> RUNNING RunTurnkey step ~~~ HCP Pipelines step - hcp_diffusion."; echo ""
        ${QuNexCommand} hcp_diffusion --sessionsfolder="${SessionsFolder}" --sessions="${ProcessingBatchFile}" --overwrite="${OVERWRITE_STEP}" --sessionids="${SESSIONIDS}"
    }
    # -- Diffusion Legacy (after hcp_pre_freesurfer)
    turnkey_dwi_legacy() {
        echo ""; cyaneho " ===> RUNNING RunTurnkey step ~~~ HCP Pipelines: dwi_legacy"; echo ""
        ${QuNexCommand} dwi_legacy --sessionsfolder="${SessionsFolder}" --sessions="${CASE}" --overwrite="${OVERWRITE_STEP}" --scanner="${Scanner}" --usefieldmap="${UseFieldmap}" --echospacing="${EchoSpacing}" --PEdir="{PEdir}" --unwarpdir="${UnwarpDir}" --diffdatasuffix="${DiffDataSuffix}" --TE="${TE}"
    }
    # -- run_qc_dwi_legacy (after hcpd)
    turnkey_run_qc_dwi_legacy() {
        Modality="DWI"
        echo ""; cyaneho " ===> RUNNING RunTurnkey step ~~~ run_qc step for ${Modality} legacy data."; echo ""
        ${QuNexCommand} run_qc --sessionsfolder="${SessionsFolder}" --sessions="${CASE}" --outpath="${SessionsFolder}/QC/${Modality}" --modality="${Modality}" --overwrite="${OVERWRITE_STEP}" --logfolder="${QuNexMasterLogFolder}" --dwidata="data" --dwipath="Diffusion" --dwilegacy="${DWILegacy}" --hcp_suffix="${HCPSuffix}"
        QCLogName="dwi_legacy"
        run_qc_finalize
    }
    # -- run_qc_dwi (after hcpd)
    turnkey_run_qc_dwi() {
        Modality="DWI"
        echo ""; cyaneho " ===> RUNNING RunTurnkey step ~~~ run_qc steps for ${Modality} HCP processing."; echo ""
        ${QuNexCommand} run_qc --sessionsfolder="${SessionsFolder}" --sessions="${CASE}" --outpath="${SessionsFolder}/QC/DWI" --modality="${Modality}"  --overwrite="${OVERWRITE_STEP}" --dwidata="data" --dwipath="Diffusion" --logfolder="${QuNexMasterLogFolder}" --hcp_suffix="${HCPSuffix}"
        QCLogName="dwi"
        run_qc_finalize
    }
    # -- dwi_eddy_qc processing steps
    turnkey_dwi_eddy_qc() {
        echo ""; cyaneho " ===> RUNNING RunTurnkey step ~~~ dwi_eddy_qc for DWI data."; echo ""
        # -- Defaults if values not set:
        if [ -z "$EddyBase" ]; then EddyBase="eddy_unwarped_images"; fi
        if [ -z "$Report" ]; then Report="individual"; fi
        if [ -z "$BvalsFile" ]; then BvalsFile="Pos_Neg.bvals"; fi
        if [ -z "$Mask" ]; then Mask="nodif_brain_mask.nii.gz"; fi
        if [ -z "$EddyIdx" ]; then EddyIdx="index.txt"; fi
        if [ -z "$EddyParams" ]; then EddyParams="acqparams.txt"; fi
        if [ -z "$BvecsFile" ]; then BvecsFile="Pos_Neg.bvecs"; fi
        #
        # --> Example for 'Legacy' data:
        # --eddypath='Diffusion/DWI_dir74_AP_b1000b2500/eddy/eddylinked'
        # --eddybase='DWI_dir74_AP_b1000b2500_eddy_corrected'
        # --bvalsfile='DWI_dir74_AP_b1000b2500.bval'
        # --bvecsfile='DWI_dir74_AP_b1000b2500.bvec'
        # --mask='DWI_dir74_AP_b1000b2500_nodif_brain_mask.nii.gz'
        #
        ${QuNexCommand} dwi_eddy_qc --sessionsfolder="${SessionsFolder}" --sessions="${CASE}" --eddybase="${EddyBase}" --eddypath="${EddyPath}" --report="${Report}" --bvalsfile="${BvalsFile}" --mask="${Mask}" --eddyidx="${EddyIdx}" --eddyparams="${EddyParams}" --bvecsfile="${BvecsFile}" --overwrite="${OVERWRITE_STEP}"
    }
    # -- run_qc_dwi_eddy (after dwi_eddy_qc)
    turnkey_run_qc_dwi_eddy() {
        Modality="DWI"
        echo ""; cyaneho " ===> RUNNING RunTurnkey step ~~~ run_qc steps for ${Modality} dwi_eddy_qc."; echo ""
        ${QuNexCommand} run_qc --sessionsfolder="${SessionsFolder}" --sessions="${CASE}" --overwrite="${OVERWRITE_STEP}" --outpath="${SessionsFolder}/QC/DWI" --modality="${Modality}" --dwilegacy="${DWILegacy}" --dwidata="data" --dwipath="Diffusion" --eddyqcstats="yes" --hcp_suffix="${HCPSuffix}"
        QCLogName="dwi_eddy"
        run_qc_finalize
    }
    #
    # --------------- HCP Processing and relevant QC end -----------------------

    # --------------- DWI additional analyses start ------------------------
    #
    # -- dwi_dtifit (after hcpd or dwi_legacy)
    turnkey_dwi_dtifit() {
        echo ""; cyaneho " ===> RUNNING RunTurnkey step ~~~ : dwi_dtifit for DWI data."; echo ""
        ${QuNexCommand} dwi_dtifit --sessionsfolder="${SessionsFolder}" --sessions="${CASE}" --overwrite="${OVERWRITE_STEP}"
    }
    # -- dwi_bedpostx_gpu (after dwi_dtifit)
    turnkey_dwi_bedpostx_gpu() {
        echo ""; cyaneho " ===> RUNNING RunTurnkey step ~~~ dwi_bedpostx_gpu for DWI data."
        if [ -z "$Fibers" ]; then Fibers="3"; fi
        if [ -z "$Model" ]; then Model="3"; fi
        if [ -z "$Burnin" ]; then Burnin="3000"; fi
        if [ -z "$Rician" ]; then Rician="yes"; fi
        # if [ -z "$Gradnonlin" ]; then Gradnonlin="yes"; fi
        ${QuNexCommand} dwi_bedpostx_gpu --sessionsfolder="${SessionsFolder}" --sessions="${CASE}" --overwrite="${OVERWRITE_STEP}" --fibers="${Fibers}" --burnin="${Burnin}" --model="${Model}" --rician="${Rician}" --gradnonlin="${Gradnonlin}"
    }
    # -- run_qc_dwi_dtifit (after dwi_dtifit)
    turnkey_run_qc_dwi_dtifit() {
        Modality="DWI"
        echo ""; cyaneho " ===> RUNNING RunTurnkey step ~~~ run_qc steps for ${Modality} FSL's dtifit analyses."; echo ""
        ${QuNexCommand} run_qc --sessionsfolder="${SessionsFolder}" --sessions="${CASE}" --overwrite="${OVERWRITE_STEP}" --outpath="${SessionsFolder}/QC/DWI" --modality="${Modality}" --dwilegacy="${DWILegacy}" --dwidata="data" --dwipath="Diffusion" --dtifitqc="yes" --hcp_suffix="${HCPSuffix}"
        QCLogName="dwi_dtifit"
        run_qc_finalize
    }
    # -- run_qc_dwi_bedpostx (after dwi_bedpostx_gpu)
    turnkey_run_qc_dwi_bedpostx() {
        Modality="DWI"
        echo ""; cyaneho " ===> RUNNING RunTurnkey step ~~~ run_qc steps for ${Modality} FSL's BedpostX analyses."; echo ""
        ${QuNexCommand} run_qc --sessionsfolder="${SessionsFolder}" --sessions="${CASE}" --overwrite="${OVERWRITE_STEP}" --outpath="${SessionsFolder}/QC/DWI" --modality="${Modality}" --dwilegacy="${DWILegacy}" --dwidata="data" --dwipath="Diffusion" --bedpostxqc="yes" --hcp_suffix="${HCPSuffix}"
        QCLogName="dwi_bedpostx"
        run_qc_finalize
    }
    # -- dwi_probtrackx_dense_gpu for DWI data (after dwi_bedpostx_gpu)
    turnkey_dwi_probtrackx_dense_gpu() {
        echo ""; cyaneho " ===> RUNNING RunTurnkey step ~~~ dwi_probtrackx_dense_gpu"; echo ""
        ${QuNexCommand} dwi_probtrackx_dense_gpu --sessionsfolder="${SessionsFolder}" --sessions="${CASE}" --overwrite="${OVERWRITE_STEP}" --omatrix1="yes" --omatrix3="yes"
    }
    # -- dwi_pre_tractography for DWI data (after dwi_bedpostx_gpu)
    turnkey_dwi_pre_tractography() {
        echo ""; cyaneho " ===> RUNNING RunTurnkey step ~~~ dwi_pre_tractography"; echo ""
        ${QuNexCommand} dwi_pre_tractography --sessionsfolder="${SessionsFolder}" --sessions="${CASE}" --overwrite="${OVERWRITE_STEP}" --omatrix1="yes" --omatrix3="yes"
    }
    # -- dwi_parcellate for DWI data (after dwi_pre_tractography)
    turnkey_dwi_parcellate() {
        echo ""; cyaneho " ===> RUNNING RunTurnkey step ~~~ dwi_parcellate"; echo ""
        # Defaults if not specified:
        if [ -z "$WayTotal" ]; then WayTotal="standard"; fi
        if [ -z "$MatrixVersion" ]; then MatrixVersions="1"; fi
        # Cole-Anticevic Brain-wide Network Partition version 1.0 (CAB-NP v1.0)
        if [ -z "$ParcellationFile" ]; then ParcellationFile="${TOOLS}/${QUNEXREPO}/qx_library/data/parcellations/cole_anticevic_net_partition/CortexSubcortex_ColeAnticevic_NetPartition_wSubcorGSR_parcels_LR.dlabel.nii"; fi
        if [ -z "$DWIOutName" ]; then DWIOutName="DWI-CAB-NP-v1.0"; fi
        for MatrixVersion in $MatrixVersions; do
            ${QuNexCommand} dwi_parcellate --sessionsfolder="${SessionsFolder}" --sessions="${CASE}" --overwrite="${OVERWRITE_STEP}" --waytotal="${WayTotal}" --matrixversion="${MatrixVersion}" --parcellationfile="${ParcellationFile}" --outname="${DWIOutName}"
        done
    }
    # -- dwi_seed_tractography_dense for DWI data (after dwi_pre_tractography)
    turnkey_dwi_seed_tractography_dense() {
        echo ""; cyaneho " ===> RUNNING RunTurnkey step ~~~ dwi_seed_tractography_dense"; echo ""
        if [ -z "$MatrixVersion" ]; then MatrixVersions="1"; fi
        if [ -z "$WayTotal" ]; then WayTotal="standard"; fi
        if [ -z "$SeedFile" ]; then
            # Thalamus SomatomotorSensory
            SeedFile="${TOOLS}/${QUNEXREPO}/qx_library/data/atlases/thalamus_atlas/Thalamus-maxprob-thr25-2mm.AtlasMasked-SomatomotorSensory.symmetrical.intersectionLR.nii"
            OutName="DWI_THALAMUS_FSL_LR_SomatomotorSensory_Symmetrical_intersectionLR"
            ${QuNexCommand} dwi_seed_tractography_dense --sessionsfolder="${SessionsFolder}" --sessions="${CASE}" --overwrite="${OVERWRITE_STEP}" --matrixversion="${MatrixVersion}" --waytotal="${WayTotal}" --outname="${OutName}" --seedfile="${SeedFile}"
            # Thalamus Prefrontal
            SeedFile="${TOOLS}/${QUNEXREPO}/qx_library/data/atlases/thalamus_atlas/Thalamus-maxprob-thr25-2mm.AtlasMasked-Prefrontal.symmetrical.intersectionLR.nii"
            OutName="DWI_THALAMUS_FSL_LR_Prefrontal"
            ${QuNexCommand} dwi_seed_tractography_dense --sessionsfolder="${SessionsFolder}" --sessions="${CASE}" --overwrite="${OVERWRITE_STEP}" --matrixversion="${MatrixVersion}" --waytotal="${WayTotal}" --outname="${OutName}" --seedfile="${SeedFile}"
        fi
        OutNameGBC="DWI_GBC"
        ${QuNexCommand} dwi_seed_tractography_dense --sessionsfolder="${SessionsFolder}" --sessions="${CASE}" --overwrite="${OVERWRITE_STEP}" --matrixversion="${MatrixVersion}" --waytotal="${WayTotal}" --outname="${OutNameGBC}" --seedfile="gbc"
    }
    #
    # --------------- DWI Processing and analyses end --------------------------


    # --------------- Custom QC start ------------------------------------------
    #
    # -- Check if Custom QC was requested
    turnkey_run_qc_custom() {
        unset RunCommand
        echo ""; cyaneho " ===> RUNNING RunTurnkey step ~~~ run_qc_custom"; echo ""

        if [ -z "${Modality}" ]; then
            Modalities="T1w T2w myelin BOLD DWI"
            mageho " --> Note: No modality specified. Trying all modalities: ${Modalities} "
        else
            Modalities="${Modality}"
            geho " --> User requested modalities: ${Modalities} "
        fi
        for Modality in ${Modalities}; do
            geho " --> Running modality: ${Modality} "; echo ""
            if [[ ${Modality} == "BOLD" ]]; then
                # if [ -z "${BOLDPrefix}" ]; then BOLDPrefix="bold"; fi    --- default for bold prefix is now ""
                if [ -z "${BOLDSuffix}" ]; then BOLDSuffix="Atlas"; fi

                getBoldList

                echo "====> Looping through these BOLDRUNS: ${LBOLDRUNS}"
                for BOLDRUN in ${LBOLDRUNS}; do
                    echo "----> Now working on BOLDRUN: ${BOLDRUN}"
                    ${QuNexCommand} run_qc --sessionsfolder="${SessionsFolder}" --sessions="${CASE}" --outpath="${SessionsFolder}/QC/${Modality}" --modality="${Modality}" --overwrite="${OVERWRITE_STEP}" --logfolder="${QuNexMasterLogFolder}" --boldprefix="${BOLDPrefix}" --boldsuffix="${BOLDSuffix}" --bolddata="${BOLDRUN}" --customqc='yes' --omitdefaults='yes' --hcp_suffix="${HCPSuffix}"
                    runQCComLog=`ls -t1 ${QuNexMasterLogFolder}/comlogs/*_run_qc_${CASE}_*.log | head -1 | xargs -n 1 basename 2> /dev/null`
                    # runQCRunLog=`ls -t1 ${QuNexMasterLogFolder}/runlogs/Log-run_qc_*.log | head -1 | xargs -n 1 basename 2> /dev/null`        # --> Commented for massively parallel processing
                    rename run_qc run_qc_CustomBOLD${BOLD} ${QuNexMasterLogFolder}/comlogs/${runQCComLog}
                    # rename run_qc run_qc_CustomBOLD${BOLD} ${QuNexMasterLogFolder}/runlogs/${runQCRunLog} 2> /dev/null        # --> Commented for massively parallel processing
                done
            elif [[ ${Modality} == "DWI" ]]; then
                ${QuNexCommand} run_qc --sessionsfolder="${SessionsFolder}" --sessions="${CASE}" --outpath="${SessionsFolder}/QC/${Modality}" --modality="${Modality}"  --overwrite="${OVERWRITE_STEP}" --dwilegacy="${DWILegacy}" --dwidata="data" --dwipath="Diffusion" --customqc="yes" --omitdefaults="yes" --hcp_suffix="${HCPSuffix}"
                QCLogName="qc_custom"
                run_qc_finalize
            else
                ${QuNexCommand} run_qc --sessionsfolder="${SessionsFolder}" --sessions="${CASE}" --outpath="${SessionsFolder}/QC/${Modality}" --modality="${Modality}"  --overwrite="${OVERWRITE_STEP}" --customqc="yes" --omitdefaults="yes" --hcp_suffix="${HCPSuffix}"
                QCLogName="qc_custom"
                run_qc_finalize
            fi
        done
    }
    #
    # --------------- Custom QC end --------------------------------------------


    # --------------- BOLD FC Processing and analyses start --------------------
    #
    # -- Specific checks for BOLD Fc functions
    BOLDfcLogCheck() {
        cd ${QuNexMasterLogFolder}/comlogs/
        ComLogName=`ls -t1 ./*${FunctionName}*${CASE}*log | head -1 | xargs -n 1 basename 2> /dev/null`
        if [ ! -z ${ComLogName} ]; then echo " ===> Comlog: $ComLogName"; echo ""; fi
        rename ${FunctionName} ${TURNKEY_STEP} ${QuNexMasterLogFolder}/comlogs/${ComLogName} 2> /dev/null

        cd ${QuNexMasterLogFolder}/runlogs/
        # RunLogName=`ls -t1 ./Log-${FunctionName}*log | head -1 | xargs -n 1 basename 2> /dev/null`  # --> Commented for massively parallel processing
        # if [ ! -z ${ComLogName} ]; then echo " ===> RunLog: $RunLogName"; echo ""; fi               # --> Commented for massively parallel processing
        # rename ${FunctionName} ${TURNKEY_STEP} ${QuNexMasterLogFolder}/runlogs/${RunLogName} 2> /dev/null         # --> Commented for massively parallel processing

        geho " ===> RunTurnkey acceptance testing ${TURNKEY_STEP} logs for completion."; echo ""

        CheckComLog=`ls -t1 ${QuNexMasterLogFolder}/comlogs/*${TURNKEY_STEP}_${CASE}*log 2> /dev/null | head -n 1`

        # CheckRunLog=`ls -t1 ${QuNexMasterLogFolder}/runlogs/Log-${TURNKEY_STEP}*log 2> /dev/null | head -n 1`     # --> Commented for massively parallel processing
        # mkdir -p ${SessionsFolder}/${CASE}/logs/comlog 2> /dev/null # --> Commented out for logging consistency
        # mkdir -p ${SessionsFolder}/${CASE}/logs/runlog 2> /dev/null # --> Commented out for logging consistency
        # cp ${CheckComLog} ${SessionsFolder}/${CASE}/logs/comlog 2> /dev/null # --> Commented out for logging consistency
        # cp ${CheckRunLog} ${SessionsFolder}/${CASE}/logs/runlog 2> /dev/null                  # --> Commented for massively parallel processing

        if [ -z "${CheckComLog}" ]; then
           TURNKEY_STEP_ERRORS="yes"
           reho " ===> ERROR: ComLog file for ${TURNKEY_STEP} step not found during RunTurnkey acceptance test!"
        fi
        if [ ! -z "${CheckComLog}" ]; then
           geho " ===> RunTurnkey acceptance testing found comlog file for ${TURNKEY_STEP} step:"
           geho "      ${CheckComLog}"
           chmod 777 ${CheckComLog} 2>/dev/null
        fi
        if [ -z `echo "${CheckComLog}" | grep 'done'` ]; then
            echo ""; reho " ===> ERROR: RunTurnkey acceptance test for ${TURNKEY_STEP} step failed."
            TURNKEY_STEP_ERRORS="yes"
        else
            echo ""; cyaneho " ===> SUCCESSFUL RunTurnkey acceptance test for ${TURNKEY_STEP}"; echo ""
            TURNKEY_STEP_ERRORS="no"
        fi
    }

    # -- Map HCP processed outputs for further FC BOLD analyses
    turnkey_map_hcp_data() {
        echo ""; cyaneho " ===> RUNNING RunTurnkey step ~~~ map_hcp_data"; echo ""
        # ------------------------------
        ExecuteCall="${QuNexCommand} map_hcp_data --sessions='${ProcessingBatchFile}' --sessionsfolder='${SessionsFolder}' --overwrite='${OVERWRITE_STEP}' --logfolder='${QuNexMasterLogFolder}' --sessionids='${SESSIONIDS}' ${BOLDS:+--bolds=\"${BOLDS}\"}"
        echo ""; echo " -- Executed call:"; echo "   $ExecuteCall"; echo ""
        eval ${ExecuteCall}
    }
    # -- Generate brain masks for de-noising
    turnkey_create_bold_brain_masks() {
        echo ""; cyaneho " ===> RUNNING RunTurnkey step ~~~ create_bold_brain_masks"; echo ""
        ExecuteCall="${QuNexCommand} create_bold_brain_masks --sessions='${ProcessingBatchFile}' --sessionsfolder='${SessionsFolder}' --overwrite='${OVERWRITE_STEP}' --logfolder='${QuNexMasterLogFolder}' --sessionids='${SESSIONIDS}' ${BOLDS:+--bolds=\"${BOLDS}\"}"
        echo ""; echo " -- Executed call:"; echo "   $ExecuteCall"; echo ""
        eval ${ExecuteCall}
    }
    # -- Compute BOLD statistics
    turnkey_compute_bold_stats() {
        echo ""; cyaneho " ===> RUNNING RunTurnkey step ~~~ compute_bold_stats"; echo ""
        ${QuNexCommand} compute_bold_stats \
        --sessions="${ProcessingBatchFile}" \
        --sessionsfolder="${SessionsFolder}" \
        --overwrite="${OVERWRITE_STEP}" \
        --logfolder="${QuNexMasterLogFolder}" \
        --sessionids="${SESSIONIDS}" \
        ${BOLDS:+--bolds="${BOLDS}"}
    }
    # -- Create final BOLD statistics report
    turnkey_create_stats_report() {
        echo ""; cyaneho " ===> RUNNING RunTurnkey step ~~~ create_stats_report"; echo ""
        ${QuNexCommand} create_stats_report \
        --sessions="${ProcessingBatchFile}" \
        --sessionsfolder="${SessionsFolder}" \
        --overwrite="${OVERWRITE_STEP}" \
        --logfolder="${QuNexMasterLogFolder}" \
        --sessionids="${SESSIONIDS}" \
        ${BOLDS:+--bolds="${BOLDS}"}
    }
    # -- Extract nuisance signal for further de-noising
    turnkey_extract_nuisance_signal() {
        cyaneho " ===> RUNNING RunTurnkey step ~~~ extract_nuisance_signal"; echo ""
        echo ""
        ExecuteCall="${QuNexCommand} extract_nuisance_signal --sessions='${ProcessingBatchFile}' --sessionsfolder='${SessionsFolder}' --overwrite='${OVERWRITE_STEP}' --logfolder='${QuNexMasterLogFolder}' --sessionids='${SESSIONIDS}' ${BOLDS:+--bolds=\"${BOLDS}\"}"
        echo ""; echo " -- Executed call:"; echo "   $ExecuteCall"; echo ""
        echo ""
        eval ${ExecuteCall}
    }
    # -- Process BOLDs
    turnkey_preprocess_bold() {
        echo ""; cyaneho " ===> RUNNING RunTurnkey step ~~~ preprocess_bold"; echo ""
        ${QuNexCommand} preprocess_bold \
        --sessions="${ProcessingBatchFile}" \
        --sessionsfolder="${SessionsFolder}" \
        --overwrite="${OVERWRITE_STEP}" \
        --logfolder="${QuNexMasterLogFolder}" \
        --sessionids="${SESSIONIDS}" \
        ${BOLDS:+--bolds="${BOLDS}"}
    }
    # -- Process via CONC file
    turnkey_preprocess_conc() {
        echo ""; cyaneho " ===> RUNNING RunTurnkey step ~~~ preprocess_conc"; echo ""
        ${QuNexCommand} preprocess_conc \
        --sessions="${ProcessingBatchFile}" \
        --sessionsfolder="${SessionsFolder}" \
        --overwrite="${OVERWRITE_STEP}" \
        --logfolder="${QuNexMasterLogFolder}" \
        --sessionids="${SESSIONIDS}" \
        ${BOLDS:+--bolds="${BOLDS}"}
    }
    # -- Compute general_plot_bold_timeseries ==> (08/14/17 - 6:50PM): Coded but not final yet due to Octave/Matlab problems
    turnkey_general_plot_bold_timeseries() {
        echo ""; cyaneho " ===> RUNNING RunTurnkey step ~~~ general_plot_bold_timeseries QC plotting"; echo ""
        TimeStamp=`date +%Y-%m-%d_%H.%M.%10N`
        general_plot_bold_timeseries_Runlog="${QuNexMasterLogFolder}/runlogs/Log-general_plot_bold_timeseries_${TimeStamp}.log"
        general_plot_bold_timeseries_ComlogTmp="${QuNexMasterLogFolder}/comlogs/tmp_general_plot_bold_timeseries_${CASE}_${TimeStamp}.log"; touch ${general_plot_bold_timeseries_ComlogTmp}; chmod 777 ${general_plot_bold_timeseries_ComlogTmp}
        general_plot_bold_timeseries_ComlogError="${QuNexMasterLogFolder}/comlogs/error_general_plot_bold_timeseries_${CASE}_${TimeStamp}.log"
        general_plot_bold_timeseries_ComlogDone="${QuNexMasterLogFolder}/comlogs/done_general_plot_bold_timeseries_${CASE}_${TimeStamp}.log"

        # -- Add header to log
        echo "# Generated by QuNex ${QuNexVer} on ${TimeStamp}" >> ${general_plot_bold_timeseries_ComlogTmp}
        echo "#" >> ${general_plot_bold_timeseries_ComlogTmp}

        if [ -z ${QCPlotElements} ]; then
              QCPlotElements="type=stats|stats>plotdata=fd,imageindex=1>plotdata=dvarsme,imageindex=1;type=signal|name=V|imageindex=1|maskindex=1|colormap=hsv;type=signal|name=WM|imageindex=1|maskindex=1|colormap=jet;type=signal|name=GM|imageindex=1|maskindex=1;type=signal|name=GM|imageindex=2|use=1|scale=3"
        fi
        if [ -z ${QCPlotMasks} ]; then
              QCPlotMasks="${SessionsFolder}/${CASE}/images/segmentation/freesurfer/mri/aparc+aseg_bold.nii.gz"
        fi
        if [ -z ${images_folder} ]; then
            images_folder="${SessionsFolder}/$CASE/images/functional"
        fi
        if [ -z ${output_folder} ]; then
            output_folder="${SessionsFolder}/$CASE/images/functional/movement"
        fi
        if [ -z ${output_name} ]; then
            output_name="${CASE}_BOLD_GreyPlot_CIFTI.pdf"
        fi

        getBoldList

        echo " -- Log folder: ${QuNexMasterLogFolder}/comlogs/" 2>&1 | tee -a ${general_plot_bold_timeseries_ComlogTmp}
        echo "   " 2>&1 | tee -a ${general_plot_bold_timeseries_ComlogTmp}
        echo " -- Parameters for general_plot_bold_timeseries: " 2>&1 | tee -a ${general_plot_bold_timeseries_ComlogTmp}
        echo "   " 2>&1 | tee -a ${general_plot_bold_timeseries_ComlogTmp}
        echo "   QC Plot Masks: ${QCPlotMasks}" 2>&1 | tee -a ${general_plot_bold_timeseries_ComlogTmp}
        echo "   QC Plot Elements: ${QCPlotElements}" 2>&1 | tee -a ${general_plot_bold_timeseries_ComlogTmp}
        echo "   QC Plot image folder: ${images_folder}" 2>&1 | tee -a ${general_plot_bold_timeseries_ComlogTmp}
        echo "   QC Plot output folder: ${output_folder}" 2>&1 | tee -a ${general_plot_bold_timeseries_ComlogTmp}
        echo "   QC Plot output name: ${output_name}" 2>&1 | tee -a ${general_plot_bold_timeseries_ComlogTmp}
        echo "   QC Plot BOLDS runs: ${BOLDRUNS}" 2>&1 | tee -a ${general_plot_bold_timeseries_ComlogTmp}

        unset BOLDRUN
        for BOLDRUN in ${LBOLDRUNS}; do
           cd ${images_folder}
           if [ -z ${QCPlotImages} ]; then
               QCPlotImages="bold${BOLDRUN}.nii.gz;bold${BOLDRUN}_Atlas_s_hpss_res-mVWMWB_lpss.dtseries.nii"
           fi
           echo "   QC Plot images: ${QCPlotImages}" 2>&1 | tee -a ${general_plot_bold_timeseries_ComlogTmp}
           echo "   " 2>&1 | tee -a ${general_plot_bold_timeseries_ComlogTmp}
           echo "   " 2>&1 | tee -a ${general_plot_bold_timeseries_ComlogTmp}
           echo " -- Command: " 2>&1 | tee -a ${general_plot_bold_timeseries_ComlogTmp}
           echo "   " 2>&1 | tee -a ${general_plot_bold_timeseries_ComlogTmp}
           echo "${QuNexCommand} general_plot_bold_timeseries --images="${QCPlotImages}" --elements="${QCPlotElements}" --masks="${QCPlotMasks}" --filename="${output_folder}/${output_name}" --skip="0" --sessionids="${CASE}" --verbose="true"" 2>&1 | tee -a ${general_plot_bold_timeseries_ComlogTmp}
           echo "   " 2>&1 | tee -a ${general_plot_bold_timeseries_ComlogTmp}

           ${QuNexCommand} general_plot_bold_timeseries --images="${QCPlotImages}" --elements="${QCPlotElements}" --masks="${QCPlotMasks}" --filename="${output_folder}/${output_name}" --skip="0" --sessionids="${CASE}" --verbose="true"
           echo " -- Copying ${output_folder}/${output_name} to ${SessionsFolder}/QC/BOLD/" 2>&1 | tee -a ${general_plot_bold_timeseries_ComlogTmp}
           echo "   " 2>&1 | tee -a ${general_plot_bold_timeseries_ComlogTmp}
           cp ${output_folder}/${output_name} ${SessionsFolder}/QC/BOLD/
           if [[ -f ${SessionsFolder}/QC/BOLD/${output_name} ]]; then
               echo " -- Found ${SessionsFolder}/QC/BOLD/${output_name}" 2>&1 | tee -a ${general_plot_bold_timeseries_ComlogTmp}
               echo "   " 2>&1 | tee -a ${general_plot_bold_timeseries_ComlogTmp}
               general_plot_bold_timeseries_Check="pass"
           else
               echo " -- Result ${SessionsFolder}/QC/BOLD/${output_name} missing!" 2>&1 | tee -a ${general_plot_bold_timeseries_ComlogTmp}
               echo "   " 2>&1 | tee -a ${general_plot_bold_timeseries_ComlogTmp}
               general_plot_bold_timeseries_Check="fail"
           fi
        done

        if [[ ${general_plot_bold_timeseries_Check} == "pass" ]]; then
            echo "" >> ${general_plot_bold_timeseries_ComlogTmp}
            echo "------------------------- Successful completion of work --------------------------------" >> ${general_plot_bold_timeseries_ComlogTmp}
            echo "" >> ${general_plot_bold_timeseries_ComlogTmp}
            cp ${general_plot_bold_timeseries_ComlogTmp} ${general_plot_bold_timeseries_ComlogDone}
            general_plot_bold_timeseries_Comlog=${general_plot_bold_timeseries_ComlogDone}
        else
           echo "" >> ${general_plot_bold_timeseries_ComlogTmp}
           echo "Error. Something went wrong." >> ${general_plot_bold_timeseries_ComlogTmp}
           echo "" >> ${general_plot_bold_timeseries_ComlogTmp}
           cp ${general_plot_bold_timeseries_ComlogTmp} ${general_plot_bold_timeseries_ComlogError}
           general_plot_bold_timeseries_Comlog=${general_plot_bold_timeseries_ComlogError}
        fi
        rm ${general_plot_bold_timeseries_ComlogTmp}
    }
    # -- BOLD Parcellation
    turnkey_bold_parcellation() {
        FunctionName="bold_parcellation"

        getBoldNumberList
        echo ""; cyaneho " ===> RUNNING RunTurnkey step ~~~ bold_parcellation on BOLDS: ${LBOLDRUNS}"; echo ""

        if [ -z ${RunParcellations} ]; then

            for BOLDRUN in ${LBOLDRUNS}; do
               if [ -z "$InputFile" ]; then InputFileParcellation="bold${BOLDRUN}_Atlas_s_hpss_res-mVWMWB_lpss.dtseries.nii "; else InputFileParcellation="${InputFile}"; fi
               if [ -z "$UseWeights" ]; then UseWeights="yes"; fi
               if [ -z "$WeightsFile" ]; then UseWeights="images/functional/movement/bold${BOLDRUN}.use"; fi
               # -- Cole-Anticevic Brain-wide Network Partition version 1.0 (CAB-NP v1.0)
               if [ -z "$ParcellationFile" ]; then ParcellationFile="${TOOLS}/${QUNEXREPO}/qx_library/data/parcellations/cole_anticevic_net_partition/CortexSubcortex_ColeAnticevic_NetPartition_wSubcorGSR_parcels_LR.dlabel.nii"; fi
               if [ -z "$OutName" ]; then OutNameParcelation="BOLD-CAB-NP-v1.0"; else OutNameParcelation="${OutName}"; fi
               if [ -z "$InputDataType" ]; then InputDataType="dtseries"; fi
               if [ -z "$InputPath" ]; then InputPath="/images/functional/"; fi
               if [ -z "$OutPath" ]; then OutPath="/images/functional/"; fi
               if [ -z "$ComputePConn" ]; then ComputePConn="yes"; fi
               if [ -z "$ExtractData" ]; then ExtractData="yes"; fi
               # -- Command
               RunCommand="${QuNexCommand} bold_parcellation --sessions='${CASE}' \
               --sessionsfolder='${SessionsFolder}' \
               --inputfile='${InputFileParcellation}' \
               --singleinputfile='${SingleInputFile}' \
               --inputpath='${InputPath}' \
               --inputdatatype='${InputDataType}' \
               --parcellationfile='${ParcellationFile}' \
               --overwrite='${Overwrite}' \
               --outname='${OutNameParcelation}' \
               --outpath='${OutPath}' \
               --computepconn='${ComputePConn}' \
               --extractdata='${ExtractData}' \
               --useweights='${UseWeights}' \
               --weightsfile='${WeightsFile}'"
               echo " -- Command: ${RunCommand}"
               eval ${RunCommand}
               BOLDfcLogCheck
            done

        else

            if [[ ${RunParcellations} == "all" ]] || [[ ${RunParcellations} == "ALL" ]]; then
                RunParcellations="CANP HCP YEO7 YEO17"
            fi
            RunParcellations=`echo ${RunParcellations} | sed 's/,/ /g;s/|/ /g'`

            echo ""; reho " ===> The following parcellations will be run: ${RunParcellations}"; echo ""

            for Parcellation in ${RunParcellations}; do
                if [ ${Parcellation} == "CANP" ]; then
                    ParcellationFile="${TOOLS}/${QUNEXREPO}/qx_library/data/parcellations/cole_anticevic_net_partition/CortexSubcortex_ColeAnticevic_NetPartition_wSubcorGSR_parcels_LR.dlabel.nii"
                    OutNameParcelation="BOLD-CAB-NP-v1.0"
                elif [ ${Parcellation} == "HCP" ]; then
                    ParcellationFile="${TOOLS}/${QUNEXREPO}/qx_library/data/parcellations/glasser_parcellation/Q1-Q6_RelatedParcellation210.LR.CorticalAreas_dil_Colors.32k_fs_LR.dlabel.nii"
                    OutNameParcelation="HCP-210"
                elif [ ${Parcellation} == "YEO17" ]; then
                    ParcellationFile="${TOOLS}/${QUNEXREPO}/qx_library/data/parcellations/rsn_yeo_buckner_choi_cortex_cerebellum_striatum/rsn_yeo-cortex_buckner-cerebellum_choi-striatum_17networks_networks_MWfix.dlabel.nii"
                    OutNameParcelation="YEO17"
                elif [ ${Parcellation} == "YEO7" ]; then
                    ParcellationFile="${TOOLS}/${QUNEXREPO}/qx_library/data/parcellations/rsn_yeo_buckner_choi_cortex_cerebellum_striatum/rsn_yeo-cortex_buckner-cerebellum_choi-striatum_thalamus_7networks_networks_MWfix.dlabel.nii"
                    OutNameParcelation="YEO7"
                else
                    reho " ===> ERROR: ${Parcellation} not recognized as a valid parcellation name! Skipping";
                    continue
                fi

                echo ""; reho " ===> Now running parcellation ${Parcellation}"; echo ""

                for BOLDRUN in ${LBOLDRUNS}; do
                   if [ -z "$InputFile" ]; then InputFileParcellation="bold${BOLDRUN}_Atlas_s_hpss_res-mVWMWB_lpss.dtseries.nii "; else InputFileParcellation="${InputFile}"; fi
                   if [ -z "$UseWeights" ]; then UseWeights="yes"; fi
                   if [ -z "$WeightsFile" ]; then UseWeights="images/functional/movement/bold${BOLDRUN}.use"; fi
                   if [ -z "$InputDataType" ]; then InputDataType="dtseries"; fi
                   if [ -z "$InputPath" ]; then InputPath="/images/functional/"; fi
                   if [ -z "$OutPath" ]; then OutPath="/images/functional/"; fi
                   if [ -z "$ComputePConn" ]; then ComputePConn="yes"; fi
                   if [ -z "$ExtractData" ]; then ExtractData="yes"; fi
                   # -- Command
                   RunCommand="${QuNexCommand} bold_parcellation --sessions='${CASE}' \
                   --sessionsfolder='${SessionsFolder}' \
                   --inputfile='${InputFileParcellation}' \
                   --singleinputfile='${SingleInputFile}' \
                   --inputpath='${InputPath}' \
                   --inputdatatype='${InputDataType}' \
                   --parcellationfile='${ParcellationFile}' \
                   --overwrite='${Overwrite}' \
                   --outname='${OutNameParcelation}' \
                   --outpath='${OutPath}' \
                   --computepconn='${ComputePConn}' \
                   --extractdata='${ExtractData}' \
                   --useweights='${UseWeights}' \
                   --weightsfile='${WeightsFile}'"
                   echo " -- Command: ${RunCommand}"
                   eval ${RunCommand}
                   BOLDfcLogCheck
                done
            done
        fi
    }
    # -- Compute Seed FC for relevant ROIs
    turnkey_compute_bold_fc_seed() {
        FunctionName="compute_bold_fc"
        echo ""; cyaneho " ===> RUNNING RunTurnkey step ~~~ compute_bold_fc processing steps for Seed FC."; echo ""
        if [ -z ${ROIInfo} ]; then
           ROINames="${TOOLS}/${QUNEXREPO}/qx_library/data/roi/seeds_cifti.names ${TOOLS}/${QUNEXREPO}/qx_library/data/atlases/thalamus_atlas/Thal.FSL.MNI152.CIFTI.Atlas.AllSurfaceZero.names"
        else
           ROINames=${ROIInfo}
        fi

        getBoldNumberList

        for ROIInfo in ${ROINames}; do
            for BOLDRUN in ${LBOLDRUNS}; do
                if [ -z "$InputFile" ]; then InputFileSeed="bold${BOLDRUN}_Atlas_s_hpss_res-mVWMWB_lpss.dtseries.nii"; else InputFileSeed="${InputFile}"; fi
                if [ -z "$InputPath" ]; then InputPath="/images/functional"; fi
                if [ -z "$ExtractData" ]; then ExtractData="no"; fi
                if [ -z "$OutName" ]; then OutNameSeed="seed_bold${BOLDRUN}_Atlas_s_hpss_res-VWMWB_lpss"; else OutNameSeed="${OutName}"; fi
                if [ -z "$FileList" ]; then FileList=""; fi
                if [ -z "$OVERWRITE_STEP" ]; then OVERWRITE_STEP="yes"; fi
                if [ -z "$IgnoreFrames" ]; then IgnoreFrames="udvarsme"; fi
                if [ -z "$Method" ]; then Method="mean"; fi
                if [ -z "$FCCommand" ]; then FCCommand="all"; fi
                if [ -z "$OutPath" ]; then OutPath="/images/functional"; fi
                if [ -z "$MaskFrames" ]; then MaskFrames="0"; fi
                if [ -z "$Verbose" ]; then Verbose="true"; fi
                if [ -z "$Covariance" ]; then Covariance="true"; fi
                RunCommand="${QuNexCommand} compute_bold_fc \
                --sessionsfolder='${SessionsFolder}' \
                --calculation='seed' \
                --runtype='individual' \
                --sessions='${CASE}' \
                --inputfiles='${InputFileSeed}' \
                --inputpath='${InputPath}' \
                --extractdata='${ExtractData}' \
                --outname='${OutNameSeed}' \
                --overwrite='${OVERWRITE_STEP}' \
                --ignore='${IgnoreFrames}' \
                --roinfo='${ROIInfo}' \
                --options='${FCCommand}' \
                --method='${Method}' \
                --targetf='${OutPath}' \
                --mask='${MaskFrames}' \
                --covariance='${Covariance}'"
                echo " -- Command: ${RunCommand}"
                eval ${RunCommand}
                BOLDfcLogCheck
            done
        done
    }
   # -- Compute GBC
   turnkey_compute_bold_fc_gbc() {
   FunctionName="compute_bold_fc"
       echo ""; cyaneho " ===> RUNNING RunTurnkey step ~~~ compute_bold_fc processing steps for GBC."; echo ""

       getBoldNumberList

       for BOLDRUN in ${LBOLDRUNS}; do
            if [ -z "$InputFile" ]; then InputFileGBC="bold${BOLDRUN}_Atlas_s_hpss_res-mVWMWB_lpss.dtseries.nii"; else InputFileGBC="${InputFile}"; fi
            if [ -z "$InputPath" ]; then InputPath="/images/functional"; fi
            if [ -z "$ExtractData" ]; then ExtractData="no"; fi
            if [ -z "$OutName" ]; then OutNameGBC="GBC_bold${BOLDRUN}_Atlas_s_hpss_res-VWMWB_lpss"; else OutNameGBC="${OutName}"; fi
            if [ -z "$FileList" ]; then FileList=""; fi
            if [ -z "$OVERWRITE_STEP" ]; then OVERWRITE_STEP="yes"; fi
            if [ -z "$IgnoreFrames" ]; then IgnoreFrames="udvarsme"; fi
            if [ -z "$TargetROI" ]; then TargetROI=""; fi
            if [ -z "$GBCCommand" ]; then GBCCommand="mFz:"; fi
            if [ -z "$OutPath" ]; then OutPath="/images/functional"; fi
            if [ -z "$MaskFrames" ]; then MaskFrames="0"; fi
            if [ -z "$RadiusSmooth" ]; then RadiusSmooth="0"; fi
            if [ -z "$RadiusDilate" ]; then RadiusDilate="0"; fi
            if [ -z "$Verbose" ]; then Verbose="true"; fi
            if [ -z "$ComputeTime" ]; then ComputeTime="true"; fi
            if [ -z "$VoxelStep" ]; then VoxelStep="1000"; fi
            if [ -z "$Covariance" ]; then Covariance="true"; fi
            RunCommand="${QuNexCommand} compute_bold_fc \
            --sessionsfolder='${SessionsFolder}' \
            --calculation='gbc' \
            --runtype='individual' \
            --sessions='${CASE}' \
            --inputfiles='${InputFileGBC}' \
            --inputpath='${InputPath}' \
            --extractdata='${ExtractData}' \
            --outname='${OutNameGBC}' \
            --flist='${FileList}' \
            --overwrite='${OVERWRITE_STEP}' \
            --ignore='${IgnoreFrames}' \
            --target='${TargetROI}' \
            --gbc-command='${GBCCommand}' \
            --targetf='${OutPath}' \
            --mask='${MaskFrames}' \
            --rsmooth='${RadiusSmooth}' \
            --rdilate='${RadiusDilate}' \
            --verbose='${Verbose}' \
            --time='${ComputeTime}' \
            --vstep='${VoxelStep}' \
            --covariance='${Covariance}'"
            echo " -- Command: ${RunCommand}"
            eval ${RunCommand}
            BOLDfcLogCheck
        done
   }
   # -- run_qc_bold FC (after GBC/FC/PCONN)
   #turnkey_QCrun_BOLDfc
   turnkey_run_qc_bold_fc() {
        Modality="BOLD"

        getBoldList

        for BOLDRUN in ${LBOLDRUNS}; do
            ${QuNexCommand} run_qc --sessionsfolder="${SessionsFolder}" --sessions="${CASE}" --outpath="${SessionsFolder}/QC/${Modality}" --modality="${Modality}" --overwrite="${OVERWRITE_STEP}" --logfolder="${QuNexMasterLogFolder}" --boldprefix="${BOLDPrefix}" --boldsuffix="${BOLDSuffix}" --bolds="${BOLDRUN}" --boldfc="${BOLDfc}" --boldfcinput="${BOLDfcInput}" --boldfcpath="${BOLDfcPath}" --hcp_suffix="${HCPSuffix}"
            runQCComLog=`ls -t1 ${QuNexMasterLogFolder}/comlogs/*_run_qc_${CASE}_*.log | head -1 | xargs -n 1 basename 2> /dev/null`
            # runQCRunLog=`ls -t1 ${QuNexMasterLogFolder}/runlogs/Log-run_qc_*.log | head -1 | xargs -n 1 basename 2> /dev/null`        # --> Commented for massively parallel processing
            rename run_qc run_qc_bold_fc${BOLD} ${QuNexMasterLogFolder}/comlogs/${runQCComLog}
            # rename run_qc run_qc_bold_fc${BOLD} ${QuNexMasterLogFolder}/runlogs/${runQCRunLog} 2> /dev/null        # --> Commented for massively parallel processing
        done
    }

    #
    # --------------- BOLD FC Processing and analyses end ----------------------


    # --------------- RunAcceptanceTest start ---------------------------
    #
    # -- RunAcceptanceTest for a given step in XNAT
    #
    RunAcceptanceTestFunction() {

        echo ""; cyaneho " ===> RUNNING RunTurnkey step ~~~ Acceptance Test Function."; echo ""

        if [[ -z "$TURNKEY_STEPS" ]] && [[ ! -z "$AcceptanceTest" ]] && [[ "$AcceptanceTest" != "yes" ]] && [[ ${TURNKEY_TYPE} == "xnat" ]]; then
            for UnitTest in ${AcceptanceTest}; do
                RunCommand="qunex_acceptance_test.sh \
                --studyfolder='${StudyFolder}' \
                --sessionsfolder='${SessionsFolder}' \
                --sessions='${CASE}' \
                --runtype='local' \
                --acceptancetest='${UnitTest}'"
                echo " -- Command: ${RunCommand}"
                eval ${RunCommand}
            done
        else
            RunCommand="qunex_acceptance_test.sh \
            --studyfolder='${StudyFolder}' \
            --sessionsfolder='${SessionsFolder}' \
            --sessions='${CASE}' \
            --runtype='local' \
            --acceptancetest='${UnitTest}'"
           echo " -- Command: ${RunCommand}"
           eval ${RunCommand}
        fi

       # -- XNAT Call -- not supported currently -->
       #
       #    RunCommand="qunex_acceptance_test.sh \
       #    --xnatuser='${XNAT_USER_NAME}' \
       #    --xnatpass='${XNAT_PASSWORD}' \
       #    --xnatprojectid='${XNAT_PROJECT_ID}' \
       #    --xnathost='${XNAT_HOST_NAME} \
       #    --subjects='${XNAT_SUBJECT_LABEL}' \
       #    --xnataccsessionid='${XNAT_ACCSESSION_ID}'
       #    --runtype='xnat' \
       #    --acceptancetest='${UnitTest}' \
       #    --bidsformat='${BIDSFormat}' \
       #    --xnatarchivecommit='session' "
    }
    #
    # --------------- RunAcceptanceTest end ----------------------

    # --------------- QuNexTurnkeyCleanFunction start -------------
    #
    QuNexTurnkeyCleanFunction() {
        # -- Currently supporting hcp_fmri_volume but this can be exanded
        if [[ "$TURNKEY_STEP" == "hcp_fmri_volume" ]]; then
            echo ""; cyaneho " ===> RUNNING RunTurnkey step ~~~ qunex_clean Function for $TURNKEY_STEP"; echo ""
            rm -rf ${SessionsFolder}/${CASE}/hcp/${CASE}/[0-9]* &> /dev/null
        fi
    }
    #
    # --------------- QuNexTurnkeyCleanFunction end ----------------

#
# =-=-=-=-=-=-= TURNKEY COMMANDS END =-=-=-=-=-=-=


# =-=-=-=-=-=-= RUN SPECIFIC COMMANDS START =-=-=-=-=-=-=

if [ -z "$TURNKEY_STEPS" ] && [ ! -z "$AcceptanceTest" ] && [ "$AcceptanceTest" != "yes" ]; then
    echo "";
    geho "  ---------------------------------------------------------------------"
    echo ""
    geho "   ===> Performing completion check on specific QuNex turnkey units: ${AcceptanceTest}"
    echo ""
    geho "  ---------------------------------------------------------------------"
    echo ""

    # --------------------------------------------------------------------------
    # -- Only perform completion checks
    # --------------------------------------------------------------------------

    RunAcceptanceTestFunction

else

    # --------------------------------------------------------------------------
    # -- Check turnkey steps and execute in a loop
    # --------------------------------------------------------------------------

    if [ "$TURNKEY_STEPS" == "all" ]; then
        echo "";
        geho "  ---------------------------------------------------------------------"
        echo ""
        geho "   ===> Executing all QuNex turkey workflow steps: ${QuNexTurnkeyWorkflow}"
        echo ""
        geho "  ---------------------------------------------------------------------"
        echo ""
        TURNKEY_STEPS=${QuNexTurnkeyWorkflow}
    fi
    if [ "$TURNKEY_STEPS" != "all" ]; then
        echo "";
        geho "  ---------------------------------------------------------------------"
        echo ""
        geho "   ===> Executing specific QuNex turkey workflow steps: ${TURNKEY_STEPS}"
        echo ""
        geho "  ---------------------------------------------------------------------"
        echo ""
    fi

    # -- Loop through specified Turnkey steps if requested
    unset TURNKEY_STEP_ERRORS
    for TURNKEY_STEP in ${TURNKEY_STEPS}; do

        # -- Execute turnkey
        turnkey_${TURNKEY_STEP}

        # -- Generate single session log folders
        if [ ${TURNKEY_STEP} == "create_study" ]; then
            CheckComLog=`ls -t1 ${QuNexMasterLogFolder}/comlogs/*${TURNKEY_STEP}*log 2> /dev/null | head -n 1`
        else
            CheckComLog=`ls -t1 ${QuNexMasterLogFolder}/comlogs/*${TURNKEY_STEP}*${CASE}*log 2> /dev/null | head -n 1`
        fi

        # CheckRunLog=`ls -t1 ${QuNexMasterLogFolder}/runlogs/Log-${TURNKEY_STEP}*log 2> /dev/null | head -n 1`      # ==> Commented to support massively parallel single study run
        # mkdir -p ${SessionsFolder}/${CASE}/logs/comlog 2> /dev/null # --> Commented out for logging consistency
        # mkdir -p ${SessionsFolder}/${CASE}/logs/runlog 2> /dev/null # --> Commented out for logging consistency
        # cp ${CheckComLog} ${SessionsFolder}/${CASE}/logs/comlog 2> /dev/null # --> Commented out for logging consistency
        # cp ${CheckRunLog} ${SessionsFolder}/${CASE}/logs/runlog 2> /dev/null    # --> Commented to support massively parallel single study run

        # Modalities="T1w T2w myelin BOLD DWI" # --> Commented out for QC output consistency
        # for Modality in ${Modalities}; do
        #     mkdir -p ${SessionsFolder}/${CASE}/QC/${Modality} 2> /dev/null
        # done
    #
        # -- Specific sets of functions for logging
        BashBOLDFunctions="bold_parcellation compute_bold_fc_gbc compute_bold_fc_seed"
        NiUtilsFunctions="setup_hcp hcp_pre_freesurfer hcp_freesurfer hcp_post_freesurfer hcp_fmri_volume hcp_fmri_surface hcpd compute_bold_stats create_stats_report extract_nuisance_signal preprocess_bold preprocess_conc"

        ## deprecated to support parallel processing # -- Check for completion of turnkey function for python qx_utilities
        ## deprecated to support parallel processing if [ -z "${NiUtilsFunctions##*${TURNKEY_STEP}*}" ] && [ ! -z "${BashBOLDFunctions##*${TURNKEY_STEP}*}" ]; then
        ## deprecated to support parallel processing     geho " -- Looking for incomplete/failed process ."; echo ""
        ## deprecated to support parallel processing     if [ -z "${CheckRunLog}" ]; then
        ## deprecated to support parallel processing        TURNKEY_STEP_ERRORS="yes"
        ## deprecated to support parallel processing        reho " ===> ERROR: Runlog file not found!"; echo ""
        ## deprecated to support parallel processing     fi
        ## deprecated to support parallel processing     if [ ! -z "${CheckRunLog}" ]; then
        ## deprecated to support parallel processing        geho " ===> Runlog file: ${CheckRunLog} "; echo ""
        ## deprecated to support parallel processing        CheckRunLogOut=`cat ${CheckRunLog} | grep '===> Successful completion'`
        ## deprecated to support parallel processing     fi
        ## deprecated to support parallel processing     if [ -z "${CheckRunLogOut}" ]; then
        ## deprecated to support parallel processing            TURNKEY_STEP_ERRORS="yes"
        ## deprecated to support parallel processing            reho " ===> ERROR: Run for ${TURNKEY_STEP} failed! Examine outputs: ${CheckRunLog}"; echo ""
        ## deprecated to support parallel processing        else
        ## deprecated to support parallel processing            echo ""; cyaneho " ===> RunTurnkey ~~~ SUCCESS: ${TURNKEY_STEP} step passed!"; echo ""
        ## deprecated to support parallel processing            TURNKEY_STEP_ERRORS="no"
        ## deprecated to support parallel processing     fi
        ## deprecated to support parallel processing fi

        # -- Specific checks for all other functions
        if [ ! -z "${NiUtilsFunctions##*${TURNKEY_STEP}*}" ] && [ ! -z "${BashBOLDFunctions##*${TURNKEY_STEP}*}" ]; then
            geho " ===> RunTurnkey acceptance testing ${TURNKEY_STEP} logs for completion."; echo ""
            if [ -z "${CheckComLog}" ]; then
               TURNKEY_STEP_ERRORS="yes"
               reho " ===> ERROR: ComLog file for ${TURNKEY_STEP} step not found during RunTurnkey acceptance testing."
            fi
            if [ ! -z "${CheckComLog}" ]; then
               geho " ===> RunTurnkey acceptance testing found comlog file for ${TURNKEY_STEP} step:"
               geho "      ${CheckComLog}"
               chmod 777 ${CheckComLog} 2>/dev/null
            fi
            if [ -z `echo "${CheckComLog}" | grep 'done'` ]; then
                echo ""; reho " ===> ERROR: RunTurnkey acceptance test for ${TURNKEY_STEP} step failed."
                TURNKEY_STEP_ERRORS="yes"
            else
                echo ""; cyaneho " ===> SUCCESSFUL RunTurnkey acceptance test for ${TURNKEY_STEP}"; echo ""
                TURNKEY_STEP_ERRORS="no"
            fi
        fi

        # -- Run acceptance tests for specific QuNex units
        if [[ AcceptanceTest == "yes" ]]; then
            UnitTest="${TURNKEY_STEP}"
            RunAcceptanceTestFunction
        fi

        # -- Run QuNex cleaning for specific unit
        #    Currently supporting hcp_fmri_volume
        if [[ ${TURNKEY_CLEAN} == "yes" ]]; then
           if [[ "${TURNKEY_STEP}" == "hcp_fmri_volume" ]]; then
               if [[ "${TURNKEY_STEP_ERRORS}" == "no" ]]; then
                   QuNexTurnkeyCleanFunction
               else
                   echo ""; reho " ===> ERROR: ${TURNKEY_STEP} step did not complete. Skipping cleaning for debugging purposes."; echo ""
               fi
           fi
        fi
    done

    if [ ${TURNKEY_TYPE} == "xnat" ]; then
        geho "---> Cleaning up DICOMs from build directory to save space:"
        if [[ ${DATAFormat} == "DICOM" ]]; then
            echo ""
            geho "     - removing dicom folder"
            rm -rf ${QuNexWorkDir}/dicom &> /dev/null
            echo ""
        fi
        geho "     - removing stray xml catalog files"
        find ${StudyFolder} -name *catalog.xml -exec echo "       -> {}" \; -exec rm {} \; 2> /dev/null

        if [[ ${CleanupOldFiles} == "yes" ]]; then
            geho "     - removing files older than run"
            find ${StudyFolder} ! -newer ${WORKDIR}/_startfile -exec echo "       -> {}" \; -exec rm {} \; 2> /dev/null
            rm ${WORKDIR}/_startfile
        fi
    fi
fi

# =-=-=-=-=-=-= RUN SPECIFIC COMMANDS END =-=-=-=-=-=-=

# ------------------------------------------------------------------------------
# -- Report final error checks
# ------------------------------------------------------------------------------

if [[ "${TURNKEY_STEP_ERRORS}" == "yes" ]]; then
    echo ""
    reho " ===> Appears some RunTurnkey steps have failed."
    echo ""
    reho "       Check ${QuNexMasterLogFolder}/comlogs"
    reho "       Check ${QuNexMasterLogFolder}/runlogs"
    echo ""
    exit 1
else
    echo ""
    geho "------------------------- Successful completion of work --------------------------------"
    echo ""
fi

}

# ------------------------------------------------------------------------------
# -- Execute overall function and read arguments
# ------------------------------------------------------------------------------

main $@<|MERGE_RESOLUTION|>--- conflicted
+++ resolved
@@ -1303,23 +1303,6 @@
             echo ""; geho " -- Running rsync: ${RsyncCommand}"; echo ""
             eval ${RsyncCommand}
             ;;
-<<<<<<< HEAD
-        hcp_post_freesurfer|run_qc_t1w|run_qc_t2w|run_qc_myelin)
-            # --- rsync relevant dependencies if and hcp or QC step is starting point
-            RsyncCommand="rsync -avzH --include='/processing' --include='scenes/***' --include='specs/***' --include='/${SessionsFolderName}' --include='${CASE}' --include='*.txt' --include='hcp/' --exclude='MNINonLinear/*Results*' --include='MNINonLinear/*nii*' --include='MNINonLinear/*gii*' --include='MNINonLinear/xfms/***' --include='MNINonLinear/ROIs/***' --include='MNINonLinear/Native/***' --include='MNINonLinear/fsaverage/***' --include='MNINonLinear/fsaverage_LR32k/***' --include='T1w/***' --exclude='*' ${XNAT_STUDY_INPUT_PATH}/ ${StudyFolder}"
-            echo ""; geho " -- Running rsync: ${RsyncCommand}"; echo ""
-            eval ${RsyncCommand}
-            ;;
-        hcp_fmri_volume)
-            # --- rsync relevant dependencies if and hcp or QC step is starting point
-            RsyncCommand="rsync -avzH --include='/processing' --include='scenes/***' --include='specs/***' --include='/${SessionsFolderName}' --include='${CASE}' --include='*.txt' --include='hcp/' --include='unprocessed/***' --include='MNINonLinear/*nii*' --include='T1w/*nii*' --include='BOLD*/*nii*' --include='*fMRI*/*nii*' --exclude='*' ${XNAT_STUDY_INPUT_PATH}/ ${StudyFolder}"
-            echo ""; geho " -- Running rsync: ${RsyncCommand}"; echo ""
-            eval ${RsyncCommand}
-            ;;
-        hcpd|run_qc_dwi|dwi_legacy|run_qc_dwi_legacy|dwi_eddy_qc|run_qc_dwi_eddy|dwi_dtifit|run_qc_dwi_dtifit|dwi_bedpostx_gpu|run_qc_dwi_process|run_qc_dwi_bedpostx)
-            # --- rsync relevant dependencies if and hcp or QC step is starting point
-            RsyncCommand="rsync -avzH --include='/processing' --include='scenes/***' --include='specs/***' --include='/${SessionsFolderName}' --include='${CASE}' --include='*.txt' --include='hcp/' --include='unprocessed/***' --include='T1w/***' --include='Diffusion/***' --exclude='*' ${XNAT_STUDY_INPUT_PATH}/ ${StudyFolder}"
-=======
         hcp_fmri_volume) # hcp_fmri_volume hcp_fmri_surface run_qc_bold
             RsyncCommand="rsync -avzH \
             --include='/${SessionsFolderName}' \
@@ -1415,7 +1398,6 @@
             --include='/processing/scenes/***' \
             --exclude='*' \
             ${XNAT_STUDY_INPUT_PATH}/ ${STUDY_PATH}"
->>>>>>> 04086072
             echo ""; geho " -- Running rsync: ${RsyncCommand}"; echo ""
             eval ${RsyncCommand}
             ;;
