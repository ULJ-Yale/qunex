function [options] = g_ParseOptions(options, s, default)

%``function [options] = g_ParseOptions(options, s, default)``
%
%   Function for compact passing of values between functions.
%
%   INPUTS
%   ======
%
%   --options   A starting structure to work with - everything will be added to 
%               it / changed in it.
%   --s         A "key:value|key:value' string that defines what values to be 
%               injected into the structure.
%   --default   An optional 'key:value|key:value' string with the default values 
%               to be used.
%
%   OUTPUT
%   ======
%
%   options
%       a structure with the embedded values
%
%   USE
%   ===
%
%   Use the function for easy creation and modification of structures that can
%   enable passing of options from function to function.
%
%   Starting structure
%   ------------------
%
%   The starting structure can hold the initial values. Any value not changed
%   by the string will remain as is. Any field name not yet exisiting will be
%   created. If an empty array is passed, the structure will be created anew.
%
%   String format
%   -------------
%
%   The string defines key:value pairs that will be embedded in the structure.
%   Keys will be the field names and values will be assigned to them. So::
%
%       a = g_ParseOptions([], 'id:66|name:Tom');
%
%   will result in a structure::
%
%       a.id   = 66
%       a.name = 'Tom'
%
%   Notice that strings are not embedded in quotes.
%
%   Structure arrays
%   ----------------
%
%   The function can generate or edit arrays of structures. To specify key-value
%   pairs for multiple sets, separate them using semicolon::
%
%       a = g_ParseOptions([], 'id:66|name:Tom;id=33|name=Mary');
%
%   will result in a structure::
%
%       a(1).id   = 66
%       a(1).name = 'Tom'
%       a(2).id   = 33
%       a(2).name = 'Mary'
%
%   Notice that key-value pairs can be separate either using colon or equal
%   so 'id:66' works the same as 'id=66'.
%
%   Creation of substructures
%   -------------------------
%
%   It is also possible to populate fields with structures. In this case, use
%   greater than sign to specify that the filed contains a substructure and use
%   a comma to separate key-value pairs of the substructure::
%
%       a = g_ParseOptions([], 'id:66|name:Tom|demographics>age:37,sex:male');
%
%   will result in a structure::
%
%       a.id    = 66
%       a.name  = 'Tom'
%       a.demographics.age = 37
%       a.demographics.sex = 'male'
%
%   Default structure
%   -----------------
%
%   It is possible to define a default structure. In this case the default
%   strucutre will be generated first and then overwritten by the specification
%   string::
%
%       a = g_ParseOptions([], 'id:66|name:Tom;id=33|name=Mary', ...
%                          'status:ok|id=0');
%
%   will result in a structure::
%
%       a(1).status = 'ok'
%       a(1).id     = 66
%       a(1).name   = 'Tom'
%       a(2).status = 'ok'
%       a(2).id     = 33
%       a(2).name   = 'Mary'
%
%   Valid values
%   ------------
%
%   Values can be numbers, strings or any other valid expression, also arrays
%   and cell arrays, just be aware that strings for the cell array need to be
%   specifed using regular double quotes::
%
%       a = g_ParseOptions([], ...
%           'id:66|name=Tom|vars={"a", "b", "c"}|values=[1, 2, 3]');
%
%   will result in a structure::
%
%       a.id     = 66
%       a.name   = 'Tom'
%       a.vars   = {'a', 'b', 'c'}
%       a.values = [1, 2, 3]
%

%   ~~~~~~~~~~~~~~~~~~
%
%   Changelog
%
%   2014-07-22 Grega Repovs
%              Initial version
%   2015-10-17 Grega Repovs
%               Updated to enable structure arrays and specification of single
%              layer depth structures.
%   2017-03-19 Grega Repovs
<<<<<<< HEAD
%            - Made the function more robust and updated the documentation.
%   2020-02-02 Grega Repovs
%            - Added the option for input to be structs
=======
%              Made the function more robust and updated the documetation.
%
>>>>>>> 264859f2


if nargin < 3, default = ''; end
if nargin < 2, error('ERROR: Not enough arguments passed to g_ParseOptions!'); end

if ~isempty(default)
    if ischar(default)
        options = matchLength(options, default);
    elseif isstruct(default)
        options = matchLengthStruct(options, default);
    else
        error('ERROR: Default is neither a string or a struct!')
    end
end

if ~isempty(s)
    if ischar(s)
        options = matchLength(options, s);
    elseif isstruct(s)
        options = matchLengthStruct(options, s);
    else
        error('ERROR: Default is neither a string or a struct!')
    end     
end

% --- Support functions for struct inputs

function [options] = matchLengthStruct(options, s)
    if length(options) == length(s)
        for n = 1:length(s)
            options = parseStruct(options, s(n), n);
        end
    elseif isempty(options)
        options = s;
    elseif length(options) == 1;
        for n = 1:length(s)
            options = parseStruct(options, s(n), n);
        end
    elseif length(s) == 1
        for n = 1:length(options)
            options = parseStruct(options, s, n);
        end
    else
        error('ERROR: Length of existing structure [%d] and given structure [%s] do not match!', length(options), length(s));
    end


function [options] = parseStruct(options, s, fn)
    fields = fieldnames(s);
    for n = 1:length(fields)
        if isfield(options(fn), fields{n}) && isstruct(s.(fields{n})) && isstruct(options(fn).(fields{n}))
            options(fn).(fields{n}) = matchLengthStruct(options(fn).(fields{n}), s.(fields{n}));            
        else
            options(fn).(fields{n}) = s.(fields{n});
        end
    end

% --- Support functions for string inputs

function [options] = matchLength(options, s)
    s = strtrim(regexp(s, ';', 'split'));
    if length(options) == length(s)
        for n = 1:length(s)
            options = parseString(options, s{n}, n);
        end
    elseif isempty(options)
        for n = 1:length(s)
            options = parseString(options, s{n}, n);
        end
    elseif length(options) == 1;
        for n = 1:length(s)
            options = parseString(options, s{n}, n);
        end
    elseif length(s) == 1
        for n = 1:length(options)
            options = parseString(options, s{1}, n);
        end
    else
        error('ERROR: Length of existing structure and given specification do not match: %d vs. %d!', length(options), length(s));
    end


function [options] = parseString(options, s, fn)

    s = strrep(s, '"', '''');
    t = regexp(s, '\|', 'split');

    for n = 1:length(t)
        if isempty(strfind(t{n}, '>'))
            f = strtrim(regexp(t{n}, '=|:', 'split'));
            if length(f) ~= 2
                error('ERROR: Could not parse token! [%s]', t{n});
            end
            options(fn).(f{1}) = getValue(f{2});
        else
            f = strtrim(regexp(t{n}, '>', 'split'));
            for k = 2:length(f)
                it = strtrim(regexp(f{k}, ',', 'split'));
                for ni = 1:length(it)
                    et = strtrim(regexp(it{ni}, '=|:', 'split'));
                    if length(et) ~= 2
                        error('ERROR: Could not parse token! [%s]', t{n});
                    end
                    ft(k-1).(et{1}) = getValue(et{2});
                end
            end
            options(fn).(f{1}) = ft;
        end
    end



function [v] = getValue(v)

    if isempty(regexp(v, '^-?[\d\.]+$'))
        if length(v)>1 && ismember(v(1), {'{', '['})
            v = eval(v);
        end
    else
        v = str2num(v);
    end<|MERGE_RESOLUTION|>--- conflicted
+++ resolved
@@ -129,14 +129,9 @@
 %               Updated to enable structure arrays and specification of single
 %              layer depth structures.
 %   2017-03-19 Grega Repovs
-<<<<<<< HEAD
-%            - Made the function more robust and updated the documentation.
+%              Made the function more robust and updated the documentation.
 %   2020-02-02 Grega Repovs
-%            - Added the option for input to be structs
-=======
-%              Made the function more robust and updated the documetation.
-%
->>>>>>> 264859f2
+%              Added the option for input to be structs
 
 
 if nargin < 3, default = ''; end
