--- conflicted
+++ resolved
@@ -6,11 +6,6 @@
 
 # Change Log
 
-<<<<<<< HEAD
-## 0.90.4 (2021-03-30)
-
-Beautified some QuNex documentation, outputs and logs. The run_palm command now has an option that allows it to use custom masks. Moved all third party files into the QuNex library repository.
-=======
 ## 0.91.7 (2021-11-08)
 
 Fixed a bug in hcp_fmri_task_analysis and made the command more robust.
@@ -54,7 +49,6 @@
 ## 0.90.6 (2021-04-02)
 
 Beautified some QuNex documentation, outputs and logs. The run_palm command now has an option that allows it to use custom masks. Moved all third party files into the QuNex library repository. Changed some command names for the sake of consistency. Licensing compliant with with version 3.0 of the REUSE Specification.
->>>>>>> 995b5176
 
 ## 0.90.1 (2021-02-21)
 
