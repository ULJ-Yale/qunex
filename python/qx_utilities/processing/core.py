--- conflicted
+++ resolved
@@ -710,41 +710,31 @@
     printComm += "#\n"
     # external command info
     printComm += "------------------------------------------------------------\n"
-<<<<<<< HEAD
     printComm += "Running external command via QuNex:\n\n"
 
-    if "=" not in run:
-        comm = ' '.join(run.split())
-    elif (" --" in run or "\n--" in run) and (" -" in run or "\n-" in run): 
-        comm = run.replace(" -", " \ \n    -")
-    elif " --" in run or "\n--" in run:
-        comm = run.replace(" ", "").replace("--", " \ \n    --")
-    elif " -" in run or "\n-" in run:
-        comm = run.replace(" ", "").replace("-", " \ \n    -")
-    else:
-        comm = ' '.join(run.split())
-    
-    # line delimeters spaces cleanup
-    comm = re.sub(r' +\\', r' \\', comm)
-
-    comm += "\n"
-=======
-    printComm += "Running external command via QuNex:\n"
-    # if " --" in run or "\n--" in run:
-    #     comm = run.replace("--", " \ \n    --") # .replace(" ", "")
+    # if "=" not in run:
+    #     comm = ' '.join(run.split())
+    # elif (" --" in run or "\n--" in run) and (" -" in run or "\n-" in run): 
+    #     comm = run.replace(" -", " \ \n    -")
+    # elif " --" in run or "\n--" in run:
+    #     comm = run.replace(" ", "").replace("--", " \ \n    --")
     # elif " -" in run or "\n-" in run:
-    #     comm = run.replace("-", " \ \n    -")  # .replace(" ", "")
+    #     comm = run.replace(" ", "").replace("-", " \ \n    -")
     # else:
     #     comm = ' '.join(run.split())
-    comm = run + "\n"
->>>>>>> 8d1b8b30
+    # 
+    # # line delimeters spaces cleanup
+    # comm = re.sub(r' +\\', r' \\', comm)
+
+    comm += "\n"
+
     printComm += comm
     if checkfile is not None and checkfile != "":
         printComm += "\nTest file: \n%s\n" % checkfile
     printComm += "------------------------------------------------------------"
 
     # report for local runs
-    print(printComm)
+    print("Running external command: %s" % comm)
 
     # add an empty line for log purposes
     printComm += "\n"
