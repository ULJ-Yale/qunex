#!/usr/bin/env python
# encoding: utf-8

# SPDX-FileCopyrightText: 2021 QuNex development team <https://qunex.yale.edu/>
#
# SPDX-License-Identifier: GPL-3.0-or-later

"""
``core.py``

This file holds code for core support functions used by other code for
preprocessing and analysis. The functions are for internal use
and can not be called externally.
"""

"""
Created by Grega Repovs on 2016-12-17.
Code split from dofcMRIp_core gCodeP/preprocess codebase.
Copyright (c) Grega Repovs. All rights reserved.
"""




import os
import os.path
import shutil
import re
import subprocess
import glob
import sys
import traceback
import multiprocessing
from datetime import datetime
import general.exceptions as ge
import general.core as gc
from general.img import *
from general.meltmovfidl import *
def is_number(s):
    try:
        float(s)
        return True
    except ValueError:
        return False


def print_exc_plus():
    """
    Print the usual traceback information, followed by a listing of all the
    local variables in each frame.
    """
    tb = sys.exc_info()[2]
    while 1:
        if not tb.tb_next:
            break
        tb = tb.tb_next
    stack = []
    f = tb.tb_frame
    while f:
        stack.append(f)
        f = f.f_back
    stack.reverse()
    traceback.print_exc()
    print("Locals by frame, innermost last")
    for frame in stack:
        print
        print("Frame %s in %s at line %s" % (frame.f_code.co_name,
                                             frame.f_code.co_filename,
                                             frame.f_lineno))
        for key, value in frame.f_locals.items():
            print("\t%20s = " % key, end=" ")
            # We have to be careful not to cause a new error in our error
            # printer! Calling str() on an unknown object could cause an
            # error we don't want.
            try:
                print(value)
            except:
                print("<ERROR WHILE PRINTING VALUE>")


class ExternalFailed(Exception):
    def __init__(self, value="Got lost :-("):
        self.parameter = value

    def __str__(self):
        return self.parameter  # repr(self.parameter)


class NoSourceFolder(Exception):
    def __init__(self, value="Got lost :-("):
        self.parameter = value

    def __str__(self):
        return self.parameter   # repr(self.parameter)


def getExtension(filetype):
    extensions = {'4dfp': '.4dfp.img', 'nifti': '.nii.gz', 'cifti': '.dtseries.nii',
                  'dtseries': '.dtseries.nii', 'ptseries': '.ptseries.nii'}
    return extensions[filetype]


def root4dfp(filename):
    filename = filename.replace('.img', '')
    filename = filename.replace('.4dfp', '')
    return filename


def useOrSkipBOLD(sinfo, options, r=""):
    """
    ``useOrSkipBOLD(sinfo, options, r="")``

    Internal function to determine which bolds to use and which to skip.

    OUTPUTS
    =======

    --bolds  List of bolds to process.
    --bskip  List of bolds to skip.
    --nskip  Number of bolds to skip.
    --r      Report.

    Lists contain tuples with the following elements:

    - the bold number as integer
    - the numbered bold name (bold[N])
    - the task tag (e.g. 'rest')
    - the dictionary with all the info
    """

<<<<<<< HEAD
    bsearch = re.compile(r'bold([0-9]+)')
=======
    bsearch = re.compile('bold([0-9]+)')
>>>>>>> 30cdcbe1
    btargets = [e.strip() for e in re.split(r" +|\||, *", options['bolds'])]
    bolds = [(int(bsearch.match(v['name']).group(1)), v['name'], v['task'], v, k)
             for (k, v) in sinfo.items() if k.isdigit() and bsearch.match(v['name'])]
    bskip = []
    nbolds = len(bolds)

    if "all" not in btargets:
        keep = []

        # check bold number
        keep += [n for n in range(nbolds) if str(bolds[n][0]) in btargets]

        # check bold 'bold[n]'
        keep += [n for n in range(nbolds) if bolds[n][1] in btargets]

        # check bold tags
        keep += [n for n in range(nbolds) if bolds[n][2] in btargets]

        # check bold names if present
        keep += [n for n in range(nbolds) if bolds[n]
                 [3].get('filename') in btargets]

        # check bold names if present
        keep += [n for n in range(nbolds) if bolds[n]
                 [3].get('boldname') in btargets]

        # check sequence names
        keep += [n for n in range(nbolds) if bolds[n]
                 [3].get('ext') in btargets]

        # check sequence number
        keep += [n for n in range(nbolds) if bolds[n][4] in btargets]

        # determine keep and skip
        allb = set(range(nbolds))
        keep = set(keep)
        skip = allb.difference(keep)

        # take out sequence number
        bolds = [e[:4] for e in bolds]

        # set bolds and skips

        bskip = [bolds[i] for i in skip]
        bolds = [bolds[i] for i in keep]

        # sort and report
        bskip.sort()
        if len(bskip) > 0:
            r += "\n\nSkipping the following BOLD images:"
            for n, b, t, v in bskip:
                if 'filename' in v and options.get('hcp_filename', '') == 'userdefined':
                    r += "\n...  %-20s [%-6s %s]" % (v['filename'], b, t)
                elif 'boldname' in v and options.get('hcp_filename', '') == 'userdefined':
                    r += "\n...  %-20s [%-6s %s]" % (v['boldname'], b, t)
                else:
                    r += "\n...  %-6s [%s]" % (b, t)
            r += "\n"
    else:
        # take out sequence number
        bolds = [e[:4] for e in bolds]

    bolds.sort()

    # if bolds have boldname (legacy) and not filename, copy boldname to filename
    for b in bolds:
        if "filename" not in b[3] and "boldname" in b[3]:
            b[3]["filename"] = b[3]["boldname"]

    return bolds, bskip, len(bskip), r


def _filter_bolds(bolds, bolds_filter):
    """
    An internal function for filtering a list of bolds.

    A list of bolds is filter according to the filter parameter.
    """

    # prepare filter
    filters = [e.strip() for e in re.split(r" +|\||, *", bolds_filter)]

    # used bolds storage
    used_bolds = []

    for b in bolds:
        # extract bold info
        _, _, _, boldinfo = b

        # check filters
        for f in filters:
            if f == boldinfo['ima'] or f == boldinfo['name'] or f == boldinfo['task']:
                used_bolds.append(b)
                break

    return used_bolds


def doOptionsCheck(options, sinfo, command):

    # logs
    logs = [e.strip() for e in re.split(r" +|\||, *", options['log'])]
    studyComlogs = options['comlogs']
    comlogs = []

    for log in logs:
        if log in ['keep', 'study']:
            comlogs.append(studyComlogs)
        elif log == 'session':
            comlogs.append(os.path.join(
                options['sessionsfolder'], sinfo['id'], 'logs', 'comlogs'))
        elif log == 'hcp':
            if 'hcp' in sinfo:
                comlogs.append(os.path.join(
                    sinfo['hcp'], sinfo['id'] + options['hcp_suffix'], 'logs', 'comlogs'))
        else:
            comlogs.append(log)

    options['comlogs'] = comlogs


def getExactFile(candidate):
    g = glob.glob(candidate)
    if len(g) == 1:
        return g[0]
    elif len(g) > 1:
        # print("WARNING: there are %d files matching %s" % (len(g), candidate))
        return g[0]
    else:
        # print("WARNING: there are no files matching %s" % (candidate))
        return ''


def getFileNames(sinfo, options):
    """
    getFileNames - documentation not yet available.
    """

    d = getSessionFolders(sinfo, options)

    rgss = options['bold_nuisance']
    rgss = rgss.translate(str.maketrans('', '', ' ,;|')) + options['glm_name']

    concname = "_".join(e for e in [options['boldname'] + options.get('bold_tail', ''), options['image_target'].replace(
        'cifti', 'dtseries'), options.get('concname', 'conc'), options.get('fidlname', '')] if e)

    # --- structural images

    f = {}

    if d['s_source'] is None:
        f['t1_source'] = None
    else:
        f['t1_source'] = getExactFile(
            os.path.join(d['s_source'], options['path_t1']))

    ext = getExtension(options['image_target'].replace('cifti', 'nifti'))

    f['t1'] = os.path.join(d['s_struc'], 'T1' + ext)

    f['t1_brain'] = os.path.join(d['s_struc'], 'T1_brain' + ext)
    f['t1_seg'] = os.path.join(d['s_struc'], 'T1_seg' + ext)
    f['bold_template'] = os.path.join(d['s_struc'], 'BOLD_template' + ext)

    f['fs_aseg_t1'] = os.path.join(d['s_fs_mri'], 'aseg_t1' + ext)
    f['fs_aseg_bold'] = os.path.join(d['s_fs_mri'], 'aseg_bold' + ext)

    f['fs_aparc_t1'] = os.path.join(d['s_fs_mri'], 'aparc+aseg_t1' + ext)
    f['fs_aparc_bold'] = os.path.join(d['s_fs_mri'], 'aparc+aseg_bold' + ext)

    f['fs_lhpial'] = os.path.join(d['s_fs_surf'], 'lh.pial')

    f['conc'] = os.path.join(d['s_bold_concs'], concname + '.conc')
    f['conc_final'] = os.path.join(
        d['s_bold_concs'], options['bold_prefix'] + concname + '.conc')

    for ch in options['bold_actions']:
        if ch == 's':
            f['conc_final'] = f['conc_final'].replace('.conc', '_s.conc')
        elif ch == 'h':
            f['conc_final'] = f['conc_final'].replace('.conc', '_hpss.conc')
        elif ch == 'r':
            f['conc_final'] = f['conc_final'].replace(
                '.conc', '_res-' + rgss + '.conc')
        elif ch == 'l':
            f['conc_final'] = f['conc_final'].replace('.conc', '_lpss.conc')

    # --- Freesurfer preprocessing "internals"

    f['fs_morig_mgz'] = os.path.join(d['s_fs_orig'], '001.mgz')
    f['fs_morig_nii'] = os.path.join(d['s_fs_orig'], '001.nii')

    # --- legacy paths and Freesurfer preprocessing "internals"

    f['m111'] = os.path.join(d['s_struc'], 'mprage_111.4dfp.img')
    f['m111_nifti'] = os.path.join(d['s_struc'], 'mprage_111_flip.4dfp.nii.gz')
    f['m111_brain_nifti'] = os.path.join(
        d['s_struc'], 'mprage_111_brain_flip.4dfp.nii.gz')
    f['m111_seg_nifti'] = os.path.join(
        d['s_struc'], 'mprage_111_brain_flip_seg.nii.gz')
    f['m111_brain'] = os.path.join(d['s_struc'], 'mprage_111_brain.4dfp.img')
    f['m111_seg'] = os.path.join(d['s_struc'], 'mprage_111_seg.4dfp.img')

    f['fs_aseg_mgz'] = os.path.join(d['s_fs_mri'], 'aseg.mgz')
    f['fs_aseg_nii'] = os.path.join(d['s_fs_mri'], 'aseg.nii')
    f['fs_aseg_analyze'] = os.path.join(d['s_fs_mri'], 'aseg.img')
    f['fs_aseg_4dfp'] = os.path.join(d['s_fs_mri'], 'aseg.4dfp.img')
    f['fs_aseg_111'] = os.path.join(d['s_fs_mri'], 'aseg_111.4dfp.img')
    f['fs_aseg_333'] = os.path.join(d['s_fs_mri'], 'aseg_333.4dfp.img')
    f['fs_aseg_111_nii'] = os.path.join(d['s_fs_mri'], 'aseg_111.nii.gz')
    f['fs_aseg_333_nii'] = os.path.join(d['s_fs_mri'], 'aseg_333.nii.gz')

    f['fs_aparc+aseg_mgz'] = os.path.join(d['s_fs_mri'], 'aparc+aseg.mgz')
    f['fs_aparc+aseg_nii'] = os.path.join(d['s_fs_mri'], 'aparc+aseg.nii')
    f['fs_aparc+aseg_3d_nii'] = os.path.join(
        d['s_fs_mri'], 'aparc+aseg_3d.nii')
    f['fs_aparc+aseg_analyze'] = os.path.join(d['s_fs_mri'], 'aparc+aseg.img')
    f['fs_aparc+aseg_4dfp'] = os.path.join(d['s_fs_mri'],
                                           'aparc+aseg.4dfp.img')
    f['fs_aparc+aseg_111'] = os.path.join(d['s_fs_mri'],
                                          'aparc+aseg_111.4dfp.img')
    f['fs_aparc+aseg_333'] = os.path.join(d['s_fs_mri'],
                                          'aparc+aseg_333.4dfp.img')
    f['fs_aparc+aseg_111_nii'] = os.path.join(
        d['s_fs_mri'], 'aparc+aseg_111.nii.gz')
    f['fs_aparc+aseg_333_nii'] = os.path.join(
        d['s_fs_mri'], 'aparc+aseg_333.nii.gz')

    # --- convert legacy paths (create hard links)

    if options['image_target'] == '4dfp':

        # ---> BET & FAST

        if os.path.exists(f['m111_brain']) and not os.path.exists(f['t1_brain']):
            gc.linkOrCopy(f['m111_brain'], f['t1_brain'])

        if os.path.exists(f['m111_seg']) and not os.path.exists(f['t1_seg']):
            gc.linkOrCopy(f['m111_seg'], f['t1_seg'])

        # ---> FreeSurfer

        if os.path.exists(f['fs_aseg_111']) and not os.path.exists(f['fs_aseg_t1']):
            gc.linkOrCopy(f['fs_aseg_111'], f['fs_aseg_t1'])
        if os.path.exists(f['fs_aseg_111'].replace('.img', '.ifh')) and not os.path.exists(f['fs_aseg_t1'].replace('.img', '.ifh')):
            gc.linkOrCopy(f['fs_aseg_111'].replace('.img', '.ifh'),
                          f['fs_aseg_t1'].replace('.img', '.ifh'))

        if os.path.exists(f['fs_aseg_333']) and not os.path.exists(f['fs_aseg_bold']):
            gc.linkOrCopy(f['fs_aseg_333'], f['fs_aseg_bold'])
        if os.path.exists(f['fs_aseg_333'].replace('.img', '.ifh')) and not os.path.exists(f['fs_aseg_bold'].replace('.img', '.ifh')):
            gc.linkOrCopy(f['fs_aseg_333'].replace('.img', '.ifh'),
                          f['fs_aseg_bold'].replace('.img', '.ifh'))

        if os.path.exists(f['fs_aparc+aseg_111']) and not os.path.exists(f['fs_aparc_t1']):
            gc.linkOrCopy(f['fs_aparc+aseg_111'], f['fs_aparc_t1'])
        if os.path.exists(f['fs_aparc+aseg_111'].replace('.img', '.ifh')) and not os.path.exists(f['fs_aparc_t1'].replace('.img', '.ifh')):
            gc.linkOrCopy(f['fs_aparc+aseg_111'].replace('.img',
                          '.ifh'), f['fs_aparc_t1'].replace('.img', '.ifh'))

        if os.path.exists(f['fs_aparc+aseg_333']) and not os.path.exists(f['fs_aparc_bold']):
            gc.linkOrCopy(f['fs_aparc+aseg_333'], f['fs_aparc_bold'])
        if os.path.exists(f['fs_aparc+aseg_333'].replace('.img', '.ifh')) and not os.path.exists(f['fs_aparc_bold'].replace('.img', '.ifh')):
            gc.linkOrCopy(f['fs_aparc+aseg_333'].replace('.img',
                          '.ifh'), f['fs_aparc_bold'].replace('.img', '.ifh'))

    return f


def getBOLDFileNames(sinfo, boldname, options):
    """
    getBOLDFileNames - documentation not yet available.
    """
    d = getSessionFolders(sinfo, options)
    f = {}

    # identify bold_tail based on the type of image
    if options['image_target'] in ['cifti', 'dtseries', 'ptseries']:
        target_bold_tail = options['cifti_tail']
    else:
        target_bold_tail = options['nifti_tail']

    # if bold_tail is set, use that instead
    target_bold_tail = options.get('bold_tail', target_bold_tail)

    boldnumber = re.search(r'\d+$', boldname).group()

    ext = getExtension(options['image_target'])

    rgss = options['bold_nuisance']
    rgss = rgss.translate(str.maketrans('', '', ' ,;|'))

    if d['s_source'] is None:
        f['bold_source'] = None
    else:
        if 'path_' + boldname in options:
            f['bold_source'] = getExactFile(os.path.join(
                d['s_source'], options['path_' + boldname]))
        else:
            btarget = options['path_bold'].replace('[N]', boldnumber)
            f['bold_source'] = getExactFile(
                os.path.join(d['s_source'], btarget))

        if f['bold_source'] == '' and options['image_target'] == '4dfp':
            # print("Searching in the atlas folder ...")
            f['bold_source'] = getExactFile(os.path.join(
                d['s_source'], 'atlas', '*b' + boldnumber + '_faln_dbnd_xr3d_atl.4dfp.img'))

    # --- bold masks
    f['bold1'] = os.path.join(d['s_boldmasks'], options['boldname'] +
                              boldnumber + options['nifti_tail'] + '_frame1' + '.nii.gz')
    f['bold1_brain'] = os.path.join(d['s_boldmasks'], options['boldname'] +
                                    boldnumber + options['nifti_tail'] + '_frame1_brain' + '.nii.gz')
    f['bold1_brain_mask'] = os.path.join(
        d['s_boldmasks'], options['boldname'] + boldnumber + options['nifti_tail'] + '_frame1_brain_mask' + '.nii.gz')

    # --- bold masks internals
    f['bold1_nifti'] = os.path.join(d['s_boldmasks'], options['boldname'] +
                                    boldnumber + options['nifti_tail'] + '_frame1_flip.4dfp.nii.gz')
    f['bold1_brain_nifti'] = os.path.join(
        d['s_boldmasks'], options['boldname'] + boldnumber + options['nifti_tail'] + '_frame1_brain_flip.4dfp.nii.gz')
    f['bold1_brain_mask_nifti'] = os.path.join(
        d['s_boldmasks'], options['boldname'] + boldnumber + options['nifti_tail'] + '_frame1_brain_flip.4dfp_mask.nii.gz')

    f['bold_n_png'] = os.path.join(
        d['s_nuisance'], options['boldname'] + boldnumber + options['nifti_tail'] + '_nuisance.png')

    # --- movement files
    movname = boldname.replace(options['boldname'], 'mov')

    if d['s_source'] is None:
        f['bold_mov_o'] = None
    else:
        if 'path_' + movname in options:
            f['bold_mov_o'] = getExactFile(os.path.join(
                d['s_source'], options['path_' + movname]))
        else:
            mtarget = options['path_mov'].replace('[N]', boldnumber)
            f['bold_mov_o'] = getExactFile(
                os.path.join(d['s_source'], mtarget))

    f['bold_mov'] = os.path.join(
        d['s_bold_mov'], options['boldname'] + boldnumber + '_mov.dat')

    # --- event files
    if 'e' in options['bold_nuisance']:
        if d['s_source'] is None:
            f['bold_event_o'] = None
        else:
            f['bold_event_o'] = os.path.join(
                d['s_source'], options['boldname'] + boldnumber + options['event_file']) + ".fidl"
        f['bold_event_a'] = os.path.join(options['sessionsfolder'], 'inbox', sinfo['id'] +
                                         "_" + options['boldname'] + boldnumber + options['event_file']) + ".fidl"
        f['bold_event'] = os.path.join(
            d['s_bold_events'], options['boldname'] + boldnumber + options['event_file']) + ".fidl"

    # --- bold preprocessed files
    f['bold'] = os.path.join(
        d['s_bold'], options['boldname'] + boldnumber + target_bold_tail + ext)
    f['bold_final'] = os.path.join(
        d['s_bold'], options['boldname'] + boldnumber + target_bold_tail + options['bold_prefix'] + ext)
    f['bold_stats'] = os.path.join(
        d['s_bold_mov'], options['boldname'] + boldnumber + options['nifti_tail'] + '.bstats')
    f['bold_nuisance'] = os.path.join(
        d['s_bold_mov'], options['boldname'] + boldnumber + options['nifti_tail'] + '.nuisance')
    f['bold_scrub'] = os.path.join(
        d['s_bold_mov'], options['boldname'] + boldnumber + options['nifti_tail'] + '.scrub')

    f['bold_vol'] = os.path.join(
        d['s_bold'], options['boldname'] + boldnumber + options['nifti_tail'] + '.nii.gz')
    f['bold_dts'] = os.path.join(
        d['s_bold'], options['boldname'] + boldnumber + options['cifti_tail'] + '.dtseries.nii')
    f['bold_pts'] = os.path.join(
        d['s_bold'], options['boldname'] + boldnumber + options['cifti_tail'] + '.ptseries.nii')

    f['bold_qx_vol'] = os.path.join(
        d['s_bold'], options['boldname'] + boldnumber + options['qx_nifti_tail'] + '.nii.gz')
    f['bold_qx_dts'] = os.path.join(
        d['s_bold'], options['boldname'] + boldnumber + options['qx_cifti_tail'] + '.dtseries.nii')
    f['bold_qx_pts'] = os.path.join(
        d['s_bold'], options['boldname'] + boldnumber + options['qx_cifti_tail'] + '.ptseries.nii')

    for ch in options['bold_actions']:
        if ch == 's':
            f['bold_final'] = f['bold_final'].replace(ext, '_s' + ext)
        elif ch == 'h':
            f['bold_final'] = f['bold_final'].replace(ext, '_hpss' + ext)
        elif ch == 'c':
            f['bold_coef'] = f['bold_final'].replace(ext, '_coeff' + ext)
        elif ch == 'r':
            f['bold_final'] = f['bold_final'].replace(
                ext, '_res-' + rgss + options['glm_name'] + ext)
        elif ch == 'l':
            f['bold_final'] = f['bold_final'].replace(ext, '_lpss' + ext)

    return f


def findFile(sinfo, options, fname):
    """
    findFile - documentation not yet available.
    """
    d = getSessionFolders(sinfo, options)

    tfile = os.path.join(d['inbox'], "%s_%s" % (sinfo['id'], fname))
    if os.path.exists(tfile):
        return tfile

    if any([e in fname for e in ['conc', 'fidl']]):
        tfile = os.path.join(d['inbox'], 'events', "%s_%s" %
                             (sinfo['id'], fname))
        if os.path.exists(tfile):
            return tfile

    if any([e in fname for e in ['conc']]):
        tfile = os.path.join(d['inbox'], 'concs', "%s_%s" %
                             (sinfo['id'], fname))
        if os.path.exists(tfile):
            return tfile

    if d['s_source'] is not None:
        tfile = os.path.join(d['s_source'], fname)
        if os.path.exists(tfile):
            return tfile

        tfile = os.path.join(d['s_source'], "%s_%s" % (sinfo['id'], fname))
        if os.path.exists(tfile):
            return tfile

    return False


def getSessionFolders(sinfo, options):
    """
    getSessionFolders - documentation not yet available.
    """
    d = {'s_source': None}

    if options['image_source'] == 'hcp' and 'hcp' in sinfo:
        d['s_source'] = sinfo['hcp']
    elif 'data' in sinfo:
        d['s_source'] = sinfo['data']

    if "hcp" in sinfo:
        d['hcp'] = os.path.join(
            sinfo['hcp'], sinfo['id'] + options['hcp_suffix'])

    d['s_base'] = os.path.join(options['sessionsfolder'], sinfo['id'])
    d['s_images'] = os.path.join(d['s_base'], 'images' + options['img_suffix'])
    d['s_struc'] = os.path.join(d['s_images'], 'structural')
    d['s_seg'] = os.path.join(d['s_images'], 'segmentation')
    d['s_boldmasks'] = os.path.join(
        d['s_seg'], 'boldmasks' + options['bold_variant'])
    d['s_bold'] = os.path.join(
        d['s_images'], 'functional' + options['bold_variant'])
    d['s_bold_mov'] = os.path.join(d['s_bold'], 'movement')
    d['s_bold_events'] = os.path.join(d['s_bold'], 'events')
    d['s_bold_concs'] = os.path.join(d['s_bold'], 'concs')
    d['s_bold_glm'] = os.path.join(d['s_bold'], 'glm')
    d['s_roi'] = os.path.join(d['s_images'], 'ROI')
    d['s_nuisance'] = os.path.join(
        d['s_roi'], 'nuisance' + options['bold_variant'])
    d['s_fs'] = os.path.join(d['s_seg'], 'freesurfer')
    d['s_hcp'] = os.path.join(d['s_seg'], 'hcp')
    d['s_s32k'] = os.path.join(d['s_hcp'], 'fsaverage_LR32k')
    d['s_fs_mri'] = os.path.join(d['s_fs'], 'mri')
    d['s_fs_orig'] = os.path.join(d['s_fs'], 'mri/orig')
    d['s_fs_surf'] = os.path.join(d['s_fs'], 'surf')
    d['inbox'] = os.path.join(options['sessionsfolder'], 'inbox')
    d['qc'] = os.path.join(options['sessionsfolder'], 'QC')
    d['qc_mov'] = os.path.join(
        d['qc'], 'movement' + options['img_suffix'] + options['bold_variant'])

    folder_creation_lock = multiprocessing.Lock()

    for (key, fpath) in d.items():
        if key != 's_source':
            if not os.path.exists(fpath):
                try:
                    with folder_creation_lock:
                        # Check again inside the lock to ensure no other process created the folder
                        if not os.path.exists(fpath):
                            os.makedirs(fpath)
                except:
                    print(
                        f"ERROR: Could not create folder {fpath}! Please check paths and permissions!")

    return d


def missingReport(missing, message, prefix):
    """
    Takes a list of missing files and prepares a list report.
    """

    r = message + "\n"
    for file in missing:
        r += prefix + file + "\n"

    return r


def checkRun(tfile, fullTest=None, command=None, r="", logFile=None, verbose=True, overwrite=False):
    """
    ``checkRun(tfile, fullTest=None, command=None, r="", logFile=None, verbose=True, overwrite=False)``

    The function checks the presence of a test file.
    If specified it runs also full test.

    OUTPUTS
    =======

    --None        test file is missing
    --incomplete  test file is present, but full test was incomplete
    --done        test file is present, and if full test was specified, all
                  files were present as well
    """

    if fullTest and 'specfolder' in fullTest:
        if os.path.exists(os.path.join(fullTest['specfolder'], fullTest['tfile'])):
            fullTest['tfile'] = os.path.join(
                fullTest['specfolder'], fullTest['tfile'])

    if tfile is not None and os.path.exists(tfile) and not overwrite:
        if verbose:
            r += "\n---> %s test file [%s] present" % (
                command, os.path.basename(tfile))
        report = "%s finished" % (command)
        passed = 'done'
        failed = 0

        if fullTest:
            try:
                filestatus, filespresent, filesmissing = gc.checkFiles(
                    fullTest['tfolder'], fullTest['tfile'], fields=fullTest['fields'], report=logFile)
                if filesmissing:
                    if verbose:
                        r += missingReport(
                            filesmissing, "\n---> Full file check revealed that the following files were not created:", "            ")
                    report += ", full file check incomplete"
                    passed = 'incomplete'
                    failed = 1
                else:
                    r += "\n---> Full file check passed"
                    report += ", full file check complete"

            except ge.CommandFailed as e:
                report += ", full file check could not be completed (%s)" % e.report[0]
                passed = 'incomplete'
                failed = 1

            except:
                report += ", full file check could not be completed"
                passed = 'incomplete'
                failed = 1

    elif tfile is None:
        report = "%s finished" % (command)
        passed = 'done'
        failed = 0

        # check log contents for errors
        log = open(logFile, 'r')
        lines = log.readlines()

        for line in lines:
            if "Error" in line or "ERROR" in line:
                report = "%s not finished" % (command)
                passed = None
                failed = 1
                break

    else:
        if verbose and tfile is not None:
            r += "\n---> %s test file missing:\n     %s" % (command, tfile)
        report = "%s not finished" % (command)
        passed = None
        failed = 1

    return passed, report, r, failed


def closeLog(logfile, logname, logfolders, status, remove, r):

    # -- close the log
    if logfile:
        logfile.close()

    # -- do we delete it
    if status == 'done' and remove:
        os.remove(logname)
        return None, r

    # -- rename it
    sfolder, sname = os.path.split(logname)
    tname = re.sub("^tmp", status, sname)
    tfile = os.path.join(sfolder, tname)
    shutil.move(logname, tfile)
    r += '\n---> logfile: %s' % (tfile)

    # -- do we have multiple logfolders?
    for logfolder in logfolders:
        nfile = os.path.join(logfolder, tname)
        if not os.path.exists(logfolder):
            os.makedirs(logfolder)
        try:
            gc.linkOrCopy(tfile, nfile)
            r += '\n---> logfile: %s' % (nfile)
        except:
            r += '\n---> WARNING: could not map logfile to: %s' % (nfile)

    return tfile, r


def runExternalForFile(checkfile, run, description, overwrite=False, thread="0", remove=True, task=None, logfolder="", logtags="", fullTest=None, shell=False, r="", verbose=True):
    """
    ``runExternalForFile(checkfile, run, description, overwrite=False, thread="0", remove=True, task=None, logfolder="", logtags="", fullTest=None, shell=False, r="", verbose=True)``

    Runs the specified command and checks whether it was executed against a
    checkfile, and if provided a full list of files as specified in fullTest.

    INPUTS
    ======

    --checkfile        The file to run a check against (file path)
    --run              The specific command to run (string)
    --description      A description of the command that will be run (string)
    --overwrite        Whether to overwrite existing data (checkfile present;
                       boolean)
    --thread           Thread count if multiple are run
    --remove           Whether to remove a log file once done (boolean)
    --task             A short name of the task to run
    --logfolder        A folder or a list of folders in which to place the log
    --logtags          An array of tags used to create a log name
    --fullTest         A dictionary describing how to check against a full list
                       of files:

                       - tfolder    (a target folder with the results)
                       - tfile      (a path to the file describing the files to
                         check for)
                       - fields     (list of tuple key, value pairs, describing
                         which {} keys to replace with specific values
                       - specfolder (a folder to check for tfile if tfile might
                         be relative to it)

    --shell            Whether to run the command in a shell (boolean).
    --r                A string to which to append the report.

    OUTPUTS
    =======

    --r             The report string.
    --endlog        The path to the final log file.
    --status        Description of whether the command failed, is fully done or
                    incomplete based on the test files.
    --failed        0 for ok, 1 or more for failed or incomplete runs.
    """

    endlog = None

    # timestamp
    logstamp = datetime.now().strftime("%Y-%m-%d_%H.%M.%S.%f")

    # -- Report command
    # header
    printComm = gc.print_qunex_header(timestamp=logstamp)
    printComm += "#\n"
    # external command info
    printComm += "------------------------------------------------------------\n"
    printComm += "Running external command via QuNex:\n\n"

    comm = run + "\n"

    printComm += comm
    if checkfile is not None and checkfile != "":
        printComm += "\nTest file: \n%s\n" % checkfile
    printComm += "------------------------------------------------------------"

    # report for local runs
    print("Running external command: %s" % comm)

    # add an empty line for log purposes
    printComm += "\n"

    if overwrite or checkfile is None or not os.path.exists(checkfile):
        r += '\n\n%s' % (description)

        # --- set up parameters
        basestring = (str, bytes)
        if isinstance(logtags, basestring) or logtags is None:
            logtags = [logtags]

        logname = [task] + logtags + [thread, logstamp]
        logname = [e for e in logname if e]
        logname = "_".join(logname)

        logfolders = []
        if type(logfolder) in [list, set, tuple]:
            logfolders = list(logfolder)
            logfolder = logfolders.pop(0)

        if not os.path.exists(logfolder):
            try:
                os.makedirs(logfolder)
            except:
                r += "\n\nERROR: Could not create folder for logfile [%s]!" % (
                    logfolder)
                raise ExternalFailed(r)

        tmplogfile = os.path.join(logfolder, "tmp_%s.log" % (logname))
        # --- report
        print("You can follow command's progress in:")
        print(tmplogfile)
        print("------------------------------------------------------------")

        # --- run command
        try:
            # append mode
            nf = open(tmplogfile, 'a')

            # --- open log file
            if not os.path.exists(tmplogfile):
                r += "\n\nERROR: Could not create a temporary log file %s!" % (
                    tmplogfile)
                raise ExternalFailed(r)

            # add command call to start of the log
            print(printComm, file=nf)
            nf.flush()

            if shell:
                ret = subprocess.call(run, shell=True, stdout=nf, stderr=nf)
            else:
                ret = subprocess.call(run.split(), stdout=nf, stderr=nf)

        except:
            r += "\n\nERROR: Running external command failed! \nTry running the command directly for more detailed error information:\n"
            r += comm
            endlog, r = closeLog(
                nf, tmplogfile, logfolders, "error", remove, r)
            raise ExternalFailed(r)

        # --- check results
        if ret:
            r += "\n\nERROR: %s failed with error %s\n... \ncommand executed:\n" % (
                description, ret)
            r += comm
            endlog, r = closeLog(
                nf, tmplogfile, logfolders, "error", remove, r)
            raise ExternalFailed(r)

        status, report, r, failed = checkRun(
            checkfile, fullTest=fullTest, command=task, r=r, logFile=tmplogfile, verbose=verbose)

        if status is None:
            r += "\n\nTry running the command directly for more detailed error information:\n"
            r += comm

        # --- End
        if status and status == 'done':
            print("\n\n===> Successful completion of task\n", file=nf)
            endlog, r = closeLog(nf, tmplogfile, logfolders, "done", remove, r)
        else:
            if status and status == 'incomplete':
                endlog, r = closeLog(
                    nf, tmplogfile, logfolders, "incomplete", remove, r)
            else:
                endlog, r = closeLog(
                    nf, tmplogfile, logfolders, "error", remove, r)

    else:
        if os.path.getsize(checkfile) < 100:
            r, endlog, status, failed = runExternalForFile(
                checkfile, run, description, overwrite=True, thread=thread, task=task, logfolder=logfolder, logtags=logtags, fullTest=fullTest, shell=shell, r=r)
        else:
            status, _, _, failed = checkRun(checkfile, fullTest)
            if status in ['full', 'done']:
                r += '\n%s --- already completed' % (description)
            else:
                r += '\n%s --- already ran, incomplete file check' % (
                    description)

    if task:
        task += " "
    else:
        task = ""

    if status is None:
        status = task + 'failed'
    else:
        status = task + status

    return r, endlog, status, failed


def runScriptThroughShell(run, description, thread="0", remove=True, task=None, logfolder="", logtags=""):
    """
    runScriptThroughShell - documentation not yet available.
    """

    r = '\n\n%s' % (description)
    basestring = (str, bytes)
    if isinstance(logtags, basestring):
        logtags = [logtags]

    logstamp = datetime.now().strftime("%Y-%m-%d_%H.%M.%S.%f")
    logname = [task] + logtags + [thread, logstamp]
    logname = [e for e in logname if e]
    logname = "_".join(logname)

    tmplogfile = os.path.join(logfolder, "tmp_%s.log" % (logname))
    donelogfile = os.path.join(logfolder, "done_%s.log" % (logname))
    errlogfile = os.path.join(logfolder, "error_%s.log" % (logname))
    endlog = None

    nf = open(tmplogfile, 'w')
    print("\n#-------------------------------\n# Running: %s\n#-------------------------------" %
          (description), file=nf)

    ret = subprocess.call(run, shell=True, stdout=nf, stderr=nf)
    if ret:
        r += "\n\nERROR: Failed with error %s\n" % (ret)
        nf.close()
        shutil.move(tmplogfile, errlogfile)
        endlog = errlogfile
        raise ExternalFailed(r)
    else:
        print("\n\n===> Successful completion of task\n", file=nf)
        nf.close()
        if remove:
            os.remove(tmplogfile)
        else:
            shutil.move(tmplogfile, donelogfile)
            endlog = donelogfile
        r += ' --- done'

    return r, endlog


def checkForFile(r, checkfile, message, status=True):
    """
    checkForFile - documentation not yet available.
    """
    if not os.path.exists(checkfile):
        status = False
        r = r + '\n... %s' % (message)
    return r, status


def checkForFile2(r, checkfile, ok, bad, status=True):
    """
    checkForFile2 - documentation not yet available.
    """
    if os.path.exists(checkfile):
        r += ok
        return r, status
    else:
        r += bad
        return r, False


def checkForFiles(r, checkfiles, ok, bad, all=False, status=True):
    """
    checkForFiles - checks if any of the files in the checkfiles list exists

    If all parameter is set to True, returns True only if all files exist,
    if all parameter is False it returns the first found file.
    """

    for f in checkfiles:
        if os.path.exists(f):
            if not all:
                r += ok
                return r, status, f
        else:
            if all:
                r += bad
                return r, False, ""

    if not all:
        r += bad
        return r, False, ""

    # if we are here all files exist and all is set
    r += ok
    return r, status, ""


def action(action, run):
    """
    action(action, run)
    A function that prepends "test" to action name if run is set to "test".
    """
    if run == "test":
        if action.istitle():
            return "Test " + action.lower()
        else:
            return "test " + action
    else:
        return action<|MERGE_RESOLUTION|>--- conflicted
+++ resolved
@@ -18,8 +18,6 @@
 Code split from dofcMRIp_core gCodeP/preprocess codebase.
 Copyright (c) Grega Repovs. All rights reserved.
 """
-
-
 
 
 import os
@@ -36,6 +34,8 @@
 import general.core as gc
 from general.img import *
 from general.meltmovfidl import *
+
+
 def is_number(s):
     try:
         float(s)
@@ -64,9 +64,10 @@
     print("Locals by frame, innermost last")
     for frame in stack:
         print
-        print("Frame %s in %s at line %s" % (frame.f_code.co_name,
-                                             frame.f_code.co_filename,
-                                             frame.f_lineno))
+        print(
+            "Frame %s in %s at line %s"
+            % (frame.f_code.co_name, frame.f_code.co_filename, frame.f_lineno)
+        )
         for key, value in frame.f_locals.items():
             print("\t%20s = " % key, end=" ")
             # We have to be careful not to cause a new error in our error
@@ -91,18 +92,23 @@
         self.parameter = value
 
     def __str__(self):
-        return self.parameter   # repr(self.parameter)
+        return self.parameter  # repr(self.parameter)
 
 
 def getExtension(filetype):
-    extensions = {'4dfp': '.4dfp.img', 'nifti': '.nii.gz', 'cifti': '.dtseries.nii',
-                  'dtseries': '.dtseries.nii', 'ptseries': '.ptseries.nii'}
+    extensions = {
+        "4dfp": ".4dfp.img",
+        "nifti": ".nii.gz",
+        "cifti": ".dtseries.nii",
+        "dtseries": ".dtseries.nii",
+        "ptseries": ".ptseries.nii",
+    }
     return extensions[filetype]
 
 
 def root4dfp(filename):
-    filename = filename.replace('.img', '')
-    filename = filename.replace('.4dfp', '')
+    filename = filename.replace(".img", "")
+    filename = filename.replace(".4dfp", "")
     return filename
 
 
@@ -128,14 +134,13 @@
     - the dictionary with all the info
     """
 
-<<<<<<< HEAD
-    bsearch = re.compile(r'bold([0-9]+)')
-=======
-    bsearch = re.compile('bold([0-9]+)')
->>>>>>> 30cdcbe1
-    btargets = [e.strip() for e in re.split(r" +|\||, *", options['bolds'])]
-    bolds = [(int(bsearch.match(v['name']).group(1)), v['name'], v['task'], v, k)
-             for (k, v) in sinfo.items() if k.isdigit() and bsearch.match(v['name'])]
+    bsearch = re.compile(r"bold([0-9]+)")
+    btargets = [e.strip() for e in re.split(r" +|\||, *", options["bolds"])]
+    bolds = [
+        (int(bsearch.match(v["name"]).group(1)), v["name"], v["task"], v, k)
+        for (k, v) in sinfo.items()
+        if k.isdigit() and bsearch.match(v["name"])
+    ]
     bskip = []
     nbolds = len(bolds)
 
@@ -152,16 +157,13 @@
         keep += [n for n in range(nbolds) if bolds[n][2] in btargets]
 
         # check bold names if present
-        keep += [n for n in range(nbolds) if bolds[n]
-                 [3].get('filename') in btargets]
+        keep += [n for n in range(nbolds) if bolds[n][3].get("filename") in btargets]
 
         # check bold names if present
-        keep += [n for n in range(nbolds) if bolds[n]
-                 [3].get('boldname') in btargets]
+        keep += [n for n in range(nbolds) if bolds[n][3].get("boldname") in btargets]
 
         # check sequence names
-        keep += [n for n in range(nbolds) if bolds[n]
-                 [3].get('ext') in btargets]
+        keep += [n for n in range(nbolds) if bolds[n][3].get("ext") in btargets]
 
         # check sequence number
         keep += [n for n in range(nbolds) if bolds[n][4] in btargets]
@@ -184,10 +186,12 @@
         if len(bskip) > 0:
             r += "\n\nSkipping the following BOLD images:"
             for n, b, t, v in bskip:
-                if 'filename' in v and options.get('hcp_filename', '') == 'userdefined':
-                    r += "\n...  %-20s [%-6s %s]" % (v['filename'], b, t)
-                elif 'boldname' in v and options.get('hcp_filename', '') == 'userdefined':
-                    r += "\n...  %-20s [%-6s %s]" % (v['boldname'], b, t)
+                if "filename" in v and options.get("hcp_filename", "") == "userdefined":
+                    r += "\n...  %-20s [%-6s %s]" % (v["filename"], b, t)
+                elif (
+                    "boldname" in v and options.get("hcp_filename", "") == "userdefined"
+                ):
+                    r += "\n...  %-20s [%-6s %s]" % (v["boldname"], b, t)
                 else:
                     r += "\n...  %-6s [%s]" % (b, t)
             r += "\n"
@@ -224,7 +228,7 @@
 
         # check filters
         for f in filters:
-            if f == boldinfo['ima'] or f == boldinfo['name'] or f == boldinfo['task']:
+            if f == boldinfo["ima"] or f == boldinfo["name"] or f == boldinfo["task"]:
                 used_bolds.append(b)
                 break
 
@@ -232,26 +236,32 @@
 
 
 def doOptionsCheck(options, sinfo, command):
-
     # logs
-    logs = [e.strip() for e in re.split(r" +|\||, *", options['log'])]
-    studyComlogs = options['comlogs']
+    logs = [e.strip() for e in re.split(r" +|\||, *", options["log"])]
+    studyComlogs = options["comlogs"]
     comlogs = []
 
     for log in logs:
-        if log in ['keep', 'study']:
+        if log in ["keep", "study"]:
             comlogs.append(studyComlogs)
-        elif log == 'session':
-            comlogs.append(os.path.join(
-                options['sessionsfolder'], sinfo['id'], 'logs', 'comlogs'))
-        elif log == 'hcp':
-            if 'hcp' in sinfo:
-                comlogs.append(os.path.join(
-                    sinfo['hcp'], sinfo['id'] + options['hcp_suffix'], 'logs', 'comlogs'))
+        elif log == "session":
+            comlogs.append(
+                os.path.join(options["sessionsfolder"], sinfo["id"], "logs", "comlogs")
+            )
+        elif log == "hcp":
+            if "hcp" in sinfo:
+                comlogs.append(
+                    os.path.join(
+                        sinfo["hcp"],
+                        sinfo["id"] + options["hcp_suffix"],
+                        "logs",
+                        "comlogs",
+                    )
+                )
         else:
             comlogs.append(log)
 
-    options['comlogs'] = comlogs
+    options["comlogs"] = comlogs
 
 
 def getExactFile(candidate):
@@ -263,7 +273,7 @@
         return g[0]
     else:
         # print("WARNING: there are no files matching %s" % (candidate))
-        return ''
+        return ""
 
 
 def getFileNames(sinfo, options):
@@ -273,131 +283,151 @@
 
     d = getSessionFolders(sinfo, options)
 
-    rgss = options['bold_nuisance']
-    rgss = rgss.translate(str.maketrans('', '', ' ,;|')) + options['glm_name']
-
-    concname = "_".join(e for e in [options['boldname'] + options.get('bold_tail', ''), options['image_target'].replace(
-        'cifti', 'dtseries'), options.get('concname', 'conc'), options.get('fidlname', '')] if e)
+    rgss = options["bold_nuisance"]
+    rgss = rgss.translate(str.maketrans("", "", " ,;|")) + options["glm_name"]
+
+    concname = "_".join(
+        e
+        for e in [
+            options["boldname"] + options.get("bold_tail", ""),
+            options["image_target"].replace("cifti", "dtseries"),
+            options.get("concname", "conc"),
+            options.get("fidlname", ""),
+        ]
+        if e
+    )
 
     # --- structural images
 
     f = {}
 
-    if d['s_source'] is None:
-        f['t1_source'] = None
-    else:
-        f['t1_source'] = getExactFile(
-            os.path.join(d['s_source'], options['path_t1']))
-
-    ext = getExtension(options['image_target'].replace('cifti', 'nifti'))
-
-    f['t1'] = os.path.join(d['s_struc'], 'T1' + ext)
-
-    f['t1_brain'] = os.path.join(d['s_struc'], 'T1_brain' + ext)
-    f['t1_seg'] = os.path.join(d['s_struc'], 'T1_seg' + ext)
-    f['bold_template'] = os.path.join(d['s_struc'], 'BOLD_template' + ext)
-
-    f['fs_aseg_t1'] = os.path.join(d['s_fs_mri'], 'aseg_t1' + ext)
-    f['fs_aseg_bold'] = os.path.join(d['s_fs_mri'], 'aseg_bold' + ext)
-
-    f['fs_aparc_t1'] = os.path.join(d['s_fs_mri'], 'aparc+aseg_t1' + ext)
-    f['fs_aparc_bold'] = os.path.join(d['s_fs_mri'], 'aparc+aseg_bold' + ext)
-
-    f['fs_lhpial'] = os.path.join(d['s_fs_surf'], 'lh.pial')
-
-    f['conc'] = os.path.join(d['s_bold_concs'], concname + '.conc')
-    f['conc_final'] = os.path.join(
-        d['s_bold_concs'], options['bold_prefix'] + concname + '.conc')
-
-    for ch in options['bold_actions']:
-        if ch == 's':
-            f['conc_final'] = f['conc_final'].replace('.conc', '_s.conc')
-        elif ch == 'h':
-            f['conc_final'] = f['conc_final'].replace('.conc', '_hpss.conc')
-        elif ch == 'r':
-            f['conc_final'] = f['conc_final'].replace(
-                '.conc', '_res-' + rgss + '.conc')
-        elif ch == 'l':
-            f['conc_final'] = f['conc_final'].replace('.conc', '_lpss.conc')
+    if d["s_source"] is None:
+        f["t1_source"] = None
+    else:
+        f["t1_source"] = getExactFile(os.path.join(d["s_source"], options["path_t1"]))
+
+    ext = getExtension(options["image_target"].replace("cifti", "nifti"))
+
+    f["t1"] = os.path.join(d["s_struc"], "T1" + ext)
+
+    f["t1_brain"] = os.path.join(d["s_struc"], "T1_brain" + ext)
+    f["t1_seg"] = os.path.join(d["s_struc"], "T1_seg" + ext)
+    f["bold_template"] = os.path.join(d["s_struc"], "BOLD_template" + ext)
+
+    f["fs_aseg_t1"] = os.path.join(d["s_fs_mri"], "aseg_t1" + ext)
+    f["fs_aseg_bold"] = os.path.join(d["s_fs_mri"], "aseg_bold" + ext)
+
+    f["fs_aparc_t1"] = os.path.join(d["s_fs_mri"], "aparc+aseg_t1" + ext)
+    f["fs_aparc_bold"] = os.path.join(d["s_fs_mri"], "aparc+aseg_bold" + ext)
+
+    f["fs_lhpial"] = os.path.join(d["s_fs_surf"], "lh.pial")
+
+    f["conc"] = os.path.join(d["s_bold_concs"], concname + ".conc")
+    f["conc_final"] = os.path.join(
+        d["s_bold_concs"], options["bold_prefix"] + concname + ".conc"
+    )
+
+    for ch in options["bold_actions"]:
+        if ch == "s":
+            f["conc_final"] = f["conc_final"].replace(".conc", "_s.conc")
+        elif ch == "h":
+            f["conc_final"] = f["conc_final"].replace(".conc", "_hpss.conc")
+        elif ch == "r":
+            f["conc_final"] = f["conc_final"].replace(".conc", "_res-" + rgss + ".conc")
+        elif ch == "l":
+            f["conc_final"] = f["conc_final"].replace(".conc", "_lpss.conc")
 
     # --- Freesurfer preprocessing "internals"
 
-    f['fs_morig_mgz'] = os.path.join(d['s_fs_orig'], '001.mgz')
-    f['fs_morig_nii'] = os.path.join(d['s_fs_orig'], '001.nii')
+    f["fs_morig_mgz"] = os.path.join(d["s_fs_orig"], "001.mgz")
+    f["fs_morig_nii"] = os.path.join(d["s_fs_orig"], "001.nii")
 
     # --- legacy paths and Freesurfer preprocessing "internals"
 
-    f['m111'] = os.path.join(d['s_struc'], 'mprage_111.4dfp.img')
-    f['m111_nifti'] = os.path.join(d['s_struc'], 'mprage_111_flip.4dfp.nii.gz')
-    f['m111_brain_nifti'] = os.path.join(
-        d['s_struc'], 'mprage_111_brain_flip.4dfp.nii.gz')
-    f['m111_seg_nifti'] = os.path.join(
-        d['s_struc'], 'mprage_111_brain_flip_seg.nii.gz')
-    f['m111_brain'] = os.path.join(d['s_struc'], 'mprage_111_brain.4dfp.img')
-    f['m111_seg'] = os.path.join(d['s_struc'], 'mprage_111_seg.4dfp.img')
-
-    f['fs_aseg_mgz'] = os.path.join(d['s_fs_mri'], 'aseg.mgz')
-    f['fs_aseg_nii'] = os.path.join(d['s_fs_mri'], 'aseg.nii')
-    f['fs_aseg_analyze'] = os.path.join(d['s_fs_mri'], 'aseg.img')
-    f['fs_aseg_4dfp'] = os.path.join(d['s_fs_mri'], 'aseg.4dfp.img')
-    f['fs_aseg_111'] = os.path.join(d['s_fs_mri'], 'aseg_111.4dfp.img')
-    f['fs_aseg_333'] = os.path.join(d['s_fs_mri'], 'aseg_333.4dfp.img')
-    f['fs_aseg_111_nii'] = os.path.join(d['s_fs_mri'], 'aseg_111.nii.gz')
-    f['fs_aseg_333_nii'] = os.path.join(d['s_fs_mri'], 'aseg_333.nii.gz')
-
-    f['fs_aparc+aseg_mgz'] = os.path.join(d['s_fs_mri'], 'aparc+aseg.mgz')
-    f['fs_aparc+aseg_nii'] = os.path.join(d['s_fs_mri'], 'aparc+aseg.nii')
-    f['fs_aparc+aseg_3d_nii'] = os.path.join(
-        d['s_fs_mri'], 'aparc+aseg_3d.nii')
-    f['fs_aparc+aseg_analyze'] = os.path.join(d['s_fs_mri'], 'aparc+aseg.img')
-    f['fs_aparc+aseg_4dfp'] = os.path.join(d['s_fs_mri'],
-                                           'aparc+aseg.4dfp.img')
-    f['fs_aparc+aseg_111'] = os.path.join(d['s_fs_mri'],
-                                          'aparc+aseg_111.4dfp.img')
-    f['fs_aparc+aseg_333'] = os.path.join(d['s_fs_mri'],
-                                          'aparc+aseg_333.4dfp.img')
-    f['fs_aparc+aseg_111_nii'] = os.path.join(
-        d['s_fs_mri'], 'aparc+aseg_111.nii.gz')
-    f['fs_aparc+aseg_333_nii'] = os.path.join(
-        d['s_fs_mri'], 'aparc+aseg_333.nii.gz')
+    f["m111"] = os.path.join(d["s_struc"], "mprage_111.4dfp.img")
+    f["m111_nifti"] = os.path.join(d["s_struc"], "mprage_111_flip.4dfp.nii.gz")
+    f["m111_brain_nifti"] = os.path.join(
+        d["s_struc"], "mprage_111_brain_flip.4dfp.nii.gz"
+    )
+    f["m111_seg_nifti"] = os.path.join(d["s_struc"], "mprage_111_brain_flip_seg.nii.gz")
+    f["m111_brain"] = os.path.join(d["s_struc"], "mprage_111_brain.4dfp.img")
+    f["m111_seg"] = os.path.join(d["s_struc"], "mprage_111_seg.4dfp.img")
+
+    f["fs_aseg_mgz"] = os.path.join(d["s_fs_mri"], "aseg.mgz")
+    f["fs_aseg_nii"] = os.path.join(d["s_fs_mri"], "aseg.nii")
+    f["fs_aseg_analyze"] = os.path.join(d["s_fs_mri"], "aseg.img")
+    f["fs_aseg_4dfp"] = os.path.join(d["s_fs_mri"], "aseg.4dfp.img")
+    f["fs_aseg_111"] = os.path.join(d["s_fs_mri"], "aseg_111.4dfp.img")
+    f["fs_aseg_333"] = os.path.join(d["s_fs_mri"], "aseg_333.4dfp.img")
+    f["fs_aseg_111_nii"] = os.path.join(d["s_fs_mri"], "aseg_111.nii.gz")
+    f["fs_aseg_333_nii"] = os.path.join(d["s_fs_mri"], "aseg_333.nii.gz")
+
+    f["fs_aparc+aseg_mgz"] = os.path.join(d["s_fs_mri"], "aparc+aseg.mgz")
+    f["fs_aparc+aseg_nii"] = os.path.join(d["s_fs_mri"], "aparc+aseg.nii")
+    f["fs_aparc+aseg_3d_nii"] = os.path.join(d["s_fs_mri"], "aparc+aseg_3d.nii")
+    f["fs_aparc+aseg_analyze"] = os.path.join(d["s_fs_mri"], "aparc+aseg.img")
+    f["fs_aparc+aseg_4dfp"] = os.path.join(d["s_fs_mri"], "aparc+aseg.4dfp.img")
+    f["fs_aparc+aseg_111"] = os.path.join(d["s_fs_mri"], "aparc+aseg_111.4dfp.img")
+    f["fs_aparc+aseg_333"] = os.path.join(d["s_fs_mri"], "aparc+aseg_333.4dfp.img")
+    f["fs_aparc+aseg_111_nii"] = os.path.join(d["s_fs_mri"], "aparc+aseg_111.nii.gz")
+    f["fs_aparc+aseg_333_nii"] = os.path.join(d["s_fs_mri"], "aparc+aseg_333.nii.gz")
 
     # --- convert legacy paths (create hard links)
 
-    if options['image_target'] == '4dfp':
-
+    if options["image_target"] == "4dfp":
         # ---> BET & FAST
 
-        if os.path.exists(f['m111_brain']) and not os.path.exists(f['t1_brain']):
-            gc.linkOrCopy(f['m111_brain'], f['t1_brain'])
-
-        if os.path.exists(f['m111_seg']) and not os.path.exists(f['t1_seg']):
-            gc.linkOrCopy(f['m111_seg'], f['t1_seg'])
+        if os.path.exists(f["m111_brain"]) and not os.path.exists(f["t1_brain"]):
+            gc.linkOrCopy(f["m111_brain"], f["t1_brain"])
+
+        if os.path.exists(f["m111_seg"]) and not os.path.exists(f["t1_seg"]):
+            gc.linkOrCopy(f["m111_seg"], f["t1_seg"])
 
         # ---> FreeSurfer
 
-        if os.path.exists(f['fs_aseg_111']) and not os.path.exists(f['fs_aseg_t1']):
-            gc.linkOrCopy(f['fs_aseg_111'], f['fs_aseg_t1'])
-        if os.path.exists(f['fs_aseg_111'].replace('.img', '.ifh')) and not os.path.exists(f['fs_aseg_t1'].replace('.img', '.ifh')):
-            gc.linkOrCopy(f['fs_aseg_111'].replace('.img', '.ifh'),
-                          f['fs_aseg_t1'].replace('.img', '.ifh'))
-
-        if os.path.exists(f['fs_aseg_333']) and not os.path.exists(f['fs_aseg_bold']):
-            gc.linkOrCopy(f['fs_aseg_333'], f['fs_aseg_bold'])
-        if os.path.exists(f['fs_aseg_333'].replace('.img', '.ifh')) and not os.path.exists(f['fs_aseg_bold'].replace('.img', '.ifh')):
-            gc.linkOrCopy(f['fs_aseg_333'].replace('.img', '.ifh'),
-                          f['fs_aseg_bold'].replace('.img', '.ifh'))
-
-        if os.path.exists(f['fs_aparc+aseg_111']) and not os.path.exists(f['fs_aparc_t1']):
-            gc.linkOrCopy(f['fs_aparc+aseg_111'], f['fs_aparc_t1'])
-        if os.path.exists(f['fs_aparc+aseg_111'].replace('.img', '.ifh')) and not os.path.exists(f['fs_aparc_t1'].replace('.img', '.ifh')):
-            gc.linkOrCopy(f['fs_aparc+aseg_111'].replace('.img',
-                          '.ifh'), f['fs_aparc_t1'].replace('.img', '.ifh'))
-
-        if os.path.exists(f['fs_aparc+aseg_333']) and not os.path.exists(f['fs_aparc_bold']):
-            gc.linkOrCopy(f['fs_aparc+aseg_333'], f['fs_aparc_bold'])
-        if os.path.exists(f['fs_aparc+aseg_333'].replace('.img', '.ifh')) and not os.path.exists(f['fs_aparc_bold'].replace('.img', '.ifh')):
-            gc.linkOrCopy(f['fs_aparc+aseg_333'].replace('.img',
-                          '.ifh'), f['fs_aparc_bold'].replace('.img', '.ifh'))
+        if os.path.exists(f["fs_aseg_111"]) and not os.path.exists(f["fs_aseg_t1"]):
+            gc.linkOrCopy(f["fs_aseg_111"], f["fs_aseg_t1"])
+        if os.path.exists(
+            f["fs_aseg_111"].replace(".img", ".ifh")
+        ) and not os.path.exists(f["fs_aseg_t1"].replace(".img", ".ifh")):
+            gc.linkOrCopy(
+                f["fs_aseg_111"].replace(".img", ".ifh"),
+                f["fs_aseg_t1"].replace(".img", ".ifh"),
+            )
+
+        if os.path.exists(f["fs_aseg_333"]) and not os.path.exists(f["fs_aseg_bold"]):
+            gc.linkOrCopy(f["fs_aseg_333"], f["fs_aseg_bold"])
+        if os.path.exists(
+            f["fs_aseg_333"].replace(".img", ".ifh")
+        ) and not os.path.exists(f["fs_aseg_bold"].replace(".img", ".ifh")):
+            gc.linkOrCopy(
+                f["fs_aseg_333"].replace(".img", ".ifh"),
+                f["fs_aseg_bold"].replace(".img", ".ifh"),
+            )
+
+        if os.path.exists(f["fs_aparc+aseg_111"]) and not os.path.exists(
+            f["fs_aparc_t1"]
+        ):
+            gc.linkOrCopy(f["fs_aparc+aseg_111"], f["fs_aparc_t1"])
+        if os.path.exists(
+            f["fs_aparc+aseg_111"].replace(".img", ".ifh")
+        ) and not os.path.exists(f["fs_aparc_t1"].replace(".img", ".ifh")):
+            gc.linkOrCopy(
+                f["fs_aparc+aseg_111"].replace(".img", ".ifh"),
+                f["fs_aparc_t1"].replace(".img", ".ifh"),
+            )
+
+        if os.path.exists(f["fs_aparc+aseg_333"]) and not os.path.exists(
+            f["fs_aparc_bold"]
+        ):
+            gc.linkOrCopy(f["fs_aparc+aseg_333"], f["fs_aparc_bold"])
+        if os.path.exists(
+            f["fs_aparc+aseg_333"].replace(".img", ".ifh")
+        ) and not os.path.exists(f["fs_aparc_bold"].replace(".img", ".ifh")):
+            gc.linkOrCopy(
+                f["fs_aparc+aseg_333"].replace(".img", ".ifh"),
+                f["fs_aparc_bold"].replace(".img", ".ifh"),
+            )
 
     return f
 
@@ -410,123 +440,210 @@
     f = {}
 
     # identify bold_tail based on the type of image
-    if options['image_target'] in ['cifti', 'dtseries', 'ptseries']:
-        target_bold_tail = options['cifti_tail']
-    else:
-        target_bold_tail = options['nifti_tail']
+    if options["image_target"] in ["cifti", "dtseries", "ptseries"]:
+        target_bold_tail = options["cifti_tail"]
+    else:
+        target_bold_tail = options["nifti_tail"]
 
     # if bold_tail is set, use that instead
-    target_bold_tail = options.get('bold_tail', target_bold_tail)
-
-    boldnumber = re.search(r'\d+$', boldname).group()
-
-    ext = getExtension(options['image_target'])
-
-    rgss = options['bold_nuisance']
-    rgss = rgss.translate(str.maketrans('', '', ' ,;|'))
-
-    if d['s_source'] is None:
-        f['bold_source'] = None
-    else:
-        if 'path_' + boldname in options:
-            f['bold_source'] = getExactFile(os.path.join(
-                d['s_source'], options['path_' + boldname]))
+    target_bold_tail = options.get("bold_tail", target_bold_tail)
+
+    boldnumber = re.search(r"\d+$", boldname).group()
+
+    ext = getExtension(options["image_target"])
+
+    rgss = options["bold_nuisance"]
+    rgss = rgss.translate(str.maketrans("", "", " ,;|"))
+
+    if d["s_source"] is None:
+        f["bold_source"] = None
+    else:
+        if "path_" + boldname in options:
+            f["bold_source"] = getExactFile(
+                os.path.join(d["s_source"], options["path_" + boldname])
+            )
         else:
-            btarget = options['path_bold'].replace('[N]', boldnumber)
-            f['bold_source'] = getExactFile(
-                os.path.join(d['s_source'], btarget))
-
-        if f['bold_source'] == '' and options['image_target'] == '4dfp':
+            btarget = options["path_bold"].replace("[N]", boldnumber)
+            f["bold_source"] = getExactFile(os.path.join(d["s_source"], btarget))
+
+        if f["bold_source"] == "" and options["image_target"] == "4dfp":
             # print("Searching in the atlas folder ...")
-            f['bold_source'] = getExactFile(os.path.join(
-                d['s_source'], 'atlas', '*b' + boldnumber + '_faln_dbnd_xr3d_atl.4dfp.img'))
+            f["bold_source"] = getExactFile(
+                os.path.join(
+                    d["s_source"],
+                    "atlas",
+                    "*b" + boldnumber + "_faln_dbnd_xr3d_atl.4dfp.img",
+                )
+            )
 
     # --- bold masks
-    f['bold1'] = os.path.join(d['s_boldmasks'], options['boldname'] +
-                              boldnumber + options['nifti_tail'] + '_frame1' + '.nii.gz')
-    f['bold1_brain'] = os.path.join(d['s_boldmasks'], options['boldname'] +
-                                    boldnumber + options['nifti_tail'] + '_frame1_brain' + '.nii.gz')
-    f['bold1_brain_mask'] = os.path.join(
-        d['s_boldmasks'], options['boldname'] + boldnumber + options['nifti_tail'] + '_frame1_brain_mask' + '.nii.gz')
+    f["bold1"] = os.path.join(
+        d["s_boldmasks"],
+        options["boldname"]
+        + boldnumber
+        + options["nifti_tail"]
+        + "_frame1"
+        + ".nii.gz",
+    )
+    f["bold1_brain"] = os.path.join(
+        d["s_boldmasks"],
+        options["boldname"]
+        + boldnumber
+        + options["nifti_tail"]
+        + "_frame1_brain"
+        + ".nii.gz",
+    )
+    f["bold1_brain_mask"] = os.path.join(
+        d["s_boldmasks"],
+        options["boldname"]
+        + boldnumber
+        + options["nifti_tail"]
+        + "_frame1_brain_mask"
+        + ".nii.gz",
+    )
 
     # --- bold masks internals
-    f['bold1_nifti'] = os.path.join(d['s_boldmasks'], options['boldname'] +
-                                    boldnumber + options['nifti_tail'] + '_frame1_flip.4dfp.nii.gz')
-    f['bold1_brain_nifti'] = os.path.join(
-        d['s_boldmasks'], options['boldname'] + boldnumber + options['nifti_tail'] + '_frame1_brain_flip.4dfp.nii.gz')
-    f['bold1_brain_mask_nifti'] = os.path.join(
-        d['s_boldmasks'], options['boldname'] + boldnumber + options['nifti_tail'] + '_frame1_brain_flip.4dfp_mask.nii.gz')
-
-    f['bold_n_png'] = os.path.join(
-        d['s_nuisance'], options['boldname'] + boldnumber + options['nifti_tail'] + '_nuisance.png')
+    f["bold1_nifti"] = os.path.join(
+        d["s_boldmasks"],
+        options["boldname"]
+        + boldnumber
+        + options["nifti_tail"]
+        + "_frame1_flip.4dfp.nii.gz",
+    )
+    f["bold1_brain_nifti"] = os.path.join(
+        d["s_boldmasks"],
+        options["boldname"]
+        + boldnumber
+        + options["nifti_tail"]
+        + "_frame1_brain_flip.4dfp.nii.gz",
+    )
+    f["bold1_brain_mask_nifti"] = os.path.join(
+        d["s_boldmasks"],
+        options["boldname"]
+        + boldnumber
+        + options["nifti_tail"]
+        + "_frame1_brain_flip.4dfp_mask.nii.gz",
+    )
+
+    f["bold_n_png"] = os.path.join(
+        d["s_nuisance"],
+        options["boldname"] + boldnumber + options["nifti_tail"] + "_nuisance.png",
+    )
 
     # --- movement files
-    movname = boldname.replace(options['boldname'], 'mov')
-
-    if d['s_source'] is None:
-        f['bold_mov_o'] = None
-    else:
-        if 'path_' + movname in options:
-            f['bold_mov_o'] = getExactFile(os.path.join(
-                d['s_source'], options['path_' + movname]))
+    movname = boldname.replace(options["boldname"], "mov")
+
+    if d["s_source"] is None:
+        f["bold_mov_o"] = None
+    else:
+        if "path_" + movname in options:
+            f["bold_mov_o"] = getExactFile(
+                os.path.join(d["s_source"], options["path_" + movname])
+            )
         else:
-            mtarget = options['path_mov'].replace('[N]', boldnumber)
-            f['bold_mov_o'] = getExactFile(
-                os.path.join(d['s_source'], mtarget))
-
-    f['bold_mov'] = os.path.join(
-        d['s_bold_mov'], options['boldname'] + boldnumber + '_mov.dat')
+            mtarget = options["path_mov"].replace("[N]", boldnumber)
+            f["bold_mov_o"] = getExactFile(os.path.join(d["s_source"], mtarget))
+
+    f["bold_mov"] = os.path.join(
+        d["s_bold_mov"], options["boldname"] + boldnumber + "_mov.dat"
+    )
 
     # --- event files
-    if 'e' in options['bold_nuisance']:
-        if d['s_source'] is None:
-            f['bold_event_o'] = None
+    if "e" in options["bold_nuisance"]:
+        if d["s_source"] is None:
+            f["bold_event_o"] = None
         else:
-            f['bold_event_o'] = os.path.join(
-                d['s_source'], options['boldname'] + boldnumber + options['event_file']) + ".fidl"
-        f['bold_event_a'] = os.path.join(options['sessionsfolder'], 'inbox', sinfo['id'] +
-                                         "_" + options['boldname'] + boldnumber + options['event_file']) + ".fidl"
-        f['bold_event'] = os.path.join(
-            d['s_bold_events'], options['boldname'] + boldnumber + options['event_file']) + ".fidl"
+            f["bold_event_o"] = (
+                os.path.join(
+                    d["s_source"],
+                    options["boldname"] + boldnumber + options["event_file"],
+                )
+                + ".fidl"
+            )
+        f["bold_event_a"] = (
+            os.path.join(
+                options["sessionsfolder"],
+                "inbox",
+                sinfo["id"]
+                + "_"
+                + options["boldname"]
+                + boldnumber
+                + options["event_file"],
+            )
+            + ".fidl"
+        )
+        f["bold_event"] = (
+            os.path.join(
+                d["s_bold_events"],
+                options["boldname"] + boldnumber + options["event_file"],
+            )
+            + ".fidl"
+        )
 
     # --- bold preprocessed files
-    f['bold'] = os.path.join(
-        d['s_bold'], options['boldname'] + boldnumber + target_bold_tail + ext)
-    f['bold_final'] = os.path.join(
-        d['s_bold'], options['boldname'] + boldnumber + target_bold_tail + options['bold_prefix'] + ext)
-    f['bold_stats'] = os.path.join(
-        d['s_bold_mov'], options['boldname'] + boldnumber + options['nifti_tail'] + '.bstats')
-    f['bold_nuisance'] = os.path.join(
-        d['s_bold_mov'], options['boldname'] + boldnumber + options['nifti_tail'] + '.nuisance')
-    f['bold_scrub'] = os.path.join(
-        d['s_bold_mov'], options['boldname'] + boldnumber + options['nifti_tail'] + '.scrub')
-
-    f['bold_vol'] = os.path.join(
-        d['s_bold'], options['boldname'] + boldnumber + options['nifti_tail'] + '.nii.gz')
-    f['bold_dts'] = os.path.join(
-        d['s_bold'], options['boldname'] + boldnumber + options['cifti_tail'] + '.dtseries.nii')
-    f['bold_pts'] = os.path.join(
-        d['s_bold'], options['boldname'] + boldnumber + options['cifti_tail'] + '.ptseries.nii')
-
-    f['bold_qx_vol'] = os.path.join(
-        d['s_bold'], options['boldname'] + boldnumber + options['qx_nifti_tail'] + '.nii.gz')
-    f['bold_qx_dts'] = os.path.join(
-        d['s_bold'], options['boldname'] + boldnumber + options['qx_cifti_tail'] + '.dtseries.nii')
-    f['bold_qx_pts'] = os.path.join(
-        d['s_bold'], options['boldname'] + boldnumber + options['qx_cifti_tail'] + '.ptseries.nii')
-
-    for ch in options['bold_actions']:
-        if ch == 's':
-            f['bold_final'] = f['bold_final'].replace(ext, '_s' + ext)
-        elif ch == 'h':
-            f['bold_final'] = f['bold_final'].replace(ext, '_hpss' + ext)
-        elif ch == 'c':
-            f['bold_coef'] = f['bold_final'].replace(ext, '_coeff' + ext)
-        elif ch == 'r':
-            f['bold_final'] = f['bold_final'].replace(
-                ext, '_res-' + rgss + options['glm_name'] + ext)
-        elif ch == 'l':
-            f['bold_final'] = f['bold_final'].replace(ext, '_lpss' + ext)
+    f["bold"] = os.path.join(
+        d["s_bold"], options["boldname"] + boldnumber + target_bold_tail + ext
+    )
+    f["bold_final"] = os.path.join(
+        d["s_bold"],
+        options["boldname"]
+        + boldnumber
+        + target_bold_tail
+        + options["bold_prefix"]
+        + ext,
+    )
+    f["bold_stats"] = os.path.join(
+        d["s_bold_mov"],
+        options["boldname"] + boldnumber + options["nifti_tail"] + ".bstats",
+    )
+    f["bold_nuisance"] = os.path.join(
+        d["s_bold_mov"],
+        options["boldname"] + boldnumber + options["nifti_tail"] + ".nuisance",
+    )
+    f["bold_scrub"] = os.path.join(
+        d["s_bold_mov"],
+        options["boldname"] + boldnumber + options["nifti_tail"] + ".scrub",
+    )
+
+    f["bold_vol"] = os.path.join(
+        d["s_bold"],
+        options["boldname"] + boldnumber + options["nifti_tail"] + ".nii.gz",
+    )
+    f["bold_dts"] = os.path.join(
+        d["s_bold"],
+        options["boldname"] + boldnumber + options["cifti_tail"] + ".dtseries.nii",
+    )
+    f["bold_pts"] = os.path.join(
+        d["s_bold"],
+        options["boldname"] + boldnumber + options["cifti_tail"] + ".ptseries.nii",
+    )
+
+    f["bold_qx_vol"] = os.path.join(
+        d["s_bold"],
+        options["boldname"] + boldnumber + options["qx_nifti_tail"] + ".nii.gz",
+    )
+    f["bold_qx_dts"] = os.path.join(
+        d["s_bold"],
+        options["boldname"] + boldnumber + options["qx_cifti_tail"] + ".dtseries.nii",
+    )
+    f["bold_qx_pts"] = os.path.join(
+        d["s_bold"],
+        options["boldname"] + boldnumber + options["qx_cifti_tail"] + ".ptseries.nii",
+    )
+
+    for ch in options["bold_actions"]:
+        if ch == "s":
+            f["bold_final"] = f["bold_final"].replace(ext, "_s" + ext)
+        elif ch == "h":
+            f["bold_final"] = f["bold_final"].replace(ext, "_hpss" + ext)
+        elif ch == "c":
+            f["bold_coef"] = f["bold_final"].replace(ext, "_coeff" + ext)
+        elif ch == "r":
+            f["bold_final"] = f["bold_final"].replace(
+                ext, "_res-" + rgss + options["glm_name"] + ext
+            )
+        elif ch == "l":
+            f["bold_final"] = f["bold_final"].replace(ext, "_lpss" + ext)
 
     return f
 
@@ -537,28 +654,26 @@
     """
     d = getSessionFolders(sinfo, options)
 
-    tfile = os.path.join(d['inbox'], "%s_%s" % (sinfo['id'], fname))
+    tfile = os.path.join(d["inbox"], "%s_%s" % (sinfo["id"], fname))
     if os.path.exists(tfile):
         return tfile
 
-    if any([e in fname for e in ['conc', 'fidl']]):
-        tfile = os.path.join(d['inbox'], 'events', "%s_%s" %
-                             (sinfo['id'], fname))
+    if any([e in fname for e in ["conc", "fidl"]]):
+        tfile = os.path.join(d["inbox"], "events", "%s_%s" % (sinfo["id"], fname))
         if os.path.exists(tfile):
             return tfile
 
-    if any([e in fname for e in ['conc']]):
-        tfile = os.path.join(d['inbox'], 'concs', "%s_%s" %
-                             (sinfo['id'], fname))
+    if any([e in fname for e in ["conc"]]):
+        tfile = os.path.join(d["inbox"], "concs", "%s_%s" % (sinfo["id"], fname))
         if os.path.exists(tfile):
             return tfile
 
-    if d['s_source'] is not None:
-        tfile = os.path.join(d['s_source'], fname)
+    if d["s_source"] is not None:
+        tfile = os.path.join(d["s_source"], fname)
         if os.path.exists(tfile):
             return tfile
 
-        tfile = os.path.join(d['s_source'], "%s_%s" % (sinfo['id'], fname))
+        tfile = os.path.join(d["s_source"], "%s_%s" % (sinfo["id"], fname))
         if os.path.exists(tfile):
             return tfile
 
@@ -569,47 +684,44 @@
     """
     getSessionFolders - documentation not yet available.
     """
-    d = {'s_source': None}
-
-    if options['image_source'] == 'hcp' and 'hcp' in sinfo:
-        d['s_source'] = sinfo['hcp']
-    elif 'data' in sinfo:
-        d['s_source'] = sinfo['data']
+    d = {"s_source": None}
+
+    if options["image_source"] == "hcp" and "hcp" in sinfo:
+        d["s_source"] = sinfo["hcp"]
+    elif "data" in sinfo:
+        d["s_source"] = sinfo["data"]
 
     if "hcp" in sinfo:
-        d['hcp'] = os.path.join(
-            sinfo['hcp'], sinfo['id'] + options['hcp_suffix'])
-
-    d['s_base'] = os.path.join(options['sessionsfolder'], sinfo['id'])
-    d['s_images'] = os.path.join(d['s_base'], 'images' + options['img_suffix'])
-    d['s_struc'] = os.path.join(d['s_images'], 'structural')
-    d['s_seg'] = os.path.join(d['s_images'], 'segmentation')
-    d['s_boldmasks'] = os.path.join(
-        d['s_seg'], 'boldmasks' + options['bold_variant'])
-    d['s_bold'] = os.path.join(
-        d['s_images'], 'functional' + options['bold_variant'])
-    d['s_bold_mov'] = os.path.join(d['s_bold'], 'movement')
-    d['s_bold_events'] = os.path.join(d['s_bold'], 'events')
-    d['s_bold_concs'] = os.path.join(d['s_bold'], 'concs')
-    d['s_bold_glm'] = os.path.join(d['s_bold'], 'glm')
-    d['s_roi'] = os.path.join(d['s_images'], 'ROI')
-    d['s_nuisance'] = os.path.join(
-        d['s_roi'], 'nuisance' + options['bold_variant'])
-    d['s_fs'] = os.path.join(d['s_seg'], 'freesurfer')
-    d['s_hcp'] = os.path.join(d['s_seg'], 'hcp')
-    d['s_s32k'] = os.path.join(d['s_hcp'], 'fsaverage_LR32k')
-    d['s_fs_mri'] = os.path.join(d['s_fs'], 'mri')
-    d['s_fs_orig'] = os.path.join(d['s_fs'], 'mri/orig')
-    d['s_fs_surf'] = os.path.join(d['s_fs'], 'surf')
-    d['inbox'] = os.path.join(options['sessionsfolder'], 'inbox')
-    d['qc'] = os.path.join(options['sessionsfolder'], 'QC')
-    d['qc_mov'] = os.path.join(
-        d['qc'], 'movement' + options['img_suffix'] + options['bold_variant'])
+        d["hcp"] = os.path.join(sinfo["hcp"], sinfo["id"] + options["hcp_suffix"])
+
+    d["s_base"] = os.path.join(options["sessionsfolder"], sinfo["id"])
+    d["s_images"] = os.path.join(d["s_base"], "images" + options["img_suffix"])
+    d["s_struc"] = os.path.join(d["s_images"], "structural")
+    d["s_seg"] = os.path.join(d["s_images"], "segmentation")
+    d["s_boldmasks"] = os.path.join(d["s_seg"], "boldmasks" + options["bold_variant"])
+    d["s_bold"] = os.path.join(d["s_images"], "functional" + options["bold_variant"])
+    d["s_bold_mov"] = os.path.join(d["s_bold"], "movement")
+    d["s_bold_events"] = os.path.join(d["s_bold"], "events")
+    d["s_bold_concs"] = os.path.join(d["s_bold"], "concs")
+    d["s_bold_glm"] = os.path.join(d["s_bold"], "glm")
+    d["s_roi"] = os.path.join(d["s_images"], "ROI")
+    d["s_nuisance"] = os.path.join(d["s_roi"], "nuisance" + options["bold_variant"])
+    d["s_fs"] = os.path.join(d["s_seg"], "freesurfer")
+    d["s_hcp"] = os.path.join(d["s_seg"], "hcp")
+    d["s_s32k"] = os.path.join(d["s_hcp"], "fsaverage_LR32k")
+    d["s_fs_mri"] = os.path.join(d["s_fs"], "mri")
+    d["s_fs_orig"] = os.path.join(d["s_fs"], "mri/orig")
+    d["s_fs_surf"] = os.path.join(d["s_fs"], "surf")
+    d["inbox"] = os.path.join(options["sessionsfolder"], "inbox")
+    d["qc"] = os.path.join(options["sessionsfolder"], "QC")
+    d["qc_mov"] = os.path.join(
+        d["qc"], "movement" + options["img_suffix"] + options["bold_variant"]
+    )
 
     folder_creation_lock = multiprocessing.Lock()
 
-    for (key, fpath) in d.items():
-        if key != 's_source':
+    for key, fpath in d.items():
+        if key != "s_source":
             if not os.path.exists(fpath):
                 try:
                     with folder_creation_lock:
@@ -618,7 +730,8 @@
                             os.makedirs(fpath)
                 except:
                     print(
-                        f"ERROR: Could not create folder {fpath}! Please check paths and permissions!")
+                        f"ERROR: Could not create folder {fpath}! Please check paths and permissions!"
+                    )
 
     return d
 
@@ -635,7 +748,15 @@
     return r
 
 
-def checkRun(tfile, fullTest=None, command=None, r="", logFile=None, verbose=True, overwrite=False):
+def checkRun(
+    tfile,
+    fullTest=None,
+    command=None,
+    r="",
+    logFile=None,
+    verbose=True,
+    overwrite=False,
+):
     """
     ``checkRun(tfile, fullTest=None, command=None, r="", logFile=None, verbose=True, overwrite=False)``
 
@@ -651,29 +772,34 @@
                   files were present as well
     """
 
-    if fullTest and 'specfolder' in fullTest:
-        if os.path.exists(os.path.join(fullTest['specfolder'], fullTest['tfile'])):
-            fullTest['tfile'] = os.path.join(
-                fullTest['specfolder'], fullTest['tfile'])
+    if fullTest and "specfolder" in fullTest:
+        if os.path.exists(os.path.join(fullTest["specfolder"], fullTest["tfile"])):
+            fullTest["tfile"] = os.path.join(fullTest["specfolder"], fullTest["tfile"])
 
     if tfile is not None and os.path.exists(tfile) and not overwrite:
         if verbose:
-            r += "\n---> %s test file [%s] present" % (
-                command, os.path.basename(tfile))
+            r += "\n---> %s test file [%s] present" % (command, os.path.basename(tfile))
         report = "%s finished" % (command)
-        passed = 'done'
+        passed = "done"
         failed = 0
 
         if fullTest:
             try:
                 filestatus, filespresent, filesmissing = gc.checkFiles(
-                    fullTest['tfolder'], fullTest['tfile'], fields=fullTest['fields'], report=logFile)
+                    fullTest["tfolder"],
+                    fullTest["tfile"],
+                    fields=fullTest["fields"],
+                    report=logFile,
+                )
                 if filesmissing:
                     if verbose:
                         r += missingReport(
-                            filesmissing, "\n---> Full file check revealed that the following files were not created:", "            ")
+                            filesmissing,
+                            "\n---> Full file check revealed that the following files were not created:",
+                            "            ",
+                        )
                     report += ", full file check incomplete"
-                    passed = 'incomplete'
+                    passed = "incomplete"
                     failed = 1
                 else:
                     r += "\n---> Full file check passed"
@@ -681,21 +807,21 @@
 
             except ge.CommandFailed as e:
                 report += ", full file check could not be completed (%s)" % e.report[0]
-                passed = 'incomplete'
+                passed = "incomplete"
                 failed = 1
 
             except:
                 report += ", full file check could not be completed"
-                passed = 'incomplete'
+                passed = "incomplete"
                 failed = 1
 
     elif tfile is None:
         report = "%s finished" % (command)
-        passed = 'done'
+        passed = "done"
         failed = 0
 
         # check log contents for errors
-        log = open(logFile, 'r')
+        log = open(logFile, "r")
         lines = log.readlines()
 
         for line in lines:
@@ -716,13 +842,12 @@
 
 
 def closeLog(logfile, logname, logfolders, status, remove, r):
-
     # -- close the log
     if logfile:
         logfile.close()
 
     # -- do we delete it
-    if status == 'done' and remove:
+    if status == "done" and remove:
         os.remove(logname)
         return None, r
 
@@ -731,7 +856,7 @@
     tname = re.sub("^tmp", status, sname)
     tfile = os.path.join(sfolder, tname)
     shutil.move(logname, tfile)
-    r += '\n---> logfile: %s' % (tfile)
+    r += "\n---> logfile: %s" % (tfile)
 
     # -- do we have multiple logfolders?
     for logfolder in logfolders:
@@ -740,14 +865,28 @@
             os.makedirs(logfolder)
         try:
             gc.linkOrCopy(tfile, nfile)
-            r += '\n---> logfile: %s' % (nfile)
+            r += "\n---> logfile: %s" % (nfile)
         except:
-            r += '\n---> WARNING: could not map logfile to: %s' % (nfile)
+            r += "\n---> WARNING: could not map logfile to: %s" % (nfile)
 
     return tfile, r
 
 
-def runExternalForFile(checkfile, run, description, overwrite=False, thread="0", remove=True, task=None, logfolder="", logtags="", fullTest=None, shell=False, r="", verbose=True):
+def runExternalForFile(
+    checkfile,
+    run,
+    description,
+    overwrite=False,
+    thread="0",
+    remove=True,
+    task=None,
+    logfolder="",
+    logtags="",
+    fullTest=None,
+    shell=False,
+    r="",
+    verbose=True,
+):
     """
     ``runExternalForFile(checkfile, run, description, overwrite=False, thread="0", remove=True, task=None, logfolder="", logtags="", fullTest=None, shell=False, r="", verbose=True)``
 
@@ -818,7 +957,7 @@
     printComm += "\n"
 
     if overwrite or checkfile is None or not os.path.exists(checkfile):
-        r += '\n\n%s' % (description)
+        r += "\n\n%s" % (description)
 
         # --- set up parameters
         basestring = (str, bytes)
@@ -839,7 +978,8 @@
                 os.makedirs(logfolder)
             except:
                 r += "\n\nERROR: Could not create folder for logfile [%s]!" % (
-                    logfolder)
+                    logfolder
+                )
                 raise ExternalFailed(r)
 
         tmplogfile = os.path.join(logfolder, "tmp_%s.log" % (logname))
@@ -851,12 +991,13 @@
         # --- run command
         try:
             # append mode
-            nf = open(tmplogfile, 'a')
+            nf = open(tmplogfile, "a")
 
             # --- open log file
             if not os.path.exists(tmplogfile):
                 r += "\n\nERROR: Could not create a temporary log file %s!" % (
-                    tmplogfile)
+                    tmplogfile
+                )
                 raise ExternalFailed(r)
 
             # add command call to start of the log
@@ -871,49 +1012,65 @@
         except:
             r += "\n\nERROR: Running external command failed! \nTry running the command directly for more detailed error information:\n"
             r += comm
-            endlog, r = closeLog(
-                nf, tmplogfile, logfolders, "error", remove, r)
+            endlog, r = closeLog(nf, tmplogfile, logfolders, "error", remove, r)
             raise ExternalFailed(r)
 
         # --- check results
         if ret:
             r += "\n\nERROR: %s failed with error %s\n... \ncommand executed:\n" % (
-                description, ret)
+                description,
+                ret,
+            )
             r += comm
-            endlog, r = closeLog(
-                nf, tmplogfile, logfolders, "error", remove, r)
+            endlog, r = closeLog(nf, tmplogfile, logfolders, "error", remove, r)
             raise ExternalFailed(r)
 
         status, report, r, failed = checkRun(
-            checkfile, fullTest=fullTest, command=task, r=r, logFile=tmplogfile, verbose=verbose)
+            checkfile,
+            fullTest=fullTest,
+            command=task,
+            r=r,
+            logFile=tmplogfile,
+            verbose=verbose,
+        )
 
         if status is None:
             r += "\n\nTry running the command directly for more detailed error information:\n"
             r += comm
 
         # --- End
-        if status and status == 'done':
+        if status and status == "done":
             print("\n\n===> Successful completion of task\n", file=nf)
             endlog, r = closeLog(nf, tmplogfile, logfolders, "done", remove, r)
         else:
-            if status and status == 'incomplete':
+            if status and status == "incomplete":
                 endlog, r = closeLog(
-                    nf, tmplogfile, logfolders, "incomplete", remove, r)
+                    nf, tmplogfile, logfolders, "incomplete", remove, r
+                )
             else:
-                endlog, r = closeLog(
-                    nf, tmplogfile, logfolders, "error", remove, r)
+                endlog, r = closeLog(nf, tmplogfile, logfolders, "error", remove, r)
 
     else:
         if os.path.getsize(checkfile) < 100:
             r, endlog, status, failed = runExternalForFile(
-                checkfile, run, description, overwrite=True, thread=thread, task=task, logfolder=logfolder, logtags=logtags, fullTest=fullTest, shell=shell, r=r)
+                checkfile,
+                run,
+                description,
+                overwrite=True,
+                thread=thread,
+                task=task,
+                logfolder=logfolder,
+                logtags=logtags,
+                fullTest=fullTest,
+                shell=shell,
+                r=r,
+            )
         else:
             status, _, _, failed = checkRun(checkfile, fullTest)
-            if status in ['full', 'done']:
-                r += '\n%s --- already completed' % (description)
+            if status in ["full", "done"]:
+                r += "\n%s --- already completed" % (description)
             else:
-                r += '\n%s --- already ran, incomplete file check' % (
-                    description)
+                r += "\n%s --- already ran, incomplete file check" % (description)
 
     if task:
         task += " "
@@ -921,19 +1078,21 @@
         task = ""
 
     if status is None:
-        status = task + 'failed'
+        status = task + "failed"
     else:
         status = task + status
 
     return r, endlog, status, failed
 
 
-def runScriptThroughShell(run, description, thread="0", remove=True, task=None, logfolder="", logtags=""):
+def runScriptThroughShell(
+    run, description, thread="0", remove=True, task=None, logfolder="", logtags=""
+):
     """
     runScriptThroughShell - documentation not yet available.
     """
 
-    r = '\n\n%s' % (description)
+    r = "\n\n%s" % (description)
     basestring = (str, bytes)
     if isinstance(logtags, basestring):
         logtags = [logtags]
@@ -948,9 +1107,12 @@
     errlogfile = os.path.join(logfolder, "error_%s.log" % (logname))
     endlog = None
 
-    nf = open(tmplogfile, 'w')
-    print("\n#-------------------------------\n# Running: %s\n#-------------------------------" %
-          (description), file=nf)
+    nf = open(tmplogfile, "w")
+    print(
+        "\n#-------------------------------\n# Running: %s\n#-------------------------------"
+        % (description),
+        file=nf,
+    )
 
     ret = subprocess.call(run, shell=True, stdout=nf, stderr=nf)
     if ret:
@@ -967,7 +1129,7 @@
         else:
             shutil.move(tmplogfile, donelogfile)
             endlog = donelogfile
-        r += ' --- done'
+        r += " --- done"
 
     return r, endlog
 
@@ -978,7 +1140,7 @@
     """
     if not os.path.exists(checkfile):
         status = False
-        r = r + '\n... %s' % (message)
+        r = r + "\n... %s" % (message)
     return r, status
 
 
