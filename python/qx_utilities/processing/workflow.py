#!/usr/bin/env python
# encoding: utf-8

# SPDX-FileCopyrightText: 2021 QuNex development team <https://qunex.yale.edu/>
#
# SPDX-License-Identifier: GPL-3.0-or-later

"""
``workflow.py``

This file holds code for running functional connectivity preprocessing and
GLM computation workflow. It consists of functions:

--get_bold_data             Maps NIL preprocessed data to images folder.
--create_bold_brain_masks   Extracts the first frame of each BOLD file.
--compute_bold_stats        Computes per volume image statistics for scrubbing.
--create_stats_report       Creates a report of movement and image statistics.
--extract_nuisance_signal   Extracts the nuisance signal for regressions.
--preprocess_bold           Processes a single BOLD file.
--preprocess_conc           Processes concatenated BOLD files.

All the functions are part of the processing suite. They should be called
from the command line using `qunex` command. Help is available through:

- `qunex ?<command>` for command specific help
"""

"""
Created by Grega Repovs on 2016-12-17.
Code split from dofcMRIp_core gCodeP/preprocess codebase.
Copyright (c) Grega Repovs. All rights reserved.
"""

import os
import shutil
import re
import traceback
import time
from datetime import datetime
from concurrent.futures import ProcessPoolExecutor
from functools import partial

import processing.core as pc
import general.exceptions as ge
import general.filelock as fl
import general.meltmovfidl as gm
import general.img as gi
import general.core as gc

if "QUNEXMCOMMAND" not in os.environ:
    print("WARNING: QUNEXMCOMMAND environment variable not set. Matlab will be run by default!")
    mcommand = "matlab -nojvm -nodisplay -nosplash -r"
else:
    mcommand = os.environ['QUNEXMCOMMAND']



def get_bold_data(sinfo, options, overwrite=False, thread=0):
    """
    get_bold_data - documentation not yet available.
    """
    bsearch = re.compile('bold([0-9]+)')

    r = "\n---------------------------------------------------------"
    r += "\nSession id: %s \n[started on %s]" % (sinfo['id'], datetime.now().strftime("%A, %d. %B %Y %H:%M:%S"))
    r += "\nCopying imaging data ..."

    r += '\nStructural data ...'
    pc.doOptionsCheck(options, sinfo, 'get_bold_data')
    f = pc.getFileNames(sinfo, options)

    copy = True
    if os.path.exists(f['t1']):
        copy = False

    try:
        if overwrite or copy:
            if f['t1_source'] is None:
                raise pc.NoSourceFolder("ERROR: Data source folder is not set. Please check your paths!")
            r += '\n... copying %s' % (f['t1_source'])
            if options['image_target'] == '4dfp':
                if gi.getImgFormat(f['t1_source']) == '.4dfp.img':
                    gc.linkOrCopy(f['t1_source'], f['t1'])
                    gc.linkOrCopy(f['t1_source'].replace('.img', '.ifh'), f['t1'].replace('.img', '.ifh'))
                else:
                    tmpfile = f['t1'].replace('.4dfp.img', gi.getImgFormat(f['t1_source']))
                    gc.linkOrCopy(f['t1_source'], tmpfile)
                    r, endlog, status, failed = pc.runExternalForFile(f['t1'], 'g_FlipFormat %s %s' % (tmpfile, f['t1'].replace('.img', '.ifh')), '... converting %s to 4dfp' % (os.path.basename(tmpfile)), overwrite=overwrite, thread=sinfo['id'], logfolder=options['comlogs'], logtags=[options['bold_variant'], options['logtag']], r=r)
                    os.remove(tmpfile)
            if options['image_target'] == 'nifti':
                if gi.getImgFormat(f['t1_source']) == '.4dfp.img':
                    tmpimg = f['t1'] + '.4dfp.img'
                    tmpifh = f['t1'] + '.4dfp.ifh'
                    gc.linkOrCopy(f['t1_source'], tmpimg)
                    gc.linkOrCopy(f['t1_source'].replace('.img', '.ifh'), tmpifh)
                    r, endlog, status, failed = pc.runExternalForFile(f['t1'], 'g_FlipFormat %s %s' % (tmpifh, f['t1'].replace('.img', '.ifh')), '... converting %s to NIfTI' % (os.path.basename(tmpimg)), overwrite=overwrite, thread=sinfo['id'], logfolder=options['comlogs'], logtags=[options['bold_variant'], options['logtag']], r=r)
                    os.remove(tmpimg)
                    os.remove(tmpifh)
                else:
                    if gi.getImgFormat(f['t1_source']) == '.nii.gz':
                        tmpfile = f['t1'] + ".gz"
                        gc.linkOrCopy(f['t1_source'], tmpfile)
                        r, endlog, status, failed = pc.runExternalForFile(f['t1'], 'gunzip -f %s' % (tmpfile), '... gunzipping %s' % (os.path.basename(tmpfile)), overwrite=overwrite, thread=sinfo['id'], logfolder=options['comlogs'], logtags=[options['bold_variant'], options['logtag']], r=r)
                        if os.path.exists(tmpfile):
                            os.remove(tmpfile)
                    else:
                        gc.linkOrCopy(f['t1_source'], f['t1'])

        else:
            r += '\n... %s present' % (f['t1'])
    except:
        r += '\n... ERROR getting the data! Please check paths and files!'

    btargets = options['bolds'].split("|")

    for (k, v) in sinfo.items():
        if k.isdigit():
            bnum = bsearch.match(v['name'])
            if bnum:
                if v['task'] in btargets:

                    boldname = v['name']

                    r += "\n\nWorking on: " + boldname + " ..."

                    try:

                        # --- filenames
                        f = pc.getFileNames(sinfo, options)
                        f.update(pc.getBOLDFileNames(sinfo, boldname, options))
                        d = pc.getSessionFolders(sinfo, options)
                        # f_conc = os.path.join(d['s_bold_concs'], tconc+".conc")
                        # f_fidl = os.path.join(d['s_bold_events'], tfidl+".fidl")

                        # TODO copyBOLDData does not exist!?
                        #r, status = copyBOLDData(sinfo, options, overwrite, thread, d, f, r)

                        if status:
                            r += "\n---> Data ready!"
                        else:
                            r += "\n---> ERROR: Data missing, please check source!"

                    except (pc.ExternalFailed, pc.NoSourceFolder) as errormessage:
                        r += str(errormessage)
                    except:
                        r += "\nERROR: Unknown error occured: \n...................................\n%s...................................\n" % (traceback.format_exc())
                        time.sleep(3)

    r += "\n\nImaging data copy completed on %s\n---------------------------------------------------------" % (datetime.now().strftime("%A, %d. %B %Y %H:%M:%S"))

    # print r
    return r


def create_bold_brain_masks(sinfo, options, overwrite=False, thread=0):
    """
    ``create_bold_brain_masks [... processing options]``

    Extracts the brain and creates a brain mask for each BOLD image.

    Parameters:
        --batchfile (str, default ''):
            The batch.txt file with all the sessions' information.

        --sessionsfolder (str, default '.'):
            The path to the study/sessions folder, where the imaging data is
            supposed to go.

        --parsessions (int, default 1):
            How many sessions to run in parallel.

        --parelements (int, default 1):
            How many elements (e.g. bolds) to run in parallel.

        --overwrite (str, 'no'):
            Whether to overwrite existing data (yes) or not (no).

        --bolds (str, default 'rest'):
            Which bold images (as they are specified in the batch.txt file) to
            copy over. It can be a single type (e.g. 'task'), a pipe separated
            list (e.g. 'WM|Control|rest') or 'all' to copy all.

        --boldname (str, default 'bold'):
            The default name of the bold files in the images folder.

        --nifti_tail (str, default detailed below):
            The tail of NIfTI volume images to use. Default to the value of
            qx_nifti_tail.

        --bold_variant (str, default ''):
            Optional variant of bold preprocessing. If specified, the BOLD
            images in `images/functional<bold_variant>` will be processed.

        --img_suffix (str, default ''):
            Specifies a suffix for 'images' folder to enable support for
            multiple parallel workflows. Empty if not used.

        --logfolder (str, default ''):
            The path to the folder where runlogs and comlogs are to be stored,
            if other than default.

        --log (str, default 'keep'):
            Whether to keep ('keep') or remove ('remove') the temporary logs once
            jobs are completed.
            When a comma or pipe ('|') separated list is given, the log will be
            created at the first provided location and then linked or copied to
            other locations.
            The valid locations are:

            - 'study'   (for the default:
              `<study>/processing/logs/comlogs` location)
            - 'session' (for `<sessionid>/logs/comlogs`)
            - 'hcp'     (for `<hcp_folder>/logs/comlogs`)
            - '<path>'  (for an arbitrary directory).

    Notes:
        The parameters can be specified in command call or session.txt file.

        create_bold_brain_masks takes the first image of each bold file, and
        runs FSL bet to extract the brain and create a brain mask. The resulting
        files are saved into images/segmentation/boldmasks in the source image
        format:

        - bold[N]<nifti_tail>_frame1.*
        - bold[N]<nifti_tail>_frame1_brain.*
        - bold[N]<nifti_tail>_frame1_brain_mask.*

    Examples:
        ::

            qunex create_bold_brain_masks \\
                --batchfile=fcMRI/sessions_hcp.txt \\
                --sessionsfolder=sessions \\
                --overwrite=no \\
                --nifti_tail=_hp2000_clean \\
                --bolds=all \\
                --parelements=8
    """

    report = {'bolddone': 0, 'boldok': 0, 'boldfail': 0, 'boldmissing': 0, "boldskipped": 0}

    r = "\n---------------------------------------------------------"
    r += "\nSession id: %s \n[started on %s]" % (sinfo['id'], datetime.now().strftime("%A, %d. %B %Y %H:%M:%S"))
    r += "\nCreating masks for bold runs ... \n"
    r += "\n\n   Files in 'images%s/functional%s will be processed." % (options['img_suffix'], options['bold_variant'])
    r += "\n   Masks will be saved in 'images%s/boldmasks.%s." % (options['img_suffix'], options['bold_variant'])
    r += "\n   The command will create a mask identifying actual coverage of the brain for\n   each of the specified BOLD files based on its first frame.\n\n   Please note: when mapping the BOLD data, the following parameter is key: \n\n   --bolds parameter defines which BOLD files are processed based on their\n     specification in batch.txt file. Please see documentation for formatting. \n     If the parameter is not specified the default value is 'all' and all BOLD\n     files will be processed."
    r += "\n\n........................................................"

    pc.doOptionsCheck(options, sinfo, 'create_bold_brain_masks')
    d = pc.getSessionFolders(sinfo, options)

    if overwrite:
        ostatus = 'will'
    else:
        ostatus = 'will not'

    r += "\n\nWorking on BOLD images in: " + d['s_images']
    r += "\nResulting masks will be in: " + d['s_boldmasks']
    r += "\n\nBased on the settings, %s BOLD files will be processed (see --bolds)." % (", ".join(options['bolds'].split("|")))
    r += "\nIf already present, existing masks %s be overwritten (see --overwrite).\n" % (ostatus)

    bolds, bskip, report['boldskipped'], r = pc.useOrSkipBOLD(sinfo, options, r)

    parelements = options['parelements']
    r += "\nProcessing %d BOLDs in parallel" % (parelements)

    if parelements == 1: # serial execution
        for b in bolds:
            # process
            result = executeCreateBOLDBrainMasks(sinfo, options, overwrite, b)

            # merge r
            r += result['r']

            # merge report
            tempReport = result['report']
            report['bolddone'] += tempReport['bolddone']
            report['boldok'] += tempReport['boldok']
            report['boldfail'] += tempReport['boldfail']
            report['boldmissing'] += tempReport['boldmissing']
    else: # parallel execution
        # create a multiprocessing Pool
        processPoolExecutor = ProcessPoolExecutor(parelements)
        # process
        f = partial(executeCreateBOLDBrainMasks, sinfo, options, overwrite)
        results = processPoolExecutor.map(f, bolds)

        # merge r and report
        for result in results:
            r += result['r']
            tempReport = result['report']
            report['bolddone'] += tempReport['bolddone']
            report['boldok'] += tempReport['boldok']
            report['boldfail'] += tempReport['boldfail']
            report['boldmissing'] += tempReport['boldmissing']

    r += "\n\nBold mask creation completed on %s\n---------------------------------------------------------" % (datetime.now().strftime("%A, %d. %B %Y %H:%M:%S"))
    rstatus = "BOLDS done: %(bolddone)2d, missing data: %(boldmissing)2d, failed: %(boldfail)2d, processed: %(boldok)2d, skipped: %(boldskipped)2d" % (report)

    return (r, (sinfo['id'], rstatus, report['boldmissing'] + report['boldfail']))

def executeCreateBOLDBrainMasks(sinfo, options, overwrite, boldData):
    # extract data
    boldnum = boldData[0]
    boldname = boldData[1]

    # prepare return variables
    r = ""
    report = {'bolddone': 0, 'boldok': 0, 'boldfail': 0, 'boldmissing': 0}

    r += "\n\nWorking on: " + boldname

    try:
        # --- filenames
        f = pc.getFileNames(sinfo, options)
        f.update(pc.getBOLDFileNames(sinfo, boldname, options))

        # template file
        templatefile = f['bold_template']

        # --- copy over bold data
        # --- bold
        r, status = pc.checkForFile2(r, f['bold_vol'], '\n    ... bold data present', '\n    ... bold data missing, skipping bold', status=True)
        if not status:
            r += "\nLooked for:" + f['bold_vol']
            report['boldmissing'] += 1
            return {'r': r, 'report': report}

        # --- extract first bold frame
        if not os.path.exists(f['bold1']) or overwrite:
            gi.slice_image(f['bold_vol'], f['bold1'], 1)
            if os.path.exists(f['bold1']):
                r += '\n    ... sliced first frame from %s' % (os.path.basename(f['bold_vol']))
            else:
                r += '\n    ... WARNING: failed slicing first frame from %s' % (os.path.basename(f['bold_vol']))
                report['boldfail'] += 1
                return {'r': r, 'report': report}
        else:
            r += '\n    ... first %s frame already present' % (os.path.basename(f['bold_vol']))

        # --- logs storage
        endlogs = []

        # --- convert to NIfTI
        bsource  = f['bold1']
        bbtarget = f['bold1_brain'].replace(gi.getImgFormat(f['bold1_brain']), '.nii.gz')
        bmtarget = f['bold1_brain_mask'].replace(gi.getImgFormat(f['bold1_brain_mask']), '.nii.gz')
        if gi.getImgFormat(f['bold1']) == '.4dfp.img':
            bsource = f['bold1'].replace('.4dfp.img', '.nii.gz')

            # run g_FlipFormat
            r, endlog, status, failed = pc.runExternalForFile(bsource, 'g_FlipFormat %s %s' % (f['bold1'], bsource), '    ... converting %s to nifti' % (f['bold1']), overwrite=overwrite, remove=options['log'] == 'remove', thread=sinfo['id'], task='FlipFormat' % (boldnum), logfolder=options['comlogs'], logtags=[options['bold_variant'], options['logtag'], 'B%d' % boldnum], r=r, verbose=False)

            # append to endlogs
            endlogs.append(endlog)

            # run caret_command
            r, endlog, status, failed = pc.runExternalForFile(bsource, 'caret_command -file-convert -vc %s %s' % (f['bold1'].replace('img', 'ifh'), bsource), 'converting %s to nifti' % (f['bold1']), overwrite=overwrite, remove=options['log'] == 'remove', thread=sinfo['id'], logfolder=options['comlogs'], logtags=[options['bold_variant'], options['logtag'], 'B%d' % boldnum], r=r, verbose=False)

            # append to endlogs
            endlogs.append(endlog)

        # --- run BET
        if os.path.exists(bbtarget) and not overwrite:
            r += '\n    ... bet on %s already run' % (os.path.basename(bsource))
            report['bolddone'] += 1
        else:
            # run BET
            r, endlog, status, failed = pc.runExternalForFile(bbtarget, "bet %s %s %s" % (bsource, bbtarget, options['betboldmask']), "    ... running BET on %s with options %s" % (os.path.basename(bsource), options['betboldmask']), overwrite=overwrite, remove=options['log'] == 'remove', thread=sinfo['id'], task='bet', logfolder=options['comlogs'], logtags=[options['bold_variant'], options['logtag'], 'B%d' % boldnum], r=r, verbose=False)
            report['boldok'] += 1

            # append to endlogs
            endlogs.append(endlog)

        if options['image_target'] == '4dfp':
            # --- convert nifti to 4dfp
            # run gunzip
            r, endlog, status, failed = pc.runExternalForFile(bbtarget, 'gunzip -f %s.gz' % (bbtarget), '    ... gunzipping %s.gz' % (os.path.basename(bbtarget)), overwrite=overwrite, remove=options['log'] == 'remove', thread=sinfo['id'], task='gunzip', logfolder=options['comlogs'], logtags=[options['bold_variant'], options['logtag'], 'B%d' % boldnum], r=r, verbose=False)

            # append to endlogs
            endlogs.append(endlog)

            # run gunzip
            r, endlog, status, failed = pc.runExternalForFile(bmtarget, 'gunzip -f %s.gz' % (bmtarget), '    ... gunzipping %s.gz' % (os.path.basename(bmtarget)), overwrite=overwrite, remove=options['log'] == 'remove', thread=sinfo['id'], task='gunzip', logfolder=options['comlogs'], logtags=[options['bold_variant'], options['logtag'], 'B%d' % boldnum], r=r, verbose=False)

            # append to endlogs
            endlogs.append(endlog)

            # run g_FlipFormat
            r, endlog, status, failed = pc.runExternalForFile(f['bold1_brain'], 'g_FlipFormat %s %s' % (bbtarget, f['bold1_brain'].replace('.img', '.ifh')), '    ... converting %s to 4dfp' % (f['bold1_brain_nifti']), overwrite=overwrite, remove=options['log'] == 'remove', thread=sinfo['id'], task='FlipFormat', logfolder=options['comlogs'], logtags=[options['bold_variant'], options['logtag'], 'B%d' % boldnum], r=r, verbose=False)

            # append to endlogs
            endlogs.append(endlog)

            # run g_FlipFormat
            r, endlog, status, failed = pc.runExternalForFile(f['bold1_brain_mask'], 'g_FlipFormat %s %s' % (bmtarget, f['bold1_brain_mask'].replace('.img', '.ifh')), '    ... converting %s to 4dfp' % (f['bold1_brain_mask_nifti']), overwrite=overwrite, remove=options['log'] == 'remove', thread=sinfo['id'], task='FlipFormat', logfolder=options['comlogs'], logtags=[options['bold_variant'], options['logtag'], 'B%d' % boldnum], r=r, verbose=False)

            # append to endlogs
            endlogs.append(endlog)

        else:
            # --- link a template
            # lock
            fl.lock(templatefile)

            # create link
            if not os.path.exists(templatefile):
                # r += '\n ... link %s to %s' % (f['bold1_brain'], f['bold_template'])
                gc.linkOrCopy(f['bold1_brain'], f['bold_template'])

            # unlock
            fl.unlock(templatefile)

    except (pc.ExternalFailed, pc.NoSourceFolder) as errormessage:
        r += str(errormessage)

        # unlock tempalte file if it crashed there
        fl.unlock(templatefile)

        report['boldfail'] += 1
    except Exception as e:
        # unlock template file if it crashed there
        if templatefile is not None and os.path.exists(templatefile):
            fl.unlock(templatefile)

        report['boldfail'] += 1
        r += "\nERROR: Unknown error occured: \n...................................\n%s\n%s...................................\n" % (e, traceback.format_exc())
        time.sleep(1)

    # merge into final comlog
    log_prefix = "done"

    # final_ log storage
    final_log = ""

    # if remove option is set do nothinng
    remove = options['log'] == 'remove'
    if not remove:
        for el in endlogs:
            if os.path.exists(el):
                # did the command error out?
                el_log = os.path.basename(el)
                if "error" in el_log:
                    log_prefix = "error"

                # read log
                with open(el, 'r') as f:
                    log_content = f.read()
                
                # concatenate
                final_log = final_log + log_content + "\n\n"

                # delete the partial log
                os.remove(el)

    # fails?
    if report['boldfail'] > 0:
        log_prefix = "error"
    elif not overwrite and final_log == "":
            final_log = "Previous results present, overwrite set to no.\n\n"
            final_log = final_log + "===> Successful completion of task"

    # print to log file
    logstamp = datetime.now().strftime("%Y-%m-%d_%H.%M.%S.%f")
    logname = "%s_create_bold_brain_masks_%s_%s_%s_%s.log" % (log_prefix, sinfo['id'], boldname, boldnum, logstamp)

    # setup log folder
    logfolder = options['comlogs']
    logfolders = []
    if type(logfolder)in [list, set, tuple]:
        logfolders = list(logfolder)
        logfolder  = logfolders.pop(0)

    if not os.path.exists(logfolder):
        try:
            os.makedirs(logfolder)
        except:
            r += "\n\nERROR: Could not create folder for logfile [%s]!" % (logfolder)
            raise pc.ExternalFailed(r)

    # print to file and close
    logfile = os.path.join(logfolder, logname)
    lf = open(logfile, 'a')
    lf.write(final_log)
    lf.close()

    return {'r': r, 'report': report}


def compute_bold_stats(sinfo, options, overwrite=False, thread=0):
    """
    ``compute_bold_stats [... processing options]``

    Processes specified BOLD files and saves images/function/movement files.

    Parameters:
        --batchfile (str, default ''):
            The batch.txt file with all the session information.

        --sessionsfolder (str, default '.'):
            The path to the study/sessions folder, where the imaging data is
            supposed to go.

        --parsessions (int, default 1):
            How many sessions to run in parallel.

        --parelements (int, default 1):
            How many elements (e.g. bolds) to run in parallel.

        --overwrite (str, default 'no'):
            Whether to overwrite existing data (yes) or not (no).

        --bolds (str, default 'rest'):
            Which bold images (as they are specified in the batch.txt file) to
            copy over. It can be a single type (e.g. 'task'), a pipe separated
            list (e.g. 'WM|Control|rest') or 'all' to copy all.

        --boldname (str, default 'bold'):
            The default name of the bold files in the images folder.

        --nifti_tail (str, default ''):
            The tail of NIfTI volume images to use.

        --bold_variant (str, default ''):
            Optional variant of bold preprocessing. If specified, the BOLD
            images in `images/functional<bold_variant>` will be processed.

        --img_suffix (str, default ''):
            Specifies a suffix for 'images' folder to enable support for
            multiple parallel workflows. Empty if not used.

        --logfolder (str, default ''):
            The path to the folder where runlogs and comlogs are to be stored,
            if other than default.

        --log (str, default 'keep'):
            Whether to keep ('keep') or remove ('remove') the temporary logs
            once jobs are completed.
            When a comma or pipe ('|') separated list is given, the log will be
            created at the first provided location and then linked or copied to
            other locations. The valid locations are:

            - 'study'   (for the default: `<study>/processing/logs/comlogs`
              location)
            - 'session' (for `<sessionid>/logs/comlogs`)
            - 'hcp'     (for `<hcp_folder>/logs/comlogs`)
            - '<path>'  (for an arbitrary directory).

        --mov_radius (int, default 50):
            Estimated head radius (in mm) for computing frame displacement
            statistics.

        --mov_fd (float, default 0.5):
            Frame displacement threshold (in mm) to use for identifying bad
            frames.

        --mov_dvars (float, default 3.0):
            The (mean normalized) dvars threshold to use for identifying bad
            frames.

        --mov_dvarsme (float, default 1.5):
            The (median normalized) dvarsm threshold to use for identifying bad
            frames.

        --mov_after (int, default 0):
            How many frames after each frame identified as bad to also exclude
            from further processing and analysis.

        --mov_before (int, default 0):
            How many frames before each frame identified as bad to also exclude
            from further processing and analysis.

        --mov_bad (str, default 'udvarsme'):
            Which criteria to use for identification of bad frames (mov, dvars,
            dvarsme, idvars, uvars, idvarsme, udvarsme). See movement scrubbing
            documentation for further information.
            Criteria for identification of bad frames can be one out of:

            - 'mov'      ... Frame displacement threshold (fdt) is exceeded.
            - 'dvars'    ... Image intensity normalized root mean squared error
              (RMSE) threshold (dvarsmt) is exceeded.
            - 'dvarsme'  ... Median normalised RMSE (dvarsmet) threshold is
              exceeded.
            - 'idvars'   ... Both fdt and dvarsmt are exceeded (i for
              intersection).
            - 'uvars'    ... Either fdt or dvarsmt are exceeded (u for union).
            - 'idvarsme' ... Both fdt and dvarsmet are exceeded.
            - 'udvarsme' ... Either fdt or udvarsmet are exceeded.

            For more detailed description please see wiki entry on Movement
            scrubbing.

    Notes:
        The parameters listed in `Other parameters` can be specified in command
        call or session.txt file.

        The compute_bold_stats function processes each of the specified BOLD
        files and saves three files in the images/functional/movement folder:

        bold[N].bstats:
            bold[N]<nifti_tail>.bstats includes for each frame of the BOLD image
            the following computed statistics:

            - n
                Number of brain voxels.
            - m
                Mean signal intensity across all brain voxels.
            - var
                Signal variance across all brain voxels.
            - sd
                Signal standard variation across all brain voxels.
            - dvars
                RMDS measure of signal intensity difference between this and the
                preceeding frame.
            - dvarsm
                Mean normalized dvars measure.
            - dvarsme
                Median normalized dvarsm measure.
            - fd
                Frame displacement.

            There are three additional lines at the end of the file listing
            maximum, mean and standard deviation of values across all timepoints
            / volumes.

        bold[N].scrub:
            bold[N]<nifti_tail>.scrub includes for each frame the information on
            whether the frame should be excluded (1) or not (0) based on the
            following criteria (note below the relevant settings that specify
            thresholds etc.):

            - mov
                Is frame displacement higher from the specified threshold?
            - dvars
                Is mean normalized dvars (dvarsm) higher than the specified
                threshold?
            - dvarsme
                Is the median normalized dvarsm higher than the specified
                threshold?
            - idvars
                Are both frame displacement as well as dvarsm measures above
                threshold (intersection of fd and dvarsm).
            - idvarsme
                Are both frame displacement as well as dvarsme measures above
                threshold (intersection of fd and dvarsme).
            - udvars
                Are either frame displacement or dvarsm measures above threshold
                (union of fs and dvarsm).
            - udvarsme
                Are either frame displacement or dvarsme measures above
                threshold (union of fs and dvarsme).

            The last column of the file is a 'use' column, which specifies,
            based on the criteria provided, whether the frame should be used in
            further preprocessing and analysis or not.

            There is an additional #sum line at the end of the file, listing how
            many frames are marked as bad using each criteria.

        bold[N].use:
            bold[N]<nifti_tail>.use file lists for each frame of the relevant
            BOLD image, whether it is to be used (1) or not (0).

        When 'cifti' is the specified image target, the related nifti volume
        files will be processed as only they provide all the information for
        computing the relevant parameters.

        Dependencies:
            The command runs the general_compute_bold_stats.m Matlab function
            for computation of parameters. It also expects that both bold images
            and the related movement correction parameter files are present in
            the expected locations.

    Examples:
        Using the defaults::

            qunex compute_bold_stats \\
                --batchfile=fcMRI/sessions_hcp.txt \\
                --sessionsfolder=sessions \\
                --overwrite=no \\
                --bolds=all

        Specifying additional parameters for identification of bad frames::

            qunex compute_bold_stats \\
                --batchfile=fcMRI/sessions_hcp.txt \\
                --sessionsfolder=sessions \\
                --overwrite=no \\
                --bolds=all \\
                --mov_fd=0.9 \\
                --mov_dvarsme=1.6 \\
                --mov_before=1 \\
                --mov_after=2
    """

    report = {'bolddone': 0, 'boldok': 0, 'boldfail': 0, 'boldmissing': 0, 'boldskipped': 0}

    r = "\n---------------------------------------------------------"
    r += "\nSession id: %s \n[started on %s]" % (sinfo['id'], datetime.now().strftime("%A, %d. %B %Y %H:%M:%S"))
    r += "\n\nComputing BOLD image statistics ..."
    r += "\n\n    Files in 'images%s/functional%s will be processed." % (options['img_suffix'], options['bold_variant'])
    r += "\n\n    The command will compute per frame statistics for each of the specified BOLD\n    files based on its movement correction parameter file and BOLD image analysis.\n    The results will be saved as *.bstat and *.bscrub files in the images/movement\n    subfolder. Only images specified using --bolds parameter will be\n    processed (see documentation). Do also note that even if cifti is specifed as\n    target format, nifti volume image will be used to compute statistics."
    r += "\n\n    Using parameters:\n\n    --mov_radius: %(mov_radius)s\n    --mov_fd: %(mov_fd)s\n    --mov_dvars: %(mov_dvars)s\n    --mov_dvarsme: %(mov_dvarsme)s\n    --mov_after: %(mov_after)s\n    --mov_before: %(mov_before)s\n    --mov_bad: %(mov_bad)s" % (options)
    r += "\n\n    for computing scrubbing information."
    r += "\n\n........................................................"

    pc.doOptionsCheck(options, sinfo, 'compute_bold_stats')
    d = pc.getSessionFolders(sinfo, options)

    if overwrite:
        ostatus = 'will'
    else:
        ostatus = 'will not'

    r += "\n\nWorking on BOLD images in: " + d['s_bold']
    r += "\nResulting files will be in: " + d['s_bold_mov']
    r += "\n\nBased on the settings, %s BOLD files will be processed (see --bolds)." % (", ".join(options['bolds'].split("|")))
    r += "\nIf already present, existing statistics %s be overwritten (see --overwrite)." % (ostatus)

    bolds, bskip, report['boldskipped'], r = pc.useOrSkipBOLD(sinfo, options, r)

    parelements = options['parelements']
    r += "\nProcessing %d BOLDs in parallel" % (parelements)

    if parelements == 1: # serial execution
        for b in bolds:
            # process
            result = executeComputeBOLDStats(sinfo, options, overwrite, b)

            # merge r
            r += result['r']

            # merge report
            tempReport = result['report']
            report['bolddone'] += tempReport['bolddone']
            report['boldok'] += tempReport['boldok']
            report['boldfail'] += tempReport['boldfail']
            report['boldmissing'] += tempReport['boldmissing']
    else: # parallel execution
        # create a multiprocessing Pool
        processPoolExecutor = ProcessPoolExecutor(parelements)
        # process
        f = partial(executeComputeBOLDStats, sinfo, options, overwrite)
        results = processPoolExecutor.map(f, bolds)

        # merge r and report
        for result in results:
            r += result['r']
            tempReport = result['report']
            report['bolddone'] += tempReport['bolddone']
            report['boldok'] += tempReport['boldok']
            report['boldfail'] += tempReport['boldfail']
            report['boldmissing'] += tempReport['boldmissing']

    r += "\n\nBold statistics computation completed on %s\n---------------------------------------------------------" % (datetime.now().strftime("%A, %d. %B %Y %H:%M:%S"))
    rstatus = "BOLDS done: %(bolddone)2d, missing data: %(boldmissing)2d, failed: %(boldfail)2d, processed: %(boldok)2d, skipped: %(boldskipped)2d" % (report)

    # print r
    return (r, (sinfo['id'], rstatus, report['boldmissing'] + report['boldfail']))


def executeComputeBOLDStats(sinfo, options, overwrite, boldData):
    # extract data
    boldnum = boldData[0]
    boldname = boldData[1]

    # prepare return variables
    r = ""
    report = {'bolddone': 0, 'boldok': 0, 'boldfail': 0, 'boldmissing': 0}

    r += "\n\nWorking on: " + boldname + " ..."

    try:

        # --- filenames

        f = pc.getFileNames(sinfo, options)
        f.update(pc.getBOLDFileNames(sinfo, boldname, options))
        d = pc.getSessionFolders(sinfo, options)

        # --- check for data availability

        r += '\n... checking for data'
        status = True

        # --- movement
        r, status = pc.checkForFile2(r, f['bold_mov'], '\n    ... movement data present [%s]' % (os.path.basename(f['bold_mov'])), '\n    ... movement data missing [%s]' % (os.path.basename(f['bold_mov'])), status=status)

        # --- bold
        r, status = pc.checkForFile2(r, f['bold_vol'], '\n    ... bold data present [%s]' % (os.path.basename(f['bold_vol'])), '\n    ... bold data missing [%s]' % (os.path.basename(f['bold_vol'])), status=status)

        # --- check
        if not status:
            r += '\n--> ERROR: Files missing, skipping this bold run!'
            report['boldmissing'] += 1
            return {'r': r, 'report': report}

        # --- running the stats

        scrub = "radius:%d|fdt:%.2f|dvarsmt:%.2f|dvarsmet:%.2f|after:%d|before:%d|reject:%s" % (options['mov_radius'], options['mov_fd'], options['mov_dvars'], options['mov_dvarsme'], options['mov_after'], options['mov_before'], options['mov_bad'])
        comm = "%s \"try general_compute_bold_stats('%s', '', '%s', 'same', '%s', true); catch ME, general_report_crash(ME); exit(1), end; exit\"" % (mcommand, f['bold_vol'], d['s_bold_mov'], scrub)
        if options['print_command'] == "yes":
            r += '\n\nRunning\n' + comm + '\n'
        runit = True
        if os.path.exists(f['bold_stats']) and not overwrite:
            report['bolddone'] += 1
            runit = False
        r, endlog, status, failed = pc.runExternalForFile(f['bold_stats'], comm, '... running matlab general_compute_bold_stats on %s' % (f['bold_vol']), overwrite, thread=sinfo['id'], remove=options['log'] == 'remove', task=options['command_ran'], logfolder=options['comlogs'], logtags=[options['bold_variant'], options['logtag'], 'B%d' % boldnum], r=r, shell=True)
        r, status = pc.checkForFile(r, f['bold_stats'], 'ERROR: Matlab/Octave has failed preprocessing BOLD using command: %s' % (comm))

        if status and runit:
            report['boldok'] += 1
        elif runit:
            report['boldfail'] += 1

    except (pc.ExternalFailed, pc.NoSourceFolder) as errormessage:
        r += str(errormessage)
        report['boldfail'] += 1
    except:
        r += "\nERROR: Unknown error occured: \n...................................\n%s...................................\n" % (traceback.format_exc())
        report['boldfail'] += 1

    return {'r': r, 'report': report}


def create_stats_report(sinfo, options, overwrite=False, thread=0):
    """
    ``create_stats_report(sinfo, options, overwrite=False, thread=0)``

    Processes movement correction parameters and computed BOLD statistics to
    create per session plots and fidl snippets and group reports.

    Parameters:
        --batchfile (str, default ''):
            The batch.txt file with all the session information.

        --sessionsfolder (str, default '.'):
            The path to the study/sessions folder, where the imaging data is
            supposed to go.

        --parsessions (int, default 1):
            How many sessions to run in parallel.

        --overwrite (str, default 'no'):
            Whether to overwrite existing data (yes) or not (no).

        --bolds (str, default 'rest'):
            Which bold images (as they are specified in the batch.txt file) to
            copy over. It can be a single type (e.g. 'task'), a pipe separated
            list (e.g. 'WM|Control|rest') or 'all' to copy all.

        --boldname (str, default 'bold'):
            The default name of the bold files in the images folder.

        --nifti_tail (str, default ''):
            The tail of NIfTI volume images to use.

        --bold_variant (str, default ''):
            Optional variant of bold preprocessing. If specified, the BOLD
            images in `images/functional<bold_variant>` will be processed.

        --img_suffix (str, default ''):
            Specifies a suffix for 'images' folder to enable support for
            multiple parallel workflows. Empty if not used.

        --logfolder (str, default ''):
            The path to the folder where runlogs and comlogs are to be stored,
            if other than default.

        --log (str, default 'keep'):
            Whether to keep ('keep') or remove ('remove') the temporary logs
            once jobs are completed. When a comma or pipe ('|') separated list
            is given, the log will be created at the first provided location and
            then linked or copied to other locations.
            The valid locations are:

            - 'study'   ... for the default: `<study>/processing/logs/comlogs`
              location
            - 'session' ... for `<sessionid>/logs/comlogs`
            - 'hcp'     ... for `<hcp_folder>/logs/comlogs`
            - '<path>'  ... for an arbitrary directory.

        --mov_radius (int, default 50):
            Estimated head radius (in mm) for computing frame displacement
            statistics.

        --mov_fd (float, default 0.5):
            Frame displacement threshold (in mm) to use for identifying bad
            frames.

        --mov_dvars (float, default 3.0):
            The (mean normalized) dvars threshold to use for identifying bad
            frames.

        --mov_dvarsme (float, default 1.5):
            The (median normalized) dvarsm threshold to use for identifying bad
            frames.

        --mov_after (int, default 0):
            How many frames after each frame identified as bad to also exclude
            from further processing and analysis.

        --mov_before (int, default 0):
            How many frames before each frame identified as bad to also exclude
            from further processing and analysis.

        --mov_bad (str, default 'udvarsme'):
            Which criteria to use for identification of bad frames (mov, dvars,
            dvarsme, idvars, uvars, idvarsme, udvarsme). See movement scrubbing
            documentation for further information.
            Criteria for identification of bad frames can be one out of:

            - 'mov'      ... Frame displacement threshold (fdt) is exceeded.
            - 'dvars'    ... Image intensity normalized root mean squared error
              (RMSE) threshold (dvarsmt) is exceeded.
            - 'dvarsme'  ... Median normalised RMSE (dvarsmet) threshold is
              exceeded.
            - 'idvars'   ... Both fdt and dvarsmt are exceeded (i for
              intersection).
            - 'uvars'    ... Either fdt or dvarsmt are exceeded (u for union).
            - 'idvarsme' ... Both fdt and dvarsmet are exceeded.
            - 'udvarsme' ... Either fdt or udvarsmet are exceeded.

            For more detailed description please see wiki entry on Movement
            scrubbing.

        --tr (float, default 2.5):
            TR of the BOLD files.

        --mov_pref (str, default ''):
            The prefix to be used for the figure plot files.

        --mov_plot (str, default 'mov_report'):
            The base name of the plot files. If set to empty no plots are
            generated.

        --mov_mreport (str, default 'movement_report.txt'):
            The name of the group movement report file. If set to an empty
            string, no file is generated.

        --mov_sreport (str, default 'movement_scrubbing_report.txt'):
            The name of the group scrubbing report file. If set to an empty
            string, no file is generated.

        --mov_preport (str, default 'movement_report_post.txt'):
            The name of group report file with stats computed with frames
            identified as bad exluded from analysis. If set to an empty
            string, no file is generated.

        --mov_post (str, default 'udvarsme'):
            The criterium for identification of bad frames that is used when
            generating a post scrubbing statistics group report:

            - 'fd'
            - 'dvars'
            - 'dvars'
            - 'dvarsme'
            - 'idvars'
            - 'idvarsme'
            - 'udvars'
            - 'udvarsme' ... default
            - 'none'.

        --mov_fidl (str, default 'udvarsme'):
            Whether to create fidl file snippets with listed bad frames, and
            what criterium to use for the definition of bad frames:

            - 'fd'
            - 'dvars'
            - 'dvars'
            - 'dvarsme'
            - 'idvars'
            - 'idvarsme'
            - 'udvars'
            - 'udvarsme' ... default
            - 'none'     ... Set to 'none' to not generate them.

        --mov_pdf (str, default 'movement_plots'):
            The name of the folder in sessions/QC/movement in which to copy
            the individuals' movement plots.

    Notes:
        Use:
            create_stats_report processes movement correction parameters and
            computed BOLD statistics to create per session plots and fidl
            snippets and group reports.

            For each session it saves into images/functional/movement:

            --`bold<nifti_tail>_<mov_plot>_cor.pdf`
                A plot of movement correction parameters for each of the BOLD
                files.
            --`bold<nifti_tail>_<mov_plot>_dvars.pdf`
                A plot of frame displacement and dvarsm statistics with frames
                that are identified as bad marked in blue.
            --`bold<nifti_tail>_<mov_plot>_dvarsme.pdf`
                A plot of frame displacement and dvarsme statistics with frames
                that are identified as bad marked in blue.
            --`bold[N]<nifti_tail>_scrub.fidl`
                A fidl filesnippet that lists, which frames are to be excluded
                from the analysis.

            For the group level it creates three report files that are stored in
            the <sessionsfolder>/QC/movement folder. These files are:

            - ``<mov_mreport>`` (bold<nifti_tail>_movement_report.txt by default)
                This file lists for each session and bold file mean, sd, range,
                max, min, median, and squared mean divided by max statistics for
                each of the 6 movement correction parameters. It also prints
                mean, median, maximum, and standard deviation of frame
                displacement statistics. The purpose of this file is to enable
                easy session and group level analysis of movement in the scanner.

            - ``<mov_preport>`` (bold<nifti_tail>_movement_report_post.txt by default)
                This file has the same structure and information as the above,
                with frames marked as bad excluded from the statistics
                computation. This enables session and group level assessment of
                the effects of scrubbing.

            - ``<mov_sreport>`` (bold<nifti_tail>_movement_scrubbing_report.txt by default)
                This file lists for each BOLD of each session the number and the
                percentage of frames that would be marked as bad and excluded
                from the analyses when a specific exclusion criteria would be
                used. Again, the file supports session and group level analysis
                of movement scrubbing.

            Extra notes and dependencies:
                The command runs the bold_stats.R R script that computes the
                statistics and plots the data. The function requires that
                movement correction parameters files and bold statistics data
                files (results of the compute_bold_stats command) are present in
                the expected locations.

                Session statistics are appended to the group level report files
                as they are being computed. To avoid messy group level files, it
                is recommended to run the command with parsessions set to 1
                (example 1), to enforce sequential processing and adding of
                information to group level statistics files. Another option is
                to run the processing in two steps. The first step with multiple
                parsessions to speed up generation of session level maps
                (example 2), and then the second step with a single core,
                omitting the slow generation of session specific plots.

    Examples:
        ::

            qunex create_stats_report \\
                --batchfile=fcMRI/sessions_hcp.txt \\
                --sessionsfolder=sessions \\
                --overwrite=no \\
                --bolds=all \\
                --parsessions=1

        ::

            qunex create_stats_report \\
                --batchfile=fcMRI/sessions_hcp.txt \\
                --sessionsfolder=sessions \\
                --overwrite=no \\
                --bolds=all \\
                --parsessions=10

        ::

            qunex create_stats_report \\
                --batchfile=fcMRI/sessions_hcp.txt \\
                --sessionsfolder=sessions \\
                --overwrite=no \\
                --bolds=all \\
                --nifti_tail=_hp2000_clean \\
                --parsessions=1 \\
                --mov_plot=""
    """

    preport = {'plotdone': 'done', 'boldok': 0, 'procok': 'ok', 'boldmissing': 0, 'boldskipped': 0}

    try:
        r = "\n---------------------------------------------------------"
        r += "\nSession id: %s \n[started on %s]" % (sinfo['id'], datetime.now().strftime("%A, %d. %B %Y %H:%M:%S"))
        r += "\n\nCreating BOLD Movement and statistics report ..."
        r += "\n\n    Files in 'images%s/functional%s will be processed." % (options['img_suffix'], options['bold_variant'])
        r += "\n\n    The command will use movement correction parameters and computed BOLD\n    statistics to create per session plots, fidl snippets and group reports. Only\n    images specified using --bolds parameter will be processed. Please\n    see documentation for use of other relevant parameters!"
        r += "\n\n    Using parameters:\n\n    --mov_dvars: %(mov_dvars)s\n    --mov_dvarsme: %(mov_dvarsme)s\n    --mov_fd: %(mov_fd)s\n    --mov_radius: %(mov_radius)s\n    --mov_fidl: %(mov_fidl)s\n    --mov_post: %(mov_post)s\n    --mov_pref: %(mov_pref)s" % (options)
        r += "\n\n........................................................"

        pc.doOptionsCheck(options, sinfo, 'create_stats_report')
        d = pc.getSessionFolders(sinfo, options)

        if overwrite:
            ostatus = 'will'
        else:
            ostatus = 'will not'

        r += "\n\nWorking on BOLD information images in: " + d['s_bold_mov']
        r += "\nResulting plots will be saved in: " + d['s_bold_mov']

        r += "\n\nBased on the settings, %s BOLD files will be processed (see --bolds)." % (", ".join(options['bolds'].split("|")))
        r += "\nIf already present, existing results %s be overwritten (see --overwrite)." % (ostatus)

        procbolds = []
        d = pc.getSessionFolders(sinfo, options)

        # --- check for data

        if options['mov_plot'] != "":
            if os.path.exists(os.path.join(d['s_bold_mov'], options['mov_pref'] + options['mov_plot'] + '_cor.pdf')) and not overwrite:
                r += "\n... Movement plots already exists! Please use option --overwrite=yes to redo them!"
                preport['plotdone'] = 'old'
                plot = ""
            else:
                plot = options['mov_plot']
                preport['plotdone'] = 'new'
        else:
            plot = ""
            preport['plotdone'] = 'none'

        r += '\n\nChecking for data in %s.' % (d['s_bold_mov'])

        bolds, bskip, preport['boldskipped'], r = pc.useOrSkipBOLD(sinfo, options, r)

        for boldnum, boldname, boldtask, boldinfo in bolds:

            r += "\n\nWorking on: " + boldname + " ..."

            try:

                # --- filenames
                f = pc.getFileNames(sinfo, options)
                f.update(pc.getBOLDFileNames(sinfo, boldname, options))

                # --- check for data availability

                status = True

                if os.path.exists(d['s_bold_mov']):
                    # --- movement
                    r, status = pc.checkForFile2(r, f['bold_mov'], '\n    ... movement data present [%s]' % (os.path.basename(f['bold_mov'])), '\n    ... movement data missing [%s]' % (os.path.basename(f['bold_mov'])), status=status)
                    r, status = pc.checkForFile2(r, f['bold_stats'], '\n    ... stats data present [%s]' % (os.path.basename(f['bold_stats'])), '\n    ... stats data missing [%s]' % (os.path.basename(f['bold_stats'])), status=status)
                    r, status = pc.checkForFile2(r, f['bold_scrub'], '\n    ... scrub data present [%s]' % (os.path.basename(f['bold_scrub'])), '\n    ... scrub data missing [%s]' % (os.path.basename(f['bold_scrub'])), status=status)
                else:
                    r += '\n    ... folder does not exist!'
                    status = False

                # --- check
                if status:
                    procbolds.append(boldnum)
                    preport['boldok'] += 1
                else:
                    r += '\n--> ERROR: Files missing, skipping this bold run!'
                    preport['boldmissing'] += 1

            except (pc.ExternalFailed, pc.NoSourceFolder) as errormessage:
                r += str(errormessage)
            except:
                r += "\nERROR: Unknown error occured: \n...................................\n%s...................................\n" % (traceback.format_exc())


        # run the R script

        procbolds.sort()
        procbolds = [str(e) for e in procbolds]

        report = {}

        for tf in ['mov_mreport', 'mov_sreport', 'mov_preport']:
            if options[tf] != '':
                tmpf = os.path.join(d['qc_mov'], options['boldname'] + options['nifti_tail'] + '_' + options[tf])
                report[tf] = tmpf
                if os.path.exists(tmpf) and thread == 1:
                    os.remove(tmpf)
            else:
                report[tf] = ''

        rcomm = '%s --args -f=%s -mr=%s -pr=%s -sr=%s -s=%s -d=%.1f -e=%.1f -m=%.1f -rd=%.1f -tr=%.2f -fidl=%s -post=%s -plot=%s -pref=%s -rname=%s -bold_tail=%s -bolds="%s" -v' % (
            os.path.join(os.environ['QUNEXPATH'], 'r/qx_utilities', 'bold_stats.R'), # script location
            d['s_bold_mov'],            # the folder to look for .dat data [.]
            report['mov_mreport'],      # the file to write movement report to [none]
            report['mov_preport'],      # the file to write movement report after scrubbing to [none]
            report['mov_sreport'],      # the file to write scrubbing report to [none]
            sinfo['id'],                # session id to use in plots and reports [none]
            options['mov_dvars'],       # threshold to use for computing dvars rejections [3]
            options['mov_dvarsme'],     # threshold to use for computing dvarsme rejections [1.5]
            options['mov_fd'],          # threshold to use for computing frame-to-frame movement rejections [0.5]
            options['mov_radius'],      # radius (in mm) from center of head to cortex to estimate rotation size [50]
            options['tr'],              # TR to be used when generating .fidl files [2.5]
            options['mov_fidl'],        # whether to output and what to base fild on (fd, dvars, dvarsme, u/ume - union, i/ime - intersection, none) [none]
            options['mov_post'],        # whether to create report of scrubbing effect and what to base it on (fd, dvars, dvarsme, u/ume - union, i/ime - intersection, none) [none]
            plot,                       # root name of the plot file, none to omit plotting [mov_report]
            options['mov_pref'],        # prefix for the reports
            options['boldname'],        # root name for the bold files
            options['nifti_tail'],      # tail for the volume bold files
            "|".join(procbolds))        # | separated list of bold indeces for which to do the stat report

        tfile = os.path.join(d['s_bold_mov'], '.r.ok')

        if options['print_command'] == "yes":
            r += '\n\nRunning\n' + rcomm + '\n'
        r, endlog, status, failed = pc.runExternalForFile(tfile, rcomm, "\nRunning bold_stats", overwrite=overwrite, thread=sinfo['id'], remove=options['log'] == 'remove', task=options['command_ran'], logfolder=options['comlogs'], logtags=[options['bold_variant'], options['logtag']], r=r)
        if os.path.exists(tfile):
            preport['procok'] = 'ok'
            os.remove(tfile)
        else:
            preport['procok'] = 'failed'

        if options['mov_plot'] != '' and options['mov_pdf'] != "no":
            for sf in ['cor', 'dvars', 'dvarsme']:
                tfolder = os.path.join(d['qc_mov'], options['mov_pdf'], sf)
                if not os.path.exists(tfolder):
                    os.makedirs(tfolder)

                froot = "%s%s_%s%s_%s.pdf" % (options['boldname'], options['nifti_tail'], options['mov_pref'], options['mov_plot'], sf)
                if os.path.exists(os.path.join(tfolder, "%s-%s" % (sinfo['id'], froot))):
                    os.remove(os.path.join(tfolder, "%s-%s" % (sinfo['id'], froot)))
                gc.linkOrCopy(os.path.join(d['s_bold_mov'], froot), os.path.join(tfolder, "%s-%s" % (sinfo['id'], froot)))
                r += '\n... copying %s to %s' % (os.path.join(d['s_bold_mov'], froot), os.path.join(tfolder, "%s-%s" % (sinfo['id'], froot)))

        if options['mov_fidl'] in ['fd', 'dvars', 'dvarsme', 'udvars', 'udvarsme', 'idvars', 'idvarsme'] and options['event_file'] != "" and options['bolds'] != "":
            concf = os.path.join(d['s_bold_concs'], options['bolds'] + '.conc')
            fidlf = os.path.join(d['s_bold_events'], options['event_file'] + '.fidl')
            ipatt = "_%s_scrub.fidl" % (options['mov_fidl'])

            if os.path.exists(concf) and os.path.exists(fidlf):
                try:
                    gm.meltmovfidl(concf, ipatt, fidlf, fidlf.replace('.fidl', ipatt))
                except:
                    r += "\nWARNING: Failed to create a melted fidl file!"
                    print("\nWARNING: Failed to create a melted fidl file! (%s)" % (sinfo['id']))
                    raise
            else:
                r += "\nWARNING: Files missing, failed to create a melted fidl file!"

    except (pc.ExternalFailed, pc.NoSourceFolder) as errormessage:
        r += str(errormessage)
        r += "\nBOLD statistics and movement report failed on %s\n---------------------------------------------------------" % (datetime.now().strftime("%A, %d. %B %Y %H:%M:%S"))
        preport['procok'] = 'failed'
    except:
        r += "\nBOLD statistics and movement report failed with and unknown error: \n...................................\n%s...................................\n" % (traceback.format_exc())
        preport['procok'] = 'failed'

    if preport['procok'] == 'ok':
        r += "\n\nBOLD statistics and movement report completed on %s\n---------------------------------------------------------" % (datetime.now().strftime("%A, %d. %B %Y %H:%M:%S"))

    rstatus = "BOLDs ok: %(boldok)2d, missing data: %(boldmissing)2d, processing: %(procok)s, skipped: %(boldskipped)s" % (preport)
    if preport['procok'] == 'ok':
        rstatus += ", plots: %(plotdone)s" % (preport)

    # print r
    return (r, (sinfo['id'], rstatus, preport['boldmissing'] + (preport['procok'] == 'failed')))


def extract_nuisance_signal(sinfo, options, overwrite=False, thread=0):
    """
    ``extract_nuisance_signal [... processing options]``

    Extracts nuisance signal from volume BOLD files.

    Parameters:
        --batchfile (str, default ''):
            The batch.txt file with all the session information.

        --sessionsfolder (str, default '.'):
            The path to the study/sessions folder, where the imaging data is
            supposed to go.

        --parsessions (int, default 1):
            How many sessions to run in parallel.

        --parelements (int, default 1):
            How many elements (e.g. bolds) to run in parallel.

        --overwrite (str, default 'no'):
            Whether to overwrite existing data (yes) or not (no).

        --bolds (str, default 'rest'):
            Which bold images (as they are specified in the batch.txt file) to
            copy over. It can be a single type (e.g. 'task'), a pipe separated
            list (e.g. 'WM|Control|rest') or 'all' to copy all.

        --boldname (str, default 'bold'):
            The default name of the bold files in the images folder.

        --nifti_tail (str, default ''):
            The tail of NIfTI volume images to use.

        --bold_variant (str, default ''):
            Optional variant of bold preprocessing. If specified, the BOLD
            images in `images/functional<bold_variant>` will be processed.

        --img_suffix (str, default ''):
            Specifies a suffix for 'images' folder to enable support for
            multiple parallel workflows. Empty if not used.

        --logfolder (str, default ''):
            The path to the folder where runlogs and comlogs are to be stored,
            if other than default.

        --log (str, default 'keep'):
            Whether to keep ('keep') or remove ('remove') the temporary logs
            once jobs are completed.

            When a comma or pipe ('|') separated list is given,
            the log will be created at the first provided location
            and then linked or copied to other locations.
            The valid locations are:

            - 'study' (for the default: `<study>/processing/logs/comlogs`
              location)
            - 'session' (for `<sessionid>/logs/comlogs`)
            - 'hcp'     (for `<hcp_folder>/logs/comlogs`)
            - '<path>'  (for an arbitrary directory).

        --wbmask (str, default ''):
            A path to an optional file that specifies which regions are to be
            excluded from the whole-brain mask. It can be used in the case of
            ROI analyses for which one does not want to include the ROI specific
            signals in the global signal regression.

        --nroi (str, default ''):
            The path to additional nuisance regressors file. It can be either a
            binary mask or a '.names' file that specifies the ROI to be used.
            Based on other options, the ROI can be further masked by session
            specific files or not masked at all (see Use section below).

        --sessionroi (str, default ''):
            A string specifying which session specific mask to use for further
            masking the additional roi. The two options are 'wb' or 'aseg' for
            whole brain mask or FreeSurfer aseg+aparc mask, respectively.

        --shrinknsroi (str, default 'true'):
            A string specifying whether to shrink ('true') the whole
            brain and white matter masks or not ('false').

    Output files:
        The command generates the following files:

        - `bold[N]<nifti_tail>.nuisance`
              A text file that lists for each volume frame the information
              on mean intensity across the ventricle, white matter and whole
              brain voxels, and any additional nuisance ROI specified using
              parameters. The file is stored in the
              `images<img_suffix>/functional<bold_variant>/movement` folder.

        - `bold[N]<nifti_tail>_nuisance.png`
            A PNG image of axial slices of the first BOLD frame over which
            the identified nuisance regions are overlayed. Ventricles in
            green, white matter in red and the rest of the brain in blue.
            The ventricle and white matter regions are defined based on
            FreeSurfer segmentation. Each region is "trimmed" before use, so
            that there is at least one voxel buffer between each nuisance
            region mask. The image is stored in
            images<img_suffix>/ROI/nuisance<bold_variant>`.

        - `bold[N]<nifti_tail>_nuisance.<image format>`
            An image file of the relevant image format that holds the same
            information as the above PNG. It is a file of five volumes, the
            first volume holds the first BOLD frame, the second the whole
            brain mask, the third the ventricles mask and the fourth the
            white matter mask. The fifth volume stores all three masks coded
            as 1 (whole brain), 2 (ventricles), or 3 (white matter). The
            image is stored in `images<img_suffix>/ROI/nuisance<bold_variant>`
            folder.

    Notes:
        extract_nuisance_signal is used to extract nuisance signal from volume
        BOLD files to be used in the latter steps of preprocessing,
        specifically for regression of nuisance signals. By default, it
        extracts nuisance signals from ventricles, white matter and whole
        brain. Whole brain is defined as those parts of the brain that are not
        ventricles or white matter, which results in whole brain to mostly
        overlap with gray matter.

        Using parameters listed below, it is also possible to specify
        additional ROIs for which nuisance signal is to be extracted and/or ROI
        that are to be excluded from the whole brain mask.

        To exclude specific ROI from the whole brain mask, use the '--wbmask'
        option. This should be a path to a file that specifies, which ROI are
        to be excluded from the whole-brain mask. The reason for exclusion
        might be when one does not want the signals from specific ROI to be
        included in the global signal regression, thereby resolving some issues
        taken as arguments against using global signal regression. The file can
        be either a binary mask, or a '.names' file. In the latter case, it is
        possible to additional mask the ROI to be excluded based on session
        specific aseg+aparc image (see description of .names file format).

        Another option is to include additional independent nuisance regions
        that might or might not overlap with the existing masks. Two parameters
        are used to specify this. The first is the '--nroi' parameter. This,
        again, is a path to either a binary image or a '.names' file. In the
        latter case, it is again possible to mask the additional ROI either by
        the binary whole brain mask or the individuals aseg+aparc file. To
        achieve this, set the additional '--sessionroi' parameter to 'wb' or
        'aseg', respectively. If some additional ROI are to be excluded, even
        though they fall outside the brain, then these are to be listed as
        comma separated list of ROI names (that match the ROI names in the
        .names file), separated from the path by a pipe ('|') symbol. For
        instance if one also would like to include eyes and scull as two
        additional nuiscance regions, one has to create a volume mask + a
        .names file pair, and pass it as the '--nroi' parameter, e.g.::

            --nroi="<path to ROI>/nroi.names|eyes,scull"

        Extra notes and dependencies:
            When 'cifti' is the specified image target, the related nifti volume
            files will be processed as only they provide all the information for
            computing the relevant parameters

            The command runs the general_extract_nuisance.m Matlab function for
            actual nuisance signal extraction. It expects that bold images,
            whole brain masks, and aseg+aparc imags to be present in the
            expected locations.

    Examples:
        ::

            qunex extract_nuisance_signal \\
                --batchfile=fcMRI/sessions_hcp.txt \\
                --sessionsfolder=sessions \\
                --overwrite=no \\
                --bolds=all \\
                --parsessions=10
    """

    report = {'bolddone': 0, 'boldok': 0, 'boldfail': 0, 'boldmissing': 0, 'boldskipped': 0}

    r = "\n---------------------------------------------------------"
    r += "\nSession id: %s \n[started on %s]" % (sinfo['id'], datetime.now().strftime("%A, %d. %B %Y %H:%M:%S"))
    r += "\n\nExtracting BOLD nuisance signal ..."
    r += "\n\n    Files in 'images%s/functional%s will be processed." % (options['img_suffix'], options['bold_variant'])
    r += "\n\n    The command will extract nuisance signal from each of the specified BOLD files.\n    The results will be saved as %s[N]%s.nuisance files in the images%s/movement\n    subfolder. Only images specified using --bolds parameter will be\n    processed (see documentation). Do also note that even if cifti is specifed as\n    the target format, nifti volume image will be used to extract nuisance signal." % (options['boldname'], options['nifti_tail'], options['img_suffix'])
    r += "\n\n    Using parameters:\n\n    --wbmask: %(wbmask)s\n    --sessionroi: %(sessionroi)s\n    --nroi: %(nroi)s\n    --shrinknsroi: %(shrinknsroi)s" % (options)
    r += "\n\n    when extracting nuisance signal."
    r += "\n\n........................................................"

    pc.doOptionsCheck(options, sinfo, 'extract_nuisance_signal')
    d = pc.getSessionFolders(sinfo, options)

    if overwrite:
        ostatus = 'will'
    else:
        ostatus = 'will not'

    r += "\n\nWorking on BOLD images in: " + d['s_bold']
    r += "\nResulting files will be in: " + d['s_bold_mov']
    r += "\n\nBased on the settings, %s BOLD files will be processed (see --bolds)." % (", ".join(options['bolds'].split("|")))
    r += "\nIf already present, existing nuisance files %s be overwritten (see --overwrite)." % (ostatus)

    bolds, bskip, report['boldskipped'], r = pc.useOrSkipBOLD(sinfo, options, r)

    parelements = options['parelements']
    r += "\nProcessing %d BOLDs in parallel" % (parelements)

    if parelements == 1: # serial execution
        for b in bolds:
            # process
            result = executeExtractNuisanceSignal(sinfo, options, overwrite, b)

            # merge r
            r += result['r']

            # merge report
            tempReport = result['report']
            report['bolddone'] += tempReport['bolddone']
            report['boldok'] += tempReport['boldok']
            report['boldfail'] += tempReport['boldfail']
            report['boldmissing'] += tempReport['boldmissing']
    else: # parallel execution
        # create a multiprocessing Pool
        processPoolExecutor = ProcessPoolExecutor(parelements)
        # process
        f = partial(executeExtractNuisanceSignal, sinfo, options, overwrite)
        results = processPoolExecutor.map(f, bolds)

        # merge r and report
        for result in results:
            r += result['r']
            tempReport = result['report']
            report['bolddone'] += tempReport['bolddone']
            report['boldok'] += tempReport['boldok']
            report['boldfail'] += tempReport['boldfail']
            report['boldmissing'] += tempReport['boldmissing']

    r += "\n\nBold nuisance signal extraction completed on %s\n---------------------------------------------------------" % (datetime.now().strftime("%A, %d. %B %Y %H:%M:%S"))
    rstatus = "BOLDS done: %(bolddone)2d, missing data: %(boldmissing)2d, failed: %(boldfail)2d, skipped: %(boldskipped)2d, processed: %(boldok)2d" % (report)

    print(r)
    return (r, (sinfo['id'], rstatus, report['boldmissing'] + report['boldfail']))


def executeExtractNuisanceSignal(sinfo, options, overwrite, boldData):
    # extract data
    boldnum = boldData[0]
    boldname = boldData[1]

    # prepare return variables
    r = ""
    report = {'bolddone': 0, 'boldok': 0, 'boldfail': 0, 'boldmissing': 0}

    r += "\n\nWorking on: " + boldname + " ..."

    try:

        # --- filenames
        f = pc.getFileNames(sinfo, options)
        f.update(pc.getBOLDFileNames(sinfo, boldname, options))
        d = pc.getSessionFolders(sinfo, options)

        # --- check for data availability

        r += '\n... checking for data'
        status = True

        # --- bold mask
        r, status = pc.checkForFile2(r, f['bold1_brain_mask'], '\n    ... bold brain mask present', '\n    ... bold brain mask missing [%s]' % (f['bold1_brain_mask']), status=status)

        # --- aseg
        r, astat = pc.checkForFile2(r, f['fs_aseg_bold'], '\n    ... freesurfer aseg present', '\n    ... freesurfer aseg missing [%s]' % (f['fs_aseg_bold']), status=True)
        if not astat:
            r, astat = pc.checkForFile2(r, f['fs_aparc_bold'], '\n    ... freesurfer aparc present', '\n    ... freesurfer aparc missing [%s]' % (f['fs_aparc_bold']), status=True)
            segfile  = f['fs_aparc_bold']
        else:
            segfile  = f['fs_aseg_bold']

        status = status and astat

        # --- bold
        r, status = pc.checkForFile2(r, f['bold_vol'], '\n    ... bold data present', '\n    ... bold data missing [%s]' % (f['bold_vol']), status=status)

        # --- check
        if not status:
            r += '\n--> ERROR: Files missing, skipping this bold run!'
            report['boldmissing'] += 1
            return {'r': r, 'report': report}

        # --- running nuisance extraction

        comm = "%s \"try general_extract_nuisance('%s', '%s', '%s', '%s', '%s', '%s', '%s', '%s', %s, %s); catch ME, general_report_crash(ME); exit(1), end; exit\"" % (
            mcommand,                   # --- matlab command to run
            f['bold_vol'],              # --- bold volume file to process
            segfile,                    # --- aseg or aparc file
            f['bold1_brain_mask'],      # --- bold brain mask
            d['s_bold_mov'],            # --- functional/movement subfolder
            d['s_nuisance'],            # --- roi/nuisance subfolder
            options['wbmask'],          # --- mask to exclude ROI from WB
            options['sessionroi'],      # --- a mask used to specify session specific WB
            options['nroi'],            # --- additional nuisance regressors ROI
            options['shrinknsroi'],     # --- shrink nuisance signal ROI
            'true')                     # --- verbosity

        if options['print_command'] == "yes":
            r += '\n\nRunning\n' + comm + '\n'

        runit = True
        if os.path.exists(f['bold_nuisance']):
            report['bolddone'] += 1
            runit = False
        r, endlog, status, failed = pc.runExternalForFile(f['bold_nuisance'], comm, '... running matlab general_extract_nuisance on %s' % (f['bold_vol']), overwrite, thread=sinfo['id'], remove=options['log'] == 'remove', task=options['command_ran'], logfolder=options['comlogs'], logtags=[options['bold_variant'], options['logtag'], 'B%d' % boldnum], r=r, shell=True)
        r, status = pc.checkForFile(r, f['bold_nuisance'], 'ERROR: Matlab/Octave has failed preprocessing BOLD using command: %s' % (comm))

        if runit and status:
            report['boldok'] += 1
        elif runit:
            report['boldfail'] += 1

    except (pc.ExternalFailed, pc.NoSourceFolder) as errormessage:
        r += str(errormessage)
        report['boldfail'] += 1
    except:
        r += "\nERROR: Unknown error occured: \n...................................\n%s...................................\n" % (traceback.format_exc())
        report['boldfail'] += 1

    return {'r': r, 'report': report}


def preprocess_bold(sinfo, options, overwrite=False, thread=0):
    """
    ``preprocess_bold [... processing options]``

    Prepares BOLD files for further functional connectivity analysis.

    Notes:
        List of bold files specify, which types of bold files are to be
        processed, as they are specified in the batch.txt file. An example of a
        list of bolds in batch.txt would be::

            07: bold1:blink       :BOLD blink 3mm 48 2.5s
            08: bold2:flanker     :BOLD flanker 3mm 48 2.5s
            09: bold3:EC          :BOLD EC 3mm 48 2.5s
            10: bold4:mirror      :BOLD mirror 3mm 48 2.5s
            11: bold5:rest        :RSBOLD 3mm 48 2.5s

        With --bolds set to "blink|EC|rest", bold1, 3, and 5 would be processed.
        If it were set to "all", all would be processed. As each bold gets
        processed independently and only one fidl file can be specified, you
        are advised to use preprocess_conc when regressing task structure, and
        only use preprocess_bold for resting state data. If you would still use
        like to regress out events specified in a fidl file. They would neet to
        be named as [<session id>_]<boldname>_<image_target>_<fidl name>.fidl.
        In the case of cifti files, image_target is composed of
        <cifti_tail>_cifti. If the files are not present in the relevant
        individual sessions's folders, they are searched for in the
        <sessionsfolder>/inbox/events folder. In that case the "<session id>_"
        is not optional but required.

        The --bold_actions parameter specifies the actions, denoted by a single 
        letter, that will be executed in the sequence listed:

        --m
            Motion scrubbing.
        --s
            Spatial smoothing.
        --h
            High-pass filtering.
        --r
            Regression (nuisance and/or task) with an optional number 0, 1, or 2
            specifying the type of regression to use (see REGRESSION below).
        --l
            Low-pass filtering.

        So the default 's,h,r,c,l' bold_actions parameter would lead to the
        files first being smoothed, then high-pass filtered. Next a regression
        step would follow in which nuisance signal and/or task related signal
        would be estimated and regressed out, then the related beta estimates
        would be saved. Lastly the BOLDs would be also low-pass filtered.

        Use:
            preprocess_bold is a complex command initially used to prepare BOLD
            files for further functional connectivity analysis. The function
            enables the following actions:

            - spatial smoothing (3D or 2D for cifti files)
            - temporal filtering (high-pass, low-pass)
            - removal of nuisance signal and task structure

            The function makes use of a number of files and accepts a long list
            of arguments that make it very powerful and flexible but also
            require care in its use. What follows is a detailed documentation
            of its actions and parameters organized by actions in the order
            they would be most commonly done. Use and parameter description
            will be intertwined.

        Scrubbing:
            The command either makes use of scrubbing information or performs
            scrubbing comuputation on its own (when 'm' is part of the
            command). In the latter case, all the scrubbing parameters need to
            be specified:

            --mov_radius (int, default 50):
                Estimated head radius (in mm) for computing frame displacement
                statistics.
            --mov_fd (float, default 0.5):
                Frame displacement threshold (in mm) to use for identifying bad
                frames.
            --mov_dvars (float, default 3.0):
                The (mean normalized) dvars threshold to use for identifying bad
                frames.
            --mov_dvarsme (float, default 1.5):
                The (median normalized) dvarsm threshold to use for identifying
                bad frames.
            --mov_after (int, default 0):
                How many frames after each frame identified as bad to also
                exclude from further processing and analysis.
            --mov_before (int, default 0):
                How many frames before each frame identified as bad to also
                exclude from further processing and analysis.
            --mov_bad (str, default 'udvarsme'):
                Which criteria to use for identification of bad frames.

            Criteria for identification of bad frames can be one out of:

            --mov
                Frame displacement threshold (fdt) is exceeded.
            --dvars
                Image intensity normalized root mean squared error (RMSE)
                threshold (dvarsmt) is exceeded.
            --dvarsme
                Median normalised RMSE (dvarsmet) threshold is exceeded.
            --idvars
                Both fdt and dvarsmt are exceeded (i for intersection).
            --uvars
                Either fdt or dvarsmt are exceeded (u for union).
            --idvarsme
                Both fdt and dvarsmet are exceeded.
            --udvarsme
                Either fdt or udvarsmet are exceeded.

            For more detailed description please see wiki entry on Movement
            scrubbing.

            In any case, if scrubbing was done beforehand or as a part of this
            command, one has to specify, how the scrubbing information is used:

            --pignore
                String describing how to deal with bad frames.

            The string has the following format::

                'hipass:<filtering opt.>|regress:<regression opt.>|lopass:<filtering opt.>'

            Filtering options are:

            --keep
                Keep all the bad frames unchanged.
            --linear
                Replace bad frames with linear interpolated values based on
                neighboring good frames.
            --spline
                Replace bad frames with spline interpolated values based on
                neighboring good frames.

            To prevent artifacts present in bad frames to be temporarily spread,
            use either 'linear' or 'spline' options.

            Regression options are:

            --keep
                Keep the bad frames and use them in the regression.
            --ignore
                Exclude bad frames from regression.
            --mark
                Exclude bad frames from regression and mark the bad frames as
                NaN.
            --linear
                Replace bad frames with linear interpolated values based on
                neighboring good frames.
            --spline
                Replace bad frames with spline interpolated values based on
                neighboring good frames.

            Please note that when the bad frames are not kept, the original
            values will be retained in the residual signal. In this case they
            have to be excluded or ignored also in all following analyses,
            otherwise they can be a significant source of artifacts.

        Spatial smoothing:
            Volume smoothing:
                For volume formats the images will be smoothed using the
                img_smooth_3d nimage method. For cifti format the smooting will
                be done by calling the relevant wb_command command. The
                smoothing parameters are:

                --voxel_smooth (int, default 1):
                    Gaussian smoothing FWHM in voxels.
                --smooth_mask (str, default false):
                    Whether to smooth only within a mask, and what mask to use
                    (nonzero|brainsignal|brainmask|<filename>|false).
                --dilate_mask (str, default false):
                    Whether to dilate the image after masked smoothing and what
                    mask to use
                    (nonzero|brainsignal|brainmask|same|<filename>|false).

                If a smoothing mask is set, only the signal within the specified
                mask will be used in the smoothing. If a dilation mask is set,
                after smoothing within a mask, the resulting signal will be
                constrained / dilated to the specified dilation mask.

                For both parameters the possible options are:

                --nonzero
                    Mask will consist of all the nonzero voxels of the first
                    BOLD frame.
                --brainsignal
                    Mask will consist of all the voxels that are of value 300 or
                    higher in the first BOLD frame (this gave a good coarse
                    brain mask for images intensity normalized to mode 1000 in
                    the NIL preprocessing stream).
                --brainmask
                    Mask will be the actual bet extracted brain mask based on
                    the first BOLD frame (generated using in the
                    creatBOLDBrainMasks command).
                --filename
                    All the non-zero voxels in a specified volume file will be
                    used as a mask.
                --false
                    No mask will be used.
                --same
                    Only for dilate_mask, the mask used will be the same as
                    smoothing mask.

            Cifti smoothing:
                For cifti format images, smoothing will be run using wb_command.
                The following parameters can be set:

                --surface_smooth (float, default 2.0):
                    FWHM for Gaussian surface smoothing in mm.
                --volume_smooth (float, default 2.0):
                    FWHM for Gaussian volume smoothing in mm.
                --omp_threads (int, default 0):
                    Number of cores to be used by wb_command. 0 for no change of
                    system settings.
                --framework_path (str, default ''):
                    The path to framework libraries on the Mac system. No need
                    to use it currently if installed correctly.
                --wb_command_path (str, default ''):
                    The path to the wb_command executive. No need to use it
                    currently if installed correctly.

                Results:
                    The resulting smoothed files are saved with '_s' added to
                    the BOLD root filename.

        Temporal filtering:
            Temporal filtering is accomplished using img_filter nimage method.
            The code is adopted from the FSL C++ code enabling appropriate
            handling of bad frames (as described above - see SCRUBBING). The
            parameters are:

            --hipass_filter (float, default 0.008):
                The frequency for high-pass filtering in Hz.
            --lopass_filter (float, default 0.09):
                The frequency for low-pass filtering in Hz.

            Please note that the values finally passed to img_filter method are
            the respective sigma values computed from the specified frequencies
            and TR.

            Results:
                The resulting filtered files are saved with '_hpss' or '_bpss'
                added to the BOLD root filename for high-pass and low-pass
                filtering, respectively.

        Regression:
            Regression is a complex step in which GLM is used to estimate the
            beta weights for the specified nuisance regressors and events. The
            resulting beta weights are then stored in a GLM file (a regular
            file with additional information on the design used) and residuals
            are stored in a separate file. This step can therefore be used for
            two purposes: (1) to remove nuisance signal and event structure
            from BOLD files, removing unwanted potential sources of correlation
            for further functional connectivity analyses, and (2) to get task
            beta estimates for further activation analyses. The following
            parameters are used in this step:

            --bold_nuisance (str, default 'm,m1d,mSq,m1dSq,V,WM,WB,1d'):
                A comma separated list of regressors to include in GLM.
                Possible values are:

                - 'm'     ... motion parameters
                - 'm1d'   ... first derivative of motion parameters
                - 'mSq'   ... squared motion parameters
                - 'm1dSq' ... squared first derivative of motion parameters
                - 'V'     ... ventricles signal
                - 'WM'    ... white matter signal
                - 'WB'    ... whole brain signal
                - '1d'    ... first derivative of above nuisance signals
                - 'e'     ... events listed in the provided fidl files (see
                   above), modeled as specified in the event_string parameter.

            --event_string (str, default ''):
                A string describing, how to model the events listed in the
                provided fidl files.
            --glm_matrix (str, default 'none'):
                Whether to save the GLM matrix as a text file ('text'), a png
                image file ('image'), both ('both') or not ('none').
            --glm_results (str, default 'c,r')
                A string  which of the GLM analysis results are saved.
                Possible values are:

                - 'c'   ... Saving of resulting beta coefficients.
                - 'z'   ... Saving of resulting z-scores of beta coefficients.
                - 'p'   ... Saving of resulting session-level p-values of beta 
<<<<<<< HEAD
                            coefficients.
                - 'se'  ... Saving of resulting standard errors of beta
                            coefficients.
=======
                   coefficients.
                - 'se'  ... Saving of resulting standard errors of beta
                   coefficients.
>>>>>>> 33103d30
                - 'r'   ... Saving of resulting residuals of the GLM.
                - 'all' ... Saving all of the results above.

            --glm_name (str, default ''):
                An additional name to add to the residuals and GLM files to
                distinguish between different possible models used.

        GLM modeling:
            There are two important variables that affect the exact GLM
            model used to estimate nuisance and task beta coefficients and
            regress them from the signal. The first is the optional number
            following the 'r' command in the --bold_actions parameter.
            There are three options:

            - '0' ... Estimate nuisance regressors for each bold file
                separately, however, model events across all bold files (the
                default if no number is) specified.
            - '1' ... Estimate both nuisance regressors and task regressors
                for each bold run separately.
            - '2' ... Estimate both nuisance regressors as well as task
                regressors across all bold runs.

            The second key variable is the event string provided by the
            event_string parameter. The event string is a pipe ('|')
            separated list of regressor specifications. The possibilities
            are discussed below:

            Unassumed Modeling:
                ::

                    <fidl code>:<length in frames>

                Where <fidl code> is the code for the event used in the fidl
                file, and <length in frames> specifies, for how many frames
                of the bold run (since the onset of the event) the event
                should be modeled.

            Assumed Modeling:
                ::

                    <fidl code>:<hrf>[-run|-uni][:<length>]

                Where <fidl code> is the same as above, <hrf> is the type of
                the hemodynamic response function to use, '-run' and '-uni'
                specify how the regressor should be normalized, and
                <length> is an optional parameter, with its value dependent
                on the model used. The allowed <hrf> are:

                - 'boynton' ... uses the Boynton HRF
                - 'SPM'     ... uses the SPM double gaussian HRF
                - 'u'       ... unassumed (see above)
                - 'block'   ... block response.

                For the first two, the <length> parameter is optional and
                would override the event duration information provided in
                the fidl file. For 'u' the length is the same as in
                previous section: the number of frames to model. For
                'block' length should be two numbers separated by a colon
                (e.g. 2:9) that specify the start and end offset (from the
                event onset) to model as a block.

                Assumed HRF regressors normalization:
                    hrf_types `boynton` and `SPM` can be marked with an
                    additional flag denoting how to normalize the
                    regressor.

                    In case of `<hrf function>-uni`, e.g. 'boynton-uni' or
                    'SPM-uni', the HRF function will be normalized to have
                    the area under the curve equal to 1. This ensures
                    uniform and universal, scaling of the resulting
                    regressor across all event lengths. In addition, the
                    scaling is not impacted by weights (e.g. behavioral
                    coregressors), which in turn ensures that the weights
                    are not scaled.

                    In case of `<hrf function>-run`, e.g. `boynton-run` or
                    `SPM-run`, the resulting regressor is normalized to
                    amplitude of 1 within each bold run separately. This
                    can result in different scaling of regressors with
                    different durations, and of the same regressor across
                    different runs. Scaling in this case is performed after
                    the signal is weighted, so in effect the scaling of
                    weights (e.g. behavioral regressors), can differ across
                    bold runs.

                    The flag can be abbreviated to '-r' and '-u'. If not
                    specified, '-run' will be assumed (the default might
                    change).

        Naming And Behavioral Regressors:
            Each of the above (unassumed and assumed modeling
            specification) can be followed by a ">" (greater-than
            character), which signifies additional information in the
            form::

                <name>[:<column>[:<normalization_span>[:<normalization_method>]]]

            --name
                The name of the resulting regressor.
            --column
                The number of the additional behavioral regressors
                column in the fidl file (1-based) to use as a weight
                for the regressors.
            --normalization_span
                Whether to normalize the behavioral weight within a
                specific event type ('within') or across all events
                ('across'). [within]
            --normalization_method
                The method to use for normalization. Options are:

                - 'z'    (compute Z-score)
                - '01'   (normalize to fixed range 0 to 1)
                - '-11'  (normalize to fixed range -1 to 1)
                - 'none' (use weights as provided in fidl file)

                Example string::

                    'block:boynton|target:9|target:9>target_rt:1:within:z'

                This would result in three sets of task regressors: one
                assumed task regressor for the sustained activity across
                the block, one unassumed task regressor set spanning 9
                frames that would model the presentation of the target, and
                one behaviorally weighted unassumed regressor that would
                for each frame estimate the variability in response as
                explained by the reaction time to the target.

        Results:
            This step results in the following files (if requested):

            - residual image (``<root>_res-<regressors>.<ext>``)
            - GLM coefficient image (``<root>_res-<regressors>_coeff.<ext>``)

            If you want more specific GLM results and information, please use
            preprocess_conc command.

    Examples:
        ::

            qunex preprocess_bold \\
                --batchfile=fcMRI/sessions_hcp.txt \\
                --sessionsfolder=sessions \\
                --overwrite=no \\
                --parsessions=10 \\
                --bolds=rest \\
                --bold_actions="s,h,r,c,l" \\
                --bold_nuisance="m,V,WM,WB,1d" \\
                --mov_bad=udvarsme \\
                --pignore="hipass=linear|regress=ignore|lopass=linear" \\
                --nprocess=0
    """

    pc.doOptionsCheck(options, sinfo, 'preprocess_bold')

    r = "\n---------------------------------------------------------"
    r += "\nSession id: %s \n[started on %s]" % (sinfo['id'], datetime.now().strftime("%A, %d. %B %Y %H:%M:%S"))
    r += "\nPreprocessing %s BOLD files as specified in --bolds." % (", ".join(options['bolds'].split("|")))
    r += "\nFiles in 'images%s/functional%s will be processed." % (options['img_suffix'], options['bold_variant'])
    r += "\n%s Preprocessing bold runs ..." % (pc.action("Running", options['run']))

    report = {'done': [], 'processed': [], 'failed': [], 'ready': [], 'not ready': [], 'skipped': []}

    bolds, bskip, report['boldskipped'], r = pc.useOrSkipBOLD(sinfo, options, r)
    report['skipped'] = [str(n) for n, b, t, v in bskip]

    parelements = options['parelements']
    r += "\nProcessing %d BOLDs in parallel" % (parelements)

    if parelements == 1: # serial execution
        for b in bolds:
            # process
            result = executePreprocessBold(sinfo, options, overwrite, b)

            # merge r
            r += result['r']

            # merge report
            tempReport = result['report']
            report['done'] += tempReport['done']
            report['processed'] += tempReport['processed']
            report['failed'] += tempReport['failed']
            report['ready'] += tempReport['ready']
            report['not ready'] += tempReport['not ready']
    else: # parallel execution
        # create a multiprocessing Pool
        processPoolExecutor = ProcessPoolExecutor(parelements)
        # process
        f = partial(executePreprocessBold, sinfo, options, overwrite)
        results = processPoolExecutor.map(f, bolds)

        # merge r and report
        for result in results:
            r += result['r']
            tempReport = result['report']
            report['done'] += tempReport['done']
            report['processed'] += tempReport['processed']
            report['failed'] += tempReport['failed']
            report['ready'] += tempReport['ready']
            report['not ready'] += tempReport['not ready']

    r += "\n\nBold preprocessing completed on %s\n---------------------------------------------------------" % (datetime.now().strftime("%A, %d. %B %Y %H:%M:%S"))
    if options['run'] == "run":
        rstatus = "bolds: %d ready [%s], %d not ready [%s], %d already processed [%s], %d ran ok [%s], %d failed [%s], %d skipped [%s]" % (len(report['ready']), " ".join(report['ready']), len(report['not ready']), " ".join(report['not ready']), len(report['done']), " ".join(report['done']), len(report['processed']), " ".join(report['processed']), len(report['failed']), " ".join(report['failed']), len(report['skipped']), " ".join(report['skipped']))
    else:
        rstatus = "bolds: %d ready [%s], %d not ready [%s], %d already processed [%s], %d skipped [%s]" % (len(report['ready']), " ".join(report['ready']), len(report['not ready']), " ".join(report['not ready']), len(report['done']), " ".join(report['done']), len(report['skipped']), " ".join(report['skipped']))

    # print r
    return (r, (sinfo['id'], rstatus, len(report['not ready']) + len(report['failed'])))

def executePreprocessBold(sinfo, options, overwrite, boldData):
    # extract data
    boldnum = boldData[0]
    boldname = boldData[1]

    # prepare return variables
    r = ""
    report = {'done': [], 'processed': [], 'failed': [], 'ready': [], 'not ready': []}

    boldnum = str(boldnum)

    r += "\n\nWorking on: " + boldname + " ..."

    try:

        # --- define the tail

        options['bold_tail'] = options['nifti_tail']
        if options['image_target'] in ['cifti', 'dtseries', 'ptseries']:
            options['bold_tail'] = options['cifti_tail']

        # --- filenames and folders

        f = pc.getFileNames(sinfo, options)
        f.update(pc.getBOLDFileNames(sinfo, boldname, options))
        d = pc.getSessionFolders(sinfo, options)

        # --- check for data availability

        r += '\n... checking for data'
        status = True

        # --- movement
        r, status = pc.checkForFile2(r, f['bold_mov'], '\n    ... movement data present', '\n    ... movement data missing [%s]' % (f['bold_mov']), status=status)

        # --- bold stats
        r, status = pc.checkForFile2(r, f['bold_stats'], '\n    ... bold statistics data present', '\n    ... bold statistics data missing [%s]' % (f['bold_stats']), status=status)

        # --- bold scrub
        r, status = pc.checkForFile2(r, f['bold_scrub'], '\n    ... bold scrubbing data present', '\n    ... bold scrubbing data missing [%s]' % (f['bold_scrub']), status=status)

        # --- check for files if doing regression

        if 'r' in options['bold_actions']:

            # --- nuisance data
            r, status = pc.checkForFile2(r, f['bold_nuisance'], '\n    ... bold nuisance signal data present', '\n    ... bold nuisance signal data missing [%s]' % (f['bold_nuisance']), status=status)

            # --- event
            if 'e' in options['bold_nuisance']:
                r, status = pc.checkForFile2(r, f['bold_event'], '\n    ... event data present', '\n    ... even data missing [%s]' % (f['bold_event']), status=status)

        # --- bold
        r, status = pc.checkForFile2(r, f['bold'], '\n    ... bold data present', '\n    ... bold data missing [%s]' % (f['bold']), status=status)

        # --- results
        r, alreadyDone = pc.checkForFile2(r, f['bold_final'], '\n    ... result present', '')

        # --- check
        if not status:
            r += '\n--> ERROR: Files missing, skipping this bold run!'
            report['not ready'].append(boldnum)
            return {'r': r, 'report': report}
        else:
            report['ready'].append(boldnum)

        if alreadyDone:
            report['done'].append(boldnum)

        # --- run matlab preprocessing script

        if overwrite:
            boldow = 'true'
        else:
            boldow = 'false'

        scrub = "radius:%(mov_radius)d|fdt:%(mov_fd).2f|dvarsmt:%(mov_dvars).2f|dvarsmet:%(mov_dvarsme).2f|after:%(mov_after)d|before:%(mov_before)d|reject:%(mov_bad)s" % (options)
        opts  = "boldname=%(boldname)s|surface_smooth=%(surface_smooth)f|volume_smooth=%(volume_smooth)f|voxel_smooth=%(voxel_smooth)f|hipass_filter=%(hipass_filter)f|lopass_filter=%(lopass_filter)f|omp_threads=%(omp_threads)d|framework_path=%(framework_path)s|wb_command_path=%(wb_command_path)s|smooth_mask=%(smooth_mask)s|dilate_mask=%(dilate_mask)s|glm_matrix=%(glm_matrix)s|glm_residuals=%(glm_residuals)s|glm_results=%(glm_results)s|glm_name=%(glm_name)s|bold_tail=%(bold_tail)s|ref_bold_tail=%(nifti_tail)s|bold_variant=%(bold_variant)s|img_suffix=%(img_suffix)s" % (options)

        mcomm = 'fc_preprocess(\'%s\', %s, %d, \'%s\', \'%s\', %s, \'%s\', %f, \'%s\', \'%s\', %s, \'%s\', \'%s\', \'%s\', \'%s\')' % (
            d['s_base'],                        # --- sessions folder
            boldnum,                            # --- number of bold file to process
            options['omit'],                    # --- number of frames to skip at the start of each run
            options['bold_actions'],            # --- which steps to perform (s, h, r, c, p, p, z)
            options['bold_nuisance'],           # --- what to regress (m, m1d, mSq, m1dSq, V, WM, WB, d, t, e, 1d)
            '[]',                               # --- matrix of task regressors
            options['event_file'],              # --- fidl file to be used
            options['tr'],                      # --- TR of the data
            options['event_string'],            # --- event string specifying what and how of the task to regress
            options['bold_prefix'],             # --- prefix to the bold files
            boldow,                             # --- whether to overwrite the existing files
            gi.getImgFormat(f['bold_final']),      # --- what file extension to expect and use (e.g. '.nii', .'.4dfp.img')
            scrub,                              # --- scrub parameters
            options['pignore'],                 # --- how to deal with bad frames ('hipass:keep/linear/spline|regress:keep/ignore|lopass:keep/linear/spline')
            opts)                               # --- additional options

        comm = '%s "try %s; catch ME, general_report_crash(ME); exit(1), end; exit"' % (mcommand, mcomm)

        # r += '\n ... running: %s' % (comm)
        if options['run'] == "run":
            if alreadyDone and not overwrite:
                r += '\n\nProcessing already completed! Set overwrite to yes to redo processing!\n'
            else:
                if options['print_command'] == "yes":
                    r += '\n\nRunning\n' + comm + '\n'
                r, endlog, status, failed = pc.runExternalForFile(f['bold_final'], comm, 'running matlab/octave fc_preprocess on %s bold %s' % (d['s_bold'], boldnum), overwrite=overwrite, thread=sinfo['id'], remove=options['log'] == 'remove', task=options['command_ran'], logfolder=options['comlogs'], logtags=[options['bold_variant'], options['glm_name'], options['logtag'], 'B%s' % (boldnum)], r=r, shell=True)
                r, status = pc.checkForFile(r, f['bold_final'], 'ERROR: Matlab/Octave has failed preprocessing BOLD using command: \n--> %s\n' % (mcomm))
                if status:
                    report['processed'].append(boldnum)
                else:
                    report['failed'].append(boldnum)
    except (pc.ExternalFailed, pc.NoSourceFolder) as errormessage:
        r += str(errormessage)
        report['failed'].append(boldnum)
    except:
        r += "\nERROR: Unknown error occured: \n...................................\n%s...................................\n" % (traceback.format_exc())
        time.sleep(5)
        report['failed'].append(boldnum)

    return {'r': r, 'report': report}


def preprocess_conc(sinfo, options, overwrite=False, thread=0):
    """
    ``preprocess_conc [... processing options]``

    Performs spatial smoothing, temporal filtering, removal of nuisance signals
    and complex modeling of events.

    preprocess_conc is a complex general purpose command implementing spatial
    and temporal filtering, and multiple regression (GLM) to enable both
    preprocessing and denoising of BOLD files for further analysis, as well as
    complex activation modeling that creates GLM files for second-level
    analyses. The function enables the following actions:

    - spatial smoothing (3D or 2D for cifti files)
    - temporal filtering (high-pass, low-pass)
    - removal of nuisance signal
    - complex modeling of events.

    The function makes use of a number of files and accepts a long list of
    arguments that make it very powerful and flexible but also require care in
    its use. What follows is a detailed documentation of its actions and
    parameters organized by actions in the order they would be most commonly
    done. Use and parameter description will be intertwined.

    Parameters:
        --batchfile (str, default ''):
            The batch.txt file with all the session information.

        --sessionsfolder (str, default '.'):
            The path to the study/sessions folder, where the imaging  data is
            supposed to go.

        --parsessions (str, default 1):
            How many sessions to run in parallel.

        --overwrite (str, default 'no'):
            Whether to overwrite existing data ('yes') or not ('no').

        --boldname (str, default 'bold'):
            The default name of the bold files in the images folder.

        --image_target (str, default 'nifti'):
            The target format to work with, one of '4dfp', 'nifti', 'dtseries'
            or 'ptseries'.

        --logfolder (str, default ''):
            The path to the folder where runlogs and comlogs are to be stored,
            if other than default.

        --log (str, default 'study'):
            Whether to keep ('keep') or remove ('remove') the temporary logs
            once jobs are completed. When a comma or pipe ('|') separated list
            is given, the log will be created at the first provided location
            and then linked or copied to other locations. The valid locations
            are:

            - 'study'   (for the default:
              ``<study>/processing/logs/comlogs`` location)
            - 'session' (for ``<sessionid>/logs/comlogs``)
            - 'hcp'     (for ``<hcp_folder>/logs/comlogs``)
            - <path>  (for an arbitrary directory).

        --bolds (str, default 'all'):
            A pipe ('|') separated list of conc names to process.

        --event_file (str, default ''):
            A pipe ('|') separated list of fidl names to use, that
            matches the conc list.

        --bold_actions (str, default 's,h,r,c,l'):
            A string specifying which actions, and in what sequence
            to perform.

        --nifti_tail (str, default ''):
            The tail of NIfTI volume images to use.

        --cifti_tail (str, default ''):
            The tail of CIFTI images to use.

        --bold_prefix (str, default ''):
            An optional prefix to place in front of processing name extensions
            in the resulting files, e.g. bold3<bold_prefix>_s_hpss.nii.gz.

        --bold_variant (str, default detailed below):
            Optional variant of HCP BOLD preprocessing. If specified, the BOLD
            images in `images/functional<bold_variant>` will be processed.

        --img_suffix (str, default ''):
            Specifies a suffix for 'images' folder to enable support for
            multiple parallel workflows. Empty if not used.

    Output files:
        This step results in the following files (if requested):

        - residual image::

            <root>_res-<regressors><glm name>.<ext>

        - GLM image::

            <bold name><bold tail>_conc_<event root>_res-<regressors><glm name>_Bcoeff.<ext>

        - text GLM regressor matrix::

            glm/<bold name><bold tail>_GLM-X_<event root>_res-<regressors><glm name>.txt

        - image of a regressor matrix::

            ``glm/<bold name><bold tail>_GLM-X_<event root>_res-<regressors><glm name>.png``

    Notes:
        The --bolds and --event_file parameters provide names based on which the
        the appropriate .conc and .fidl files are searched for. Both are first
        searched for in `images<img_suffix>/functional<bold_variant>/concs` and
        images<img_suffix>/functional<bold_variant>/events folders
        respectively. There they would be named as `[<session
        id>_]<boldname>_<image_target>_<conc name>.conc` and `[<session
        id>_]<boldname>_<image_target>_<fidl name>.fidl`. If the files are not
        present in the relevant individual session's folders, they are searched
        for in the `<sessionsfolder>/inbox/events` and
        `<sessionsfolder>/inbox/concs` folder. In that case the "<session id>_"
        in the \*.fidl and \*.conc file name is not optional but required.

        The --bold_actions parameter specifies the actions, denoted by a single 
        letter, that will be executed in the sequence listed:

        --m     Motion scrubbing.
        --s     Spatial smoothing.
        --h     High-pass filtering.
        --r     Regression (nuisance and/or task) with an optional number 0, 1,
                or 2 specifying the type of regression to use (see REGRESSION
                below).
        --l     Low-pass filtering.

        So the default 's,h,r,c,l' --bold_actions parameter would lead to the
        files first being smoothed, then high-pass filtered. Next a regression
        step would follow in which nuisance signal and/or task related signal
        would be estimated and regressed out, then the related beta estimates
        would be saved. Lastly the BOLDs would be also low-pass filtered.

        Relative vs. absolute use of conc files:
            If `conc_use` is set to relative (the default), then the only
            information taken from the conc files will be the bold numbers. The
            actual location of the bold files will be constructed from the
            information on the location of the session's sesion folder present
            in the batch file, and the `bold_variant` setting, whereas the
            specific bold file name and file format (e.g. .nii.gz vs.
            .dtseries.nii) to use will depend on `boldname`, `image_target`,
            `nifti_tail` and `cifti_tail` settings. This allows for flexible
            use of conc files. That is, the same conc files can be used for
            NIfTI and CIFTI versions of bold files, across bold variants, and
            even when the actual study location changes, e.g. when moving the
            study from one server, volume or folder to another. In most cases
            this use will be prefered.

            If the information in the conc file is to be used literally, e.g. in
            cases when you want to work with a specific preprocessed version of
            the BOLD files, then `conc_use` should be set to `absolute`. In
            this case both the specific location as well as the specific
            filename specified in the conc file will be used exactly as
            specified. In this case, do check and make sure that the
            information in the conc file is valid and it matches with
            `boldname` and `image_target` parameters, and that the `nifti_tail`
            is specified correctly, as it will be used to obtain bold
            statistics and nuisance information!

        Scrubbing:
            The command either makes use of scrubbing information or performs
            scrubbing comuputation on its own (when 'm' is part of the
            command). In the latter case, all the scrubbing parameters need to
            be specified:

            --mov_radius (int, default 50):
                Estimated head radius (in mm) for computing frame displacement
                statistics.
            --mov_fd (float, default 0.5):
                Frame displacement threshold (in mm) to use for identifying bad
                frames.
            --mov_dvars (float, default 3.0):
                The (mean normalized) dvars threshold to use for identifying bad
                frames.
            --mov_dvarsme (float, default 1.5):
                The (median normalized) dvarsm threshold to use for identifying
                bad frames.
            --mov_after (int, default 0):
                How many frames after each frame identified as bad to also
                exclude from further processing and analysis.
            --mov_before (int, default 0):
                How many frames before each frame identified as bad to also
                exclude from further processing and analysis.
            --mov_bad (str, default 'udvarsme'):
                Which criteria to use for identification of bad frames.

            Criteria for identification of bad frames can be one out of:

            --mov
                Frame displacement threshold (fdt) is exceeded.
            --dvars
                Image intensity normalized root mean squared error (RMSE)
                threshold (dvarsmt) is exceeded.
            --dvarsme
                Median normalised RMSE (dvarsmet) threshold is exceeded.
            --idvars
                Both fdt and dvarsmt are exceeded (i for intersection).
            --uvars
                Either fdt or dvarsmt are exceeded (u for union).
            --idvarsme
                Both fdt and dvarsmet are exceeded.
            --udvarsme
                Either fdt or udvarsmet are exceeded.

            For more detailed description please see wiki entry on Movement
            scrubbing.

            In any case, if scrubbing was done beforehand or as a part of this
            command, one has to specify, how the scrubbing information is used:

            --pignore
                String describing how to deal with bad frames.

            The string has the following format::

                'hipass:<filtering opt.>|regress:<regression opt.>|lopass:<filtering opt.>'

            Filtering options are:

            --keep
                Keep all the bad frames unchanged.
            --linear
                Replace bad frames with linear interpolated values based on
                neighboring good frames.
            --spline
                Replace bad frames with spline interpolated values based on
                neighboring good frames.

            To prevent artifacts present in bad frames to be temporarily spread,
            use either 'linear' or 'spline' options.

            Regression options are:

            --keep
                Keep the bad frames and use them in the regression.
            --ignore
                Exclude bad frames from regression.
            --mark
                Exclude bad frames from regression and mark the bad frames as
                NaN.
            --linear
                Replace bad frames with linear interpolated values based on
                neighboring good frames.
            --spline
                Replace bad frames with spline interpolated values based on
                neighboring good frames.

            Please note that when the bad frames are not kept, the original
            values will be retained in the residual signal. In this case they
            have to be excluded or ignored also in all following analyses,
            otherwise they can be a significant source of artifacts.

        Spatial smoothing:
            Volume smoothing:
                For volume formats the images will be smoothed using the
                img_smooth_3d nimage method. For cifti format the smooting will
                be done by calling the relevant wb_command command. The
                smoothing parameters are:

                --voxel_smooth (int, default 1):
                    Gaussian smoothing FWHM in voxels.
                --smooth_mask (str, default false):
                    Whether to smooth only within a mask, and what mask to use
                    (nonzero|brainsignal|brainmask|<filename>|false).
                --dilate_mask (str, default false):
                    Whether to dilate the image after masked smoothing and what
                    mask to use
                    (nonzero|brainsignal|brainmask|same|<filename>|false).

                If a smoothing mask is set, only the signal within the specified
                mask will be used in the smoothing. If a dilation mask is set,
                after smoothing within a mask, the resulting signal will be
                constrained / dilated to the specified dilation mask.

                For both parameters the possible options are:

                --nonzero
                    Mask will consist of all the nonzero voxels of the first
                    BOLD frame.
                --brainsignal
                    Mask will consist of all the voxels that are of value 300 or
                    higher in the first BOLD frame (this gave a good coarse
                    brain mask for images intensity normalized to mode 1000 in
                    the NIL preprocessing stream).
                --brainmask
                    Mask will be the actual bet extracted brain mask based on
                    the first BOLD frame (generated using in the
                    creatBOLDBrainMasks command).
                --filename
                    All the non-zero voxels in a specified volume file will be
                    used as a mask.
                --false
                    No mask will be used.
                --same
                    Only for dilate_mask, the mask used will be the same as
                    smoothing mask.

            Cifti smoothing:
                For cifti format images, smoothing will be run using wb_command.
                The following parameters can be set:

                --surface_smooth (float, default 2.0):
                    FWHM for Gaussian surface smoothing in mm.
                --volume_smooth (float, default 2.0):
                    FWHM for Gaussian volume smoothing in mm.
                --omp_threads (int, default 0):
                    Number of cores to be used by wb_command. 0 for no change of
                    system settings.
                --framework_path (str, default ''):
                    The path to framework libraries on the Mac system. No need
                    to use it currently if installed correctly.
                --wb_command_path (str, default ''):
                    The path to the wb_command executive. No need to use it
                    currently if installed correctly.

                Results:
                    The resulting smoothed files are saved with '_s' added to
                    the BOLD root filename.


        Temporal filtering:
            Temporal filtering is accomplished using img_filter nimage method.
            The code is adopted from the FSL C++ code enabling appropriate
            handling of bad frames (as described above - see SCRUBBING). The
            parameters are:

            --hipass_filter (float, default 0.008):
                The frequency for high-pass filtering in Hz.
            --lopass_filter (float, default 0.09):
                The frequency for low-pass filtering in Hz.

            Please note that the values finally passed to img_filter method are
            the respective sigma values computed from the specified frequencies
            and TR.

            Results:
                The resulting filtered files are saved with '_hpss' or '_bpss'
                added to the BOLD root filename for high-pass and low-pass
                filtering, respectively.

        Regression:
            Regression is a complex step in which GLM is used to estimate the
            beta weights for the specified nuisance regressors and events. The
            resulting beta weights are then stored in a GLM file (a regular
            file with additional information on the design used) and residuals
            are stored in a separate file. This step can therefore be used for
            two purposes: (1) to remove nuisance signal and event structure
            from BOLD files, removing unwanted potential sources of correlation
            for further functional connectivity analyses, and (2) to get task
            beta estimates for further activation analyses. The following
            parameters are used in this step:

            --bold_nuisance (str, default 'm,m1d,mSq,m1dSq,V,WM,WB,1d'):
                A comma separated list of regressors to include in GLM.
                Possible values are:

                - 'm'     ... motion parameters
                - 'm1d'   ... first derivative of motion parameters
                - 'mSq'   ... squared motion parameters
                - 'm1dSq' ... squared first derivative of motion parameters
                - 'V'     ... ventricles signal
                - 'WM'    ... white matter signal
                - 'WB'    ... whole brain signal
                - '1d'    ... first derivative of above nuisance signals
                - 'e'     ... events listed in the provided fidl files (see
                  above), modeled as specified in the event_string parameter.

            --event_string (str, default ''):
                A string describing, how to model the events listed in the
                provided fidl files.
            --glm_matrix (str, default 'none'):
                Whether to save the GLM matrix as a text file ('text'), a png
                image file ('image'), both ('both') or not ('none').
            --glm_results (str, default 'c,r')
                A string  which of the GLM analysis results are saved.
                Possible values are:

<<<<<<< HEAD
                - 'c'   ... Saving of resulting beta coefficients.
                - 'z'   ... Saving of resulting z-scores of beta coefficients.
                - 'p'   ... Saving of resulting session-level p-values of beta 
                            coefficients.
                - 'se'  ... Saving of resulting standard errors of beta
                            coefficients.
                - 'r'   ... Saving of resulting residuals of the GLM.
                - 'all' ... Saving all of the results above.
=======
                --'c'   ... Saving of resulting beta coefficients.
                --'z'   ... Saving of resulting z-scores of beta coefficients.
                --'p'   ... Saving of resulting session-level p-values of beta 
                  coefficients.
                --'se'  ... Saving of resulting standard errors of beta
                  coefficients.
                --'r'   ... Saving of resulting residuals of the GLM.
                --'all' ... Saving all of the results above.
>>>>>>> 33103d30

            --glm_name (str, default ''):
                An additional name to add to the residuals and GLM files to
                distinguish between different possible models used.

            GLM modeling:
                There are two important variables that affect the exact GLM
                model used to estimate nuisance and task beta coefficients and
                regress them from the signal. The first is the optional number
                following the 'r' command in the --bold_actions parameter.
                There are three options:

                - '0' ... Estimate nuisance regressors for each bold file
                  separately, however, model events across all bold files (the
                  default if no number is) specified.
                - '1' ... Estimate both nuisance regressors and task regressors
                  for each bold run separately.
                - '2' ... Estimate both nuisance regressors as well as task
                  regressors across all bold runs.

                The second key variable is the event string provided by the
                --event_string parameter. The event string is a pipe ('|')
                separated list of regressor specifications. The possibilities
                are discussed below:

                Unassumed Modeling:
                    ::

                        <fidl code>:<length in frames>

                    Where <fidl code> is the code for the event used in the fidl
                    file, and <length in frames> specifies, for how many frames
                    of the bold run (since the onset of the event) the event
                    should be modeled.

                Assumed Modeling:
                    ::

                        <fidl code>:<hrf>[-run|-uni][:<length>]

                    Where <fidl code> is the same as above, <hrf> is the type of
                    the hemodynamic response function to use, '-run' and '-uni'
                    specify how the regressor should be normalized, and
                    <length> is an optional parameter, with its value dependent
                    on the model used. The allowed <hrf> are:

                    - 'boynton' ... uses the Boynton HRF
                    - 'SPM'     ... uses the SPM double gaussian HRF
                    - 'u'       ... unassumed (see above)
                    - 'block'   ... block response.

                    For the first two, the <length> parameter is optional and
                    would override the event duration information provided in
                    the fidl file. For 'u' the length is the same as in
                    previous section: the number of frames to model. For
                    'block' length should be two numbers separated by a colon
                    (e.g. 2:9) that specify the start and end offset (from the
                    event onset) to model as a block.

                    Assumed HRF regressors normalization:
                        hrf_types `boynton` and `SPM` can be marked with an
                        additional flag denoting how to normalize the
                        regressor.

                        In case of `<hrf function>-uni`, e.g. 'boynton-uni' or
                        'SPM-uni', the HRF function will be normalized to have
                        the area under the curve equal to 1. This ensures
                        uniform and universal, scaling of the resulting
                        regressor across all event lengths. In addition, the
                        scaling is not impacted by weights (e.g. behavioral
                        coregressors), which in turn ensures that the weights
                        are not scaled.

                        In case of `<hrf function>-run`, e.g. `boynton-run` or
                        `SPM-run`, the resulting regressor is normalized to
                        amplitude of 1 within each bold run separately. This
                        can result in different scaling of regressors with
                        different durations, and of the same regressor across
                        different runs. Scaling in this case is performed after
                        the signal is weighted, so in effect the scaling of
                        weights (e.g. behavioral regressors), can differ across
                        bold runs.

                        The flag can be abbreviated to '-r' and '-u'. If not
                        specified, '-run' will be assumed (the default might
                        change).

                Naming And Behavioral Regressors:
                    Each of the above (unassumed and assumed modeling
                    specification) can be followed by a ">" (greater-than
                    character), which signifies additional information in the
                    form::

                        <name>[:<column>[:<normalization_span>[:<normalization_method>]]]

                    --name
                        The name of the resulting regressor.
                    --column
                        The number of the additional behavioral regressors
                        column in the fidl file (1-based) to use as a weight
                        for the regressors.
                    --normalization_span
                        Whether to normalize the behavioral weight within a
                        specific event type ('within') or across all events
                        ('across'). [within]
                    --normalization_method
                        The method to use for normalization. Options are:

                        - 'z'    (compute Z-score)
                        - '01'   (normalize to fixed range 0 to 1)
                        - '-11'  (normalize to fixed range -1 to 1)
                        - 'none' (use weights as provided in fidl file)

                    Example string::

                        'block:boynton|target:9|target:9>target_rt:1:within:z'

                    This would result in three sets of task regressors: one
                    assumed task regressor for the sustained activity across
                    the block, one unassumed task regressor set spanning 9
                    frames that would model the presentation of the target, and
                    one behaviorally weighted unassumed regressor that would
                    for each frame estimate the variability in response as
                    explained by the reaction time to the target.

    Examples:
        Activation analysis::

            qunex preprocess_conc \\
                --batchfile=fcMRI/sessions_hcp.txt \\
                --sessionsfolder=sessions \\
                --overwrite=no \\
                --parsessions=10 \\
                --bolds=SRT \\
                --event_file=SRT \\
                --glm_name=-M1 \\
                --bold_actions="s,r,c" \\
                --bold_nuisance=e \\
                --mov_bad=none \\
                --event_string="block:boynton|target:9|target:9>target_rt:1:within:z" \\
                --glm_matrix=both \\
                --glm_residuals=none \\
                --nprocess=0 \\
                --pignore="hipass=keep|regress=keep|lopass=keep"

        Functional connectivity preprocessing::

            qunex preprocess_conc \\
                --batchfile=fcMRI/sessions_hcp.txt \\
                --sessionsfolder=sessions \\
                --overwrite=no \\
                --parsessions=10 \\
                --bolds=SRT \\
                --event_file=SRT \\
                --glm_name=-FC \\
                --bold_actions="s,h,r,c,l" \\
                --bold_nuisance="m,V,WM,WB,1d,e" \\
                --mov_bad=udvarsme \\
                --event_string="block:boynton|target:9" \\
                --glm_matrix=none \\
                --glm_residuals=save \\
                --nprocess=0 \\
                --pignore="hipass=linear|regress=ignore|lopass=linear"
    """

    pc.doOptionsCheck(options, sinfo, 'preprocess_conc')

    r = "\n---------------------------------------------------------"
    r += "\nSession id: %s \n[started on %s]" % (sinfo['id'], datetime.now().strftime("%A, %d. %B %Y %H:%M:%S"))
    r += "\n%s Preprocessing conc bundles ..." % (pc.action("Running", options['run']))
    r += "\nFiles in 'images%s/functional%s will be processed." % (options['img_suffix'], options['bold_variant'])

    # --- extract conc and fidl names
    concs = [e.strip().replace(".conc", "") for e in options['bolds'].split("|")]
    fidls = [e.strip().replace(".fidl", "") for e in options['event_file'].split("|")]

    # --- define the tail
    options['bold_tail'] = options['nifti_tail']
    if options['image_target'] in ['cifti', 'dtseries', 'ptseries']:
        options['bold_tail'] = options['cifti_tail']

    concroot = "_".join(e for e in [options['boldname'] + options['bold_tail'], options['image_target'].replace('cifti', 'dtseries')] if e)
    report = ''

    failed = 0
    if len(concs) != len(fidls):
        r += "\nERROR: Number of conc files (%d) does not match number of event files (%d), processing aborted!" % (len(concs), len(fidls))

    else:
        for nb in range(0, len(concs)):
            tconc = concs[nb]
            tfidl = fidls[nb]
            options['concname'] = tconc
            if tfidl:
                options['fidlname'] = tfidl
            else:
                options['fidlname'] = ""

            try:
                r += "\n\nConc bundle: %s" % (tconc)

                d = pc.getSessionFolders(sinfo, options)
                f = {}
                f_conc = os.path.join(d['s_bold_concs'], concroot + "_" + tconc + ".conc")
                f_fidl = os.path.join(d['s_bold_events'], tfidl + ".fidl")

                # --- find conc data

                if overwrite or not os.path.exists(f_conc):
                    tf = pc.findFile(sinfo, options, tconc + ".conc")
                    if tf:
                        r += '\n... getting conc data from %s' % (tf)
                        if os.path.exists(f_conc):
                            os.remove(f_conc)
                        shutil.copy2(tf, f_conc)

                    else:
                        r += '\n... ERROR: Conc data file (%s) does not exist in the expected locations! Skipping this conc bundle.' % (tconc)
                        failed += 1
                        continue
                else:
                    r += '\n... conc data present'

                # --- find fidl data

                if 'e' in [e.strip() for e in options['bold_nuisance'].split(',')]:
                    if overwrite or not os.path.exists(f_fidl):
                        tf = pc.findFile(sinfo, options, tfidl + ".fidl")
                        if tf:
                            r += '\n... getting event data from %s' % (tf)
                            if os.path.exists(f_fidl):
                                os.remove(f_fidl)
                            shutil.copy2(tf, f_fidl)
                        else:
                            r += '\n... ERROR: Event data file (%s) does not exist in the expected locations! Skipping this conc bundle.' % (tfidl)
                            failed += 1
                            continue
                    else:
                        r += '\n... event data present'
                else:
                    r += '\n... event data not needed (e not specified in --bold_nuisance) %s' % (options['bold_nuisance'])

                # --- loop through bold files

                conc    = gi.readConc(f_conc, boldname=options['boldname'])
                nconc   = []
                bolds   = []
                rstatus = True
                check   = {'ok': [], 'bad': []}


                if len(conc) == 0:
                    r += '\n... ERROR: No valid image files in conc file (%s)! Skipping this conc bundle.' % (f_conc)
                    failed += 1
                    continue

                for c in conc:
                    # print("c from conc:", c)
                    boldnum  = c[1]
                    boldname = options['boldname'] + boldnum
                    bolds.append(boldnum)

                    # if absolute path flag use session folder from conc file
                    if (options['conc_use'] == 'absolute'):
                        # extract session folder from conc file
                        options['sessionsfolder'] = (c[0].split(sinfo['id']))[0]
                        d['s_base'] = options['sessionsfolder'] + sinfo['id']
                        options['bold_tail'] = (c[0].split(boldname))[1].replace(pc.getExtension(options['image_target']), "")

                    r += "\n\nLooking up: " + boldname + " ..."

                    # --- filenames
                    f = pc.getFileNames(sinfo, options)
                    f.update(pc.getBOLDFileNames(sinfo, boldname, options))

                    # if absolute path flag use also exact filename (extension)
                    if (options['conc_use'] == 'absolute'):
                        f['bold'] = c[0]

                    # --- check for data availability

                    # r += '\n    ... checking for data'
                    status = True

                    # --- bold
                    r, status = pc.checkForFile2(r, f['bold'], '\n    ... bold data present', '\n    ... bold data missing [%s]' % (f['bold']), status=status)
                    nconc.append((f['bold'], boldnum))

                    # --- movement
                    if 'r' in options['bold_actions'] and ('m' in options['bold_nuisance'] or 'm' in options['bold_actions']):
                        r, status = pc.checkForFile2(r, f['bold_mov'], '\n    ... movement data present', '\n    ... movement data missing [%s]' % (f['bold_mov']), status=status)

                    # --- bold stats
                    if 'm' in options['bold_actions']:
                        r, status = pc.checkForFile2(r, f['bold_stats'], '\n    ... bold statistics data present', '\n    ... bold statistics data missing [%s]' % (f['bold_stats']), status=status)

                    # --- bold scrub
                    if any([e in options['pignore'] for e in ['linear', 'spline', 'ignore']]):
                        r, status = pc.checkForFile2(r, f['bold_scrub'], '\n    ... bold scrubbing data present', '\n    ... bold scrubbing data missing [%s]' % (f['bold_scrub']), status=status)

                    # --- check for nuisance data files if doing regression

                    if 'r' in options['bold_actions'] and any([e in options['bold_nuisance'] for e in ['V', 'WM', 'WB']]):
                        r, status = pc.checkForFile2(r, f['bold_nuisance'], '\n    ... bold nuisance signal data present', '\n    ... bold nuisance signal data missing [%s]' % (f['bold_nuisance']), status=status)

                    # --- check
                    if not status:
                        r += '\n--> ERROR: Files missing!'
                        rstatus = False
                        check['bad'].append(boldnum)
                    else:
                        check['ok'].append(boldnum)

                # --- all files reviewed continuing conc processing

                report = ''
                if len(check['ok']) > 0:
                    report += "%d bolds ok [%s], " % (len(check['ok']), " ".join(check['ok']))
                else:
                    report += "0 bolds ok, "

                if len(check['bad']) > 0:
                    report += "%d bold not ok [%s], " % (len(check['bad']), " ".join(check['bad']))
                else:
                    report += "0 bolds not ok"


                if not rstatus:
                    r += '\nERROR: Due to missing data we are skipping this conc bundle!'
                    report += " => missing data"
                    failed += 1
                    continue

                gi.writeConc(f_conc, nconc)

                # --- run matlab preprocessing script

                if overwrite:
                    boldow = 'true'
                else:
                    boldow = 'false'

                done = f['conc_final'] + ".ok"

                scrub = "radius:%(mov_radius)d|fdt:%(mov_fd).2f|dvarsmt:%(mov_dvars).2f|dvarsmet:%(mov_dvarsme).2f|after:%(mov_after)d|before:%(mov_before)d|reject:%(mov_bad)s" % (options)
                opts  = "boldname=%(boldname)s|fidlname=%(fidlname)s|concname=%(concname)s|surface_smooth=%(surface_smooth)f|volume_smooth=%(volume_smooth)f|voxel_smooth=%(voxel_smooth)f|hipass_filter=%(hipass_filter)f|lopass_filter=%(lopass_filter)f|omp_threads=%(omp_threads)d|framework_path=%(framework_path)s|wb_command_path=%(wb_command_path)s|smooth_mask=%(smooth_mask)s|dilate_mask=%(dilate_mask)s|glm_matrix=%(glm_matrix)s|glm_residuals=%(glm_residuals)s|glm_results=%(glm_results)s|glm_name=%(glm_name)s|bold_tail=%(bold_tail)s|ref_bold_tail=%(nifti_tail)s|bold_variant=%(bold_variant)s|img_suffix=%(img_suffix)s" % (options)

                mcomm = 'fc_preprocess_conc(\'%s\', [%s], \'%s\', %.3f,  %d, \'%s\', [], \'%s.fidl\', \'%s\', \'%s\', %s, \'%s\', \'%s\', \'%s\', \'%s\', \'%s\')' % (
                    d['s_base'],                        # --- session folder
                    " ".join(bolds),                    # --- vector of bold runs in the order of the conc file
                    options['bold_actions'],            # --- which steps to perform in what order (s, h, r0/r1/r2, c, p, l)
                    options['tr'],                      # --- TR
                    options['omit'],                    # --- the number of frames to omit at the start of each run
                    options['bold_nuisance'],           # --- nuisance regressors (m, v, wm, wb, d, t, e)
                    tfidl,                              # --- event file to be used for task regression (w/o .fidl)
                    options['event_string'],            # --- event string specifying what and how of task to regress
                    options['bold_prefix'],             # --- optional prefix to the resulting bolds
                    boldow,                             # --- whether to overwrite existing files
                    gi.getImgFormat(f['bold_final']),      # --- the format of the images (.nii vs. .4dfp.img)
                    scrub,                              # --- scrub parameters string
                    options['pignore'],                 # --- how to deal with bad frames ('hipass:keep/linear/spline|regress:keep/ignore|lopass:keep/linear/spline')
                    opts,                               # --- additional options
                    done)                               # --- file to save when done

                comm = '%s "try %s; catch ME, general_report_crash(ME); exit(1), end; exit;"' % (mcommand, mcomm)

                r += '\n\n%s nuisance and task removal' % (pc.action("Running", options['run']))
                if options['print_command'] == "yes":
                    r += '\n' + comm + '\n'
                if options['run'] == "run":
                    r, endlog, status, failed = pc.runExternalForFile(done, comm, 'running matlab/octave fc_preprocess_conc on bolds [%s]' % (" ".join(bolds)), overwrite=overwrite, thread=sinfo['id'], remove=options['log'] == 'remove', task=options['command_ran'], logfolder=options['comlogs'], logtags=[options['bold_variant'], options['bolds'], options['glm_name'], options['logtag']], r=r, shell=True)
                    r, status = pc.checkForFile(r, done, 'ERROR: Matlab/Octave has failed preprocessing BOLD using command: \n--> %s\n' % (mcomm))
                    if os.path.exists(done):
                        os.remove(done)
                    if status:
                        report += " => processed ok"
                    else:
                        report += " => processing failed"
                        failed += 1
                else:
                    if os.path.exists(done):
                        report += " => already done"
                    else:
                        report += " => ready"
                        failed += 1

            except ge.CommandFailed as e:
                r += "\n" + ge.reportCommandFailed('preprocess_conc', e)
                report += " => processing failed"
                failed += 1
            except ge.CommandError as e:
                r += "\n" + ge.reportCommandError('preprocess_conc', e)
                report += " => processing failed"
                failed += 1
            except (pc.ExternalFailed, pc.NoSourceFolder) as errormessage:
                r += str(errormessage)
                report += " => processing failed"
                failed += 1
            except:
                report += " => processing failed"
                r += "\nERROR: Unknown error occured: \n...................................\n%s...................................\n" % (traceback.format_exc())
                time.sleep(5)
                failed += 1

    r += "\n\nConc preprocessing (v2) completed on %s\n---------------------------------------------------------" % (datetime.now().strftime("%A, %d. %B %Y %H:%M:%S"))

    # print r
    return (r, (sinfo['id'], report, failed))<|MERGE_RESOLUTION|>--- conflicted
+++ resolved
@@ -1845,7 +1845,8 @@
                 - 'WB'    ... whole brain signal
                 - '1d'    ... first derivative of above nuisance signals
                 - 'e'     ... events listed in the provided fidl files (see
-                   above), modeled as specified in the event_string parameter.
+                              above), modeled as specified in the event_string
+                              parameter.
 
             --event_string (str, default ''):
                 A string describing, how to model the events listed in the
@@ -1860,15 +1861,9 @@
                 - 'c'   ... Saving of resulting beta coefficients.
                 - 'z'   ... Saving of resulting z-scores of beta coefficients.
                 - 'p'   ... Saving of resulting session-level p-values of beta 
-<<<<<<< HEAD
                             coefficients.
                 - 'se'  ... Saving of resulting standard errors of beta
                             coefficients.
-=======
-                   coefficients.
-                - 'se'  ... Saving of resulting standard errors of beta
-                   coefficients.
->>>>>>> 33103d30
                 - 'r'   ... Saving of resulting residuals of the GLM.
                 - 'all' ... Saving all of the results above.
 
@@ -2572,7 +2567,8 @@
                 - 'WB'    ... whole brain signal
                 - '1d'    ... first derivative of above nuisance signals
                 - 'e'     ... events listed in the provided fidl files (see
-                  above), modeled as specified in the event_string parameter.
+                              above), modeled as specified in the event_string
+                              parameter.
 
             --event_string (str, default ''):
                 A string describing, how to model the events listed in the
@@ -2584,7 +2580,6 @@
                 A string  which of the GLM analysis results are saved.
                 Possible values are:
 
-<<<<<<< HEAD
                 - 'c'   ... Saving of resulting beta coefficients.
                 - 'z'   ... Saving of resulting z-scores of beta coefficients.
                 - 'p'   ... Saving of resulting session-level p-values of beta 
@@ -2593,16 +2588,6 @@
                             coefficients.
                 - 'r'   ... Saving of resulting residuals of the GLM.
                 - 'all' ... Saving all of the results above.
-=======
-                --'c'   ... Saving of resulting beta coefficients.
-                --'z'   ... Saving of resulting z-scores of beta coefficients.
-                --'p'   ... Saving of resulting session-level p-values of beta 
-                  coefficients.
-                --'se'  ... Saving of resulting standard errors of beta
-                  coefficients.
-                --'r'   ... Saving of resulting residuals of the GLM.
-                --'all' ... Saving all of the results above.
->>>>>>> 33103d30
 
             --glm_name (str, default ''):
                 An additional name to add to the residuals and GLM files to
