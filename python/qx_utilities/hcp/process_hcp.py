--- conflicted
+++ resolved
@@ -2035,16 +2035,9 @@
 
     Example run from the base study folder with test flag::
 
-<<<<<<< HEAD
-        qunex hcp_diffusion \\
-          --sessions="processing/batch.hcp.txt" \\
-          --sessionsfolder="sessions" \\
-          --parsessions="10" \\
-=======
         qunex hcp_diffusion \
           --sessionsfolder="<path_to_study_folder>/sessions" \
-          --sessions="$<path_to_study_folder>/processing/batch.txt" \
->>>>>>> af9a3348
+          --sessions="<path_to_study_folder>/processing/batch.txt" \
           --overwrite="no" \\
           --test
 
@@ -2059,16 +2052,9 @@
 
     Run without a scheduler and without GPU support::
 
-<<<<<<< HEAD
-        qunex hcp_diffusion \\
-          --sessions="<path_to_study_folder>/processing/batch.hcp.txt" \\
-          --sessionsfolder="<path_to_study_folder>/sessions" \\
-          --parsessions="4" \\
-=======
         qunex hcp_diffusion \
           --sessionsfolder="<path_to_study_folder>/sessions" \
-          --sessions="$<path_to_study_folder>/processing/batch.txt" \
->>>>>>> af9a3348
+          --sessions="<path_to_study_folder>/processing/batch.txt" \
           --overwrite="yes" \\
           --hcp_dwi_nogpu
     """
