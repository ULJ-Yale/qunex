#!/usr/bin/env python
# encoding: utf-8

# SPDX-FileCopyrightText: 2021 QuNex development team <https://qunex.yale.edu/>
#
# SPDX-License-Identifier: GPL-3.0-or-later

"""
``process_hcp.py``

This file holds code for running HCP preprocessing pipeline. It
consists of functions:

--hcp_pre_preesurfer        Runs HCP PreFS preprocessing.
--hcp_freesurfer            Runs HCP FS preprocessing.
--hcp_post_freesurfer       Runs HCP PostFS preprocessing.
--hcp_diffusion             Runs HCP Diffusion weighted image preprocessing.
--hcp_fmri_volume           Runs HCP BOLD Volume preprocessing.
--hcp_fmri_surface          Runs HCP BOLD Surface preprocessing.
--hcp_icafix                Runs HCP ICAFix.
--hcp_post_fix              Runs HCP PostFix.
--hcp_reapply_fix           Runs HCP ReApplyFix.
--hcp_msmall                Runs HCP MSMAll.
--hcp_dedrift_and_resample  Runs HCP DeDriftAndResample.
--hcp_asl                   Runs HCP ASL pipeline.
--hcp_dtifit                Runs DTI Fit.
--hcp_bedpostx              Runs Bedpost X.
--hcp_task_fmri_analysis    Runs HCP TaskfMRIanalysis.
--map_hcp_data              Maps results of HCP preprocessing into `images` folder.

All the functions are part of the processing suite. They should be called
from the command line using `qunex` command. Help is available through:

- ``qunex ?<command>`` for command specific help
- ``qunex -o`` for a list of relevant arguments and options

There are additional support functions that are not to be used
directly.

Code split from dofcMRIp_core gCodeP/preprocess codebase.
"""

"""
Copyright (c) Grega Repovs and Jure Demsar.
All rights reserved.
"""

import os
import re
import os.path
import shutil
import glob
import sys
import traceback
import time
import general.core as gc
import processing.core as pc
import general.img as gi
import general.exceptions as ge
from datetime import datetime
from concurrent.futures import ProcessPoolExecutor
from functools import partial


# ---- some definitions
unwarp = {None: "Unknown", 'i': 'x', 'j': 'y', 'k': 'z', 'i-': 'x-', 'j-': 'y-', 'k-': 'z-'}
PEDir  = {None: "Unknown", "LR": 1, "RL": 1, "AP": 2, "PA": 2}
PEDirMap  = {'AP': 'j-', 'j-': 'AP', 'PA': 'j', 'j': 'PA', 'RL': 'i', 'i': 'RL', 'LR': 'i-', 'i-': 'LR'}
SEDirMap  = {'AP': 'y', 'PA': 'y', 'LR': 'x', 'RL': 'x'}

# -------------------------------------------------------------------
#
#                       HCP Pipeline Scripts
#

def getHCPPaths(sinfo, options):
    """
    getHCPPaths - documentation not yet available.
    """
    d = {}

    # ---- HCP Pipeline folders

    base                    = options['hcp_Pipeline']

    d['hcp_base']           = base

    d['hcp_Templates']      = os.path.join(base, 'global', 'templates')
    d['hcp_Bin']            = os.path.join(base, 'global', 'binaries')
    d['hcp_Config']         = os.path.join(base, 'global', 'config')

    d['hcp_PreFS']          = os.path.join(base, 'PreFreeSurfer', 'scripts')
    d['hcp_FS']             = os.path.join(base, 'FreeSurfer', 'scripts')
    d['hcp_PostFS']         = os.path.join(base, 'PostFreeSurfer', 'scripts')
    d['hcp_fMRISurf']       = os.path.join(base, 'fMRISurface', 'scripts')
    d['hcp_fMRIVol']        = os.path.join(base, 'fMRIVolume', 'scripts')
    d['hcp_tfMRI']          = os.path.join(base, 'tfMRI', 'scripts')
    d['hcp_dMRI']           = os.path.join(base, 'DiffusionPreprocessing', 'scripts')
    d['hcp_Global']         = os.path.join(base, 'global', 'scripts')
    d['hcp_tfMRIANalysis']  = os.path.join(base, 'TaskfMRIAnalysis', 'scripts')

    d['hcp_caret7dir']      = os.path.join(base, 'global', 'binaries', 'caret7', 'bin_rh_linux64')

    # ---- Key folder in the hcp folder structure

    hcpbase                 = os.path.join(sinfo['hcp'], sinfo['id'] + options['hcp_suffix'])

    d['base']               = hcpbase
    if options['hcp_folderstructure'] == 'initial':
        d['source'] = d['base']
    else:
        d['source'] = os.path.join(d['base'], 'unprocessed')

    d['hcp_nonlin']         = os.path.join(hcpbase, 'MNINonLinear')
    d['T1w_source']         = os.path.join(d['source'], 'T1w')
    d['DWI_source']         = os.path.join(d['source'], 'Diffusion')
    d['ASL_source']         = os.path.join(d['source'], 'mbPCASLhr')

    d['T1w_folder']         = os.path.join(hcpbase, 'T1w')
    d['DWI_folder']         = os.path.join(hcpbase, 'Diffusion')
    d['FS_folder']          = os.path.join(hcpbase, 'T1w', sinfo['id'] + options['hcp_suffix'])

    # T1w file
    try:
        T1w = [v for (k, v) in sinfo.items() if k.isdigit() and v['name'] == 'T1w'][0]
        filename = T1w.get('filename', None)
        if filename and options['hcp_filename'] == "original":
            d['T1w'] = "@".join(glob.glob(os.path.join(d['source'], 'T1w', sinfo['id'] + '*' + filename + '*.nii.gz')))
        else:
            d['T1w'] = "@".join(glob.glob(os.path.join(d['source'], 'T1w', sinfo['id'] + '*T1w_MPR*.nii.gz')))
    except:
        d['T1w'] = 'NONE'

    # --- longitudinal FS related paths

    if options['hcp_fs_longitudinal']:
        d['FS_long_template'] = os.path.join(hcpbase, 'T1w', options['hcp_fs_longitudinal'])
        d['FS_long_results']  = os.path.join(hcpbase, 'T1w', "%s.long.%s" % (sinfo['id'] + options['hcp_suffix'], options['hcp_fs_longitudinal']))
        d['FS_long_subject_template'] = os.path.join(options['sessionsfolder'], 'FSTemplates', sinfo['subject'], options['hcp_fs_longitudinal'])
        d['hcp_long_nonlin']          = os.path.join(hcpbase, 'MNINonLinear_' + options['hcp_fs_longitudinal'])
    else:
        d['FS_long_template']         = ""
        d['FS_long_results']          = ""
        d['FS_long_subject_template'] = ""
        d['hcp_long_nonlin']          = ""


    # --- T2w related paths

    if options['hcp_t2'] == 'NONE':
        d['T2w'] = 'NONE'
    else:
        try:
            T2w = [v for (k, v) in sinfo.items() if k.isdigit() and v['name'] == 'T2w'][0]
            filename = T2w.get('filename', None)
            if filename and options['hcp_filename'] == "original":
                d['T2w'] = "@".join(glob.glob(os.path.join(d['source'], 'T2w', sinfo['id'] + '*' + filename + '*.nii.gz')))
            else:
                d['T2w'] = "@".join(glob.glob(os.path.join(d['source'], 'T2w', sinfo['id'] + '_T2w_SPC*.nii.gz')))
        except:
            d['T2w'] = 'NONE'

    # --- Fieldmap related paths
    d['fieldmap'] = {}
    if options['hcp_avgrdcmethod'] in ['SiemensFieldMap', 'PhilipsFieldMap'] or options['hcp_bold_dcmethod'] in ['SiemensFieldMap', 'PhilipsFieldMap']:
        fmapmag = glob.glob(os.path.join(d['source'], 'FieldMap*' + options['fmtail'], sinfo['id'] + options['fmtail'] + '*_FieldMap_Magnitude.nii.gz'))
        for imagepath in fmapmag:
            fmnum = re.search(r'(?<=FieldMap)[0-9]{1,2}',imagepath)
            if fmnum:
                fmnum = int(fmnum.group())
                d['fieldmap'].update({fmnum: {'magnitude': imagepath}})

        fmapphase = glob.glob(os.path.join(d['source'], 'FieldMap*' + options['fmtail'], sinfo['id'] + options['fmtail'] + '*_FieldMap_Phase.nii.gz'))
        for imagepath in fmapphase:
            fmnum = re.search(r'(?<=FieldMap)[0-9]{1,2}',imagepath)
            if fmnum:
                fmnum = int(fmnum.group())
                if fmnum in d['fieldmap']:
                    d['fieldmap'][fmnum].update({'phase': imagepath})
    elif options['hcp_avgrdcmethod'] == 'GeneralElectricFieldMap' or options['hcp_bold_dcmethod'] == 'GeneralElectricFieldMap':
        fmapge = glob.glob(os.path.join(d['source'], 'FieldMap*' + options['fmtail'], sinfo['id'] + options['fmtail'] + '*_FieldMap_GE.nii.gz'))
        for imagepath in fmapge:
            fmnum = re.search(r'(?<=FieldMap)[0-9]{1,2}',imagepath)
            if fmnum:
                fmnum = int(fmnum.group())
                d['fieldmap'].update({fmnum: {'GE': imagepath}})

    # --- default check files

    for pipe, default in [('hcp_prefs_check',     'check_PreFreeSurfer.txt'),
                          ('hcp_fs_check',        'check_FreeSurfer.txt'),
                          ('hcp_fslong_check',    'check_FreeSurferLongitudinal.txt'),
                          ('hcp_postfs_check',    'check_PostFreeSurfer.txt'),
                          ('hcp_bold_vol_check',  'check_fMRIVolume.txt'),
                          ('hcp_bold_surf_check', 'check_fMRISurface.txt'),
                          ('hcp_dwi_check',       'check_Diffusion.txt')]:
        if options[pipe] == 'all':
            d[pipe] = os.path.join(options['sessionsfolder'], 'specs', default)
        elif options[pipe] == 'last':
            d[pipe] = False
        else:
            d[pipe] = options[pipe]

    return d


def doHCPOptionsCheck(options, sinfo, command):
    if options['hcp_folderstructure'] not in ['initial', 'hcpls']:
        raise ge.CommandFailed(command, "Unknown HCP folder structure version", "The specified HCP folder structure version is unknown: %s" % (options['hcp_folderstructure']), "Please check the 'hcp_folderstructure' parameter!")

    if options['hcp_folderstructure'] == 'initial':
        options['fctail'] = '_fncb'
        options['fmtail'] = '_strc'
    else:
        options['fctail'] = ""
        options['fmtail'] = ""


def checkInlineParameterUse(modality, parameter, options):
    return any([e in options['use_sequence_info'] for e in ['all', parameter, '%s:all' % (modality), '%s:%s' % (modality, parameter)]])


def checkGDCoeffFile(gdcstring, hcp, sinfo, r="", run=True):
    """
    Function that extract the information on the correct gdc file to be used and tests for its presence;
    """

    if gdcstring not in ['', 'NONE']:

        if any([e in gdcstring for e in ['|', 'default']]):
            try:
                try:
                    device = {}
                    dmanufacturer, dmodel, dserial = [e.strip() for e in sinfo.get('device', 'NA|NA|NA').split('|')]
                    device['manufacturer'] = dmanufacturer
                    device['model'] = dmodel
                    device['serial'] = dserial
                except:
                    r += "\n---> WARNING: device information for this session is malformed: %s" % (sinfo.get('device', '---'))
                    raise

                gdcoptions = [[ee.strip() for ee in e.strip().split(':')] for e in gdcstring.split('|')]
                gdcfile = [e[1] for e in gdcoptions if e[0] == 'default'][0]
                gdcfileused = 'default'

                for ginfo, gwhat, gfile in [e for e in gdcoptions if e[0] != 'default']:
                    if ginfo in device:
                        if device[ginfo] == gwhat:
                            gdcfile = gfile
                            gdcfileused = '%s: %s' % (ginfo, gwhat)
                            break
                    if ginfo in sinfo:
                        if sinfo[ginfo] == gwhat:
                            gdcfile = gfile
                            gdcfileused = '%s: %s' % (ginfo, gwhat)
                            break
            except:
                r += "\n---> ERROR: malformed specification of gdcoeffs: %s!" % (gdcstring)
                run = False
                raise

            if gdcfile in ['', 'NONE']:
                r += "\n---> WARNING: Specific gradient distortion coefficients file could not be identified! None will be used."
                gdcfile = "NONE"
            else:
                r += "\n---> Specific gradient distortion coefficients file identified (%s):\n     %s" % (gdcfileused, gdcfile)

        else:
            gdcfile = gdcstring

        if gdcfile not in ['', 'NONE']:
            if not os.path.exists(gdcfile):
                gdcoeffs = os.path.join(hcp['hcp_Config'], gdcfile)
                if not os.path.exists(gdcoeffs):
                    r += "\n---> ERROR: Could not find gradient distortion coefficients file: %s." % (gdcfile)
                    run = False
                else:
                    r += "\n---> Gradient distortion coefficients file present."
            else:
                r += "\n---> Gradient distortion coefficients file present."
    else:
        gdcfile = "NONE"

    return gdcfile, r, run


def hcp_pre_freesurfer(sinfo, options, overwrite=False, thread=0):
    """
    ``hcp_pre_freesurfer [... processing options]``

    Runs the pre-FS step of the HCP Pipeline.

    REQUIREMENTS
    ============

    The code expects the input images to be named and present in the specific
    folder structure. Specifically it will look within the folder::

        <session id>/hcp/<session id>

    for folders and files::

        T1w/*T1w_MPR[N]*
        T2w/*T2w_MPR[N]*

    There has to be at least one T1w image present. If there are more than one
    T1w or T2w images, they will all be used and averaged together.

    Depending on the type of distortion correction method specified by the
    `--hcp_avgrdcmethod` argument (see below), it will also expect the presence
    of the following files:

    __TOPUP__::

        SpinEchoFieldMap[N]*/*_<hcp_sephasepos>_*
        SpinEchoFieldMap[N]*/*_<hcp_sephaseneg>_*

    __SiemensFieldMap__::

        FieldMap/<session id>_FieldMap_Magnitude.nii.gz
        FieldMap/<session id>_FieldMap_Phase.nii.gz

    __GeneralElectricFieldMap__::

        FieldMap/<session id>_FieldMap_GE.nii.gz

    __PhilipsFieldMap__::

        FieldMap/<session id>_FieldMap_Magnitude.nii.gz
        FieldMap/<session id>_FieldMap_Phase.nii.gz

    INPUTS
    ======

    General parameters
    ------------------

    When running the command, the following *general* processing parameters are
    taken into account:

    --sessions                  The batch.txt file with all the sessions
                                information. [batch.txt]
    --sessionsfolder            The path to the study/sessions folder, where the
                                imaging  data is supposed to go. [.]
    --parsessions               How many sessions to run in parallel. [1]
    --overwrite                 Whether to overwrite existing data (yes) or not
                                (no). [no]
    --hcp_suffix                Specifies a suffix to the session id if multiple
                                variants are run, empty otherwise. []
    --logfolder                 The path to the folder where runlogs and comlogs
                                are to be stored, if other than default. []
    --log                       Whether to keep ('keep') or remove ('remove')
                                the temporary logs once jobs are completed
                                ['keep']. When a comma or pipe ('|') separated
                                list is given, the log will be created at the
                                first provided location and then linked or
                                copied to other locations. The valid locations
                                are:
                                - 'study' (for the default:
                                  `<study>/processing/logs/comlogs` location)
                                - 'session' (for `<sessionid>/logs/comlogs`)
                                - 'hcp' (for `<hcp_folder>/logs/comlogs`)
                                - '<path>' (for an arbitrary directory)

    --hcp_processing_mode       Controls whether the HCP acquisition and
                                processing guidelines should be treated as
                                requirements (HCPStyleData) or if additional
                                processing functionality is allowed
                                (LegacyStyleData). In this case running
                                processing w/o a T2w image.
    --hcp_folderstructure       Specifies the version of the folder structure to
                                use, 'initial' and 'hcpls' are supported.
                                ['hcpls']
    --hcp_filename              Specifies whether the standard ('standard')
                                filenames or the specified original names
                                ('original') are to be used. ['standard']

    Specific parameters
    -------------------

    In addition the following *specific* parameters will be used to guide the
    processing in this step:

    --hcp_t2                    NONE if no T2w image is available and the
                                preprocessing should be run without them,
                                anything else otherwise. NONE is only valid if
                                'LegacyStyleData' processing mode was
                                specified. [t2]
    --hcp_brainsize             Specifies the size of the brain in mm. 170 is
                                FSL default and seems to be a good choice, HCP
                                uses 150, which can lead to problems with
                                larger heads. [150]
    --hcp_t1samplespacing       T1 image sample spacing, NONE if not used.
                                [NONE]
    --hcp_t2samplespacing       T2 image sample spacing, NONE if not used.
                                [NONE]
    --hcp_gdcoeffs              Path to a file containing gradient distortion
                                coefficients, alternatively a string describing
                                multiple options (see below), or "NONE", if not
                                used. [NONE]
    --hcp_bfsigma               Bias Field Smoothing Sigma (optional). []
    --hcp_avgrdcmethod          Averaging and readout distortion correction
                                method. [NONE]
                                Can take the following values:
                                - NONE (average any repeats with no readout
                                  correction)
                                - FIELDMAP (average any repeats and use
                                  Siemens field map for readout correction)
                                - SiemensFieldMap (average any repeats and use
                                  Siemens field map for readout correction)
                                - GeneralElectricFieldMap (average any repeats
                                  and use GE field map for readout correction)
                                - PhilipsFieldMap (average any repeats and use
                                  Philips field map for readout correction)
                                - TOPUP (average any repeats and use spin echo
                                  field map for readout correction)
    --hcp_unwarpdir             Readout direction of the T1w and T2w images
                                (x, y, z or NONE); used with either a regular
                                field map or a spin echo field map. [NONE]
    --hcp_echodiff              Difference in TE times if a fieldmap image is
                                used, set to NONE if not used. [NONE]
    --hcp_seechospacing         Echo Spacing or Dwelltime of Spin Echo Field
                                Map or "NONE" if not used. [NONE]
    --hcp_sephasepos            Label for the positive image of the Spin Echo
                                Field Map pair. [""]
    --hcp_sephaseneg            Label for the negative image of the Spin Echo
                                Field Map pair. [""]
    --hcp_seunwarpdir           Phase encoding direction of the Spin Echo
                                Field Map (x, y or NONE). [NONE]
    --hcp_topupconfig           Path to a configuration file for TOPUP method
                                or "NONE" if not used. [NONE]
    --hcp_prefs_custombrain     Whether to only run the final registration
                                using either a custom prepared brain mask
                                (MASK) or custom prepared brain images
                                (CUSTOM), or to run the full set of processing
                                steps (NONE). [NONE] If a mask is to be used
                                (MASK) then a
                                `"custom_acpc_dc_restore_mask.nii.gz"` image
                                needs to be placed in the `<session>/T1w`
                                folder. If a custom brain is to be used
                                (BRAIN), then the following images in
                                `<session>/T1w` folder need to be adjusted:

                                - `T1w_acpc_dc_restore_brain.nii.gz`
                                - `T1w_acpc_dc_restore.nii.gz`
                                - `T2w_acpc_dc_restore_brain.nii.gz`
                                - `T2w_acpc_dc_restore.nii.gz`
    --hcp_prefs_template_res    The resolution (in mm) of the structural
                                images templates to use in the preFS step.
                                Note: it should match the resolution of the
                                acquired structural images.
    --use_sequence_info         A pipe, comma or space separated list of inline
                                sequence information to use in preprocessing of
                                specific image modalities.

                                Example specifications:

                                - `all`: use all present inline information for
                                  all modalities,
                                - 'DwellTime': use DwellTime information for all
                                  modalities,
                                - `T1w:all': use all present inline information
                                  for T1w modality,
                                - `SE:EchoSpacing': use EchoSpacing information
                                  for Spin-Echo fieldmap images.
                                - 'none': do not use inline information

                                Modalities: T1w, T2w, SE, BOLD, dMRi
                                Inline information: TR, PEDirection, EchoSpacing
                                  DwellTime, ReadoutDirection

                                If information is not specified it will not be
                                used. More general specification (e.g. `all`)
                                implies all more specific cases (e.g. `T1w:all`).
                                ['all']

    Gradient coefficient file specification:
    ----------------------------------------

    `--hcp_gdcoeffs` parameter can be set to either 'NONE', a path to a specific
    file to use, or a string that describes, which file to use in which case.
    Each option of the string has to be divided by a pipe '|' character and it
    has to specify, which information to look up, a possible value, and a file
    to use in that case, separated by a colon ':' character. The information
    too look up needs to be present in the description of that session.
    Standard options are e.g.::

        institution: Yale
        device: Siemens|Prisma|123456

    Where device is formatted as <manufacturer>|<model>|<serial number>.

    If specifying a string it also has to include a `default` option, which
    will be used in the information was not found. An example could be::

        "default:/data/gc1.conf|model:Prisma:/data/gc/Prisma.conf|model:Trio:/data/gc/Trio.conf"

    With the information present above, the file `/data/gc/Prisma.conf` would
    be used.

    OUTPUTS
    =======

    The results of this step will be present in the above mentioned T1w and T2w
    folders as well as MNINonLinear folder generated and populated in the same
    sessions's root hcp folder.

    USE
    ===

    Runs the PreFreeSurfer step of the HCP Pipeline. It looks for T1w and T2w images in
    sessions's T1w and T2w folder, averages them (if multiple present) and
    linearly and nonlinearly aligns them to the MNI atlas. It uses the adjusted
    version of the HCP that enables the preprocessing to run with of without T2w
    image(s).

    EXAMPLE USE
    ===========

    ::

        qunex hcp_pre_freesurfer sessions=fcMRI/sessions_hcp.txt sessionsfolder=sessions \\
            overwrite=no parsessions=10 hcp_brainsize=170

    ::

        qunex hcp_pre_freesurfer sessions=fcMRI/sessions_hcp.txt sessionsfolder=sessions \\
            overwrite=no parsessions=10 hcp_t2=NONE
    """

    r = "\n------------------------------------------------------------"
    r += "\nSession id: %s \n[started on %s]" % (sinfo['id'], datetime.now().strftime("%A, %d. %B %Y %H:%M:%S"))
    r += "\n%s HCP PreFreeSurfer Pipeline [%s] ...\n" % (pc.action("Running", options['run']), options['hcp_processing_mode'])

    run    = True
    report = "Error"

    try:
        # --- Base settings
        pc.doOptionsCheck(options, sinfo, 'hcp_pre_freesurfer')
        doHCPOptionsCheck(options, sinfo, 'hcp_pre_freesurfer')
        hcp = getHCPPaths(sinfo, options)

        # --- run checks

        if 'hcp' not in sinfo:
            r += "\n---> ERROR: There is no hcp info for session %s in batch.txt" % (sinfo['id'])
            run = False

        # --- check for T1w and T2w images
        for tfile in hcp['T1w'].split("@"):
            if os.path.exists(tfile):
                r += "\n---> T1w image file present."
                T1w = [v for (k, v) in sinfo.items() if k.isdigit() and v['name'] == 'T1w'][0]
                if 'DwellTime' in T1w and checkInlineParameterUse('T1w', 'DwellTime', options):
                    options['hcp_t1samplespacing'] = T1w['DwellTime']
                    r += "\n---> T1w image specific EchoSpacing: %s s" % (options['hcp_t1samplespacing'])
                elif 'EchoSpacing' in T1w  and checkInlineParameterUse('T1w', 'EchoSpacing', options):
                    options['hcp_t1samplespacing'] = T1w['EchoSpacing']
                    r += "\n---> T1w image specific EchoSpacing: %s s" % (options['hcp_t1samplespacing'])
                if 'UnwarpDir' in T1w and checkInlineParameterUse('T1w', 'UnwarpDir', options):
                    options['hcp_unwarpdir'] = T1w['UnwarpDir']
                    r += "\n---> T1w image specific unwarp direction: %s" % (options['hcp_unwarpdir'])
            else:
                r += "\n---> ERROR: Could not find T1w image file. [%s]" % (tfile)
                run = False

        if hcp['T2w'] in ['', 'NONE']:
            if options['hcp_processing_mode'] == 'HCPStyleData':
                r += "\n---> ERROR: The requested HCP processing mode is 'HCPStyleData', however, no T2w image was specified!\n            Consider using LegacyStyleData processing mode."
                run = False
            else:
                r += "\n---> Not using T2w image."
        else:
            for tfile in hcp['T2w'].split("@"):
                if os.path.exists(tfile):
                    r += "\n---> T2w image file present."
                    T2w = [v for (k, v) in sinfo.items() if k.isdigit() and v['name'] == 'T2w'][0]
                    if 'DwellTime' in T2w and checkInlineParameterUse('T2w', 'DwellTime', options):
                        options['hcp_t2samplespacing'] = T2w['DwellTime']
                        r += "\n---> T2w image specific EchoSpacing: %s s" % (options['hcp_t2samplespacing'])
                    elif 'EchoSpacing' in T2w and checkInlineParameterUse('T2w', 'EchoSpacing', options):
                        options['hcp_t2samplespacing'] = T2w['EchoSpacing']
                        r += "\n---> T2w image specific EchoSpacing: %s s" % (options['hcp_t2samplespacing'])
                else:
                    r += "\n---> ERROR: Could not find T2w image file. [%s]" % (tfile)
                    run = False

        # --- do we need spinecho images

        sepos       = ''
        seneg       = ''
        topupconfig = ''
        senum       = None
        tufolder    = None
        fmmag = ''
        fmphase = ''
        fmge = ''

        if options['hcp_avgrdcmethod'].lower() == 'topup':
            # -- spin echo settings
            sesettings = True
            for p in ['hcp_sephaseneg', 'hcp_sephasepos', 'hcp_seunwarpdir']:
                if not options[p]:
                    r += '\n---> ERROR: %s parameter is not set! Please review parameter file!' % (p)
                    run = False
                    sesettings = False

            try:
                T1w = [v for (k, v) in sinfo.items() if k.isdigit() and v['name'] == 'T1w'][0]
                senum = T1w.get('se', None)
                if senum:
                    try:
                        senum = int(senum)
                        if senum > 0:
                            tufolder = os.path.join(hcp['source'], 'SpinEchoFieldMap%d%s' % (senum, options['fctail']))
                            r += "\n---> TOPUP Correction, Spin-Echo pair %d specified" % (senum)
                        else:
                            r += "\n---> ERROR: No Spin-Echo image pair specified for T1w image! [%d]" % (senum)
                            run = False
                    except:
                        r += "\n---> ERROR: Could not process the specified Spin-Echo information [%s]! " % (str(senum))
                        run = False

            except:
                pass

            if senum is None:
                try:
                    tufolder = glob.glob(os.path.join(hcp['source'], 'SpinEchoFieldMap*'))[0]
                    senum = int(os.path.basename(tufolder).replace('SpinEchoFieldMap', '').replace('_fncb', ''))
                    r += "\n---> TOPUP Correction, no Spin-Echo pair explicitly specified, using pair %d" % (senum)
                except:
                    r += "\n---> ERROR: Could not find folder with files for TOPUP processing of session %s." % (sinfo['id'])
                    run = False
                    raise

            if tufolder and sesettings:
                try:
                    sepos = glob.glob(os.path.join(tufolder, "*_" + options['hcp_sephasepos'] + "*"))[0]
                    seneg = glob.glob(os.path.join(tufolder, "*_" + options['hcp_sephaseneg'] + "*"))[0]

                    if all([sepos, seneg]):
                        r += "\n---> Spin-Echo pair of images present. [%s]" % (os.path.basename(tufolder))
                    else:
                        r += "\n---> ERROR: Could not find the relevant Spin-Echo files! [%s]" % (tufolder)
                        run = False


                    # get SE info from session info
                    try:
                        seInfo = [v for (k, v) in sinfo.items() if k.isdigit() and 'SE-FM' in v['name'] and 'se' in v and v['se'] == str(senum)][0]
                    except:
                        seInfo = None

                    if seInfo and 'EchoSpacing' in seInfo and checkInlineParameterUse('SE', 'EchoSpacing', options):
                        options['hcp_seechospacing'] = seInfo['EchoSpacing']
                        r += "\n---> Spin-Echo images specific EchoSpacing: %s s" % (options['hcp_seechospacing'])
                    if seInfo and 'phenc' in seInfo:
                        options['hcp_seunwarpdir'] = SEDirMap[seInfo['phenc']]
                        r += "\n---> Spin-Echo unwarp direction: %s" % (options['hcp_seunwarpdir'])
                    elif seInfo and 'PEDirection' in seInfo and checkInlineParameterUse('SE', 'PEDirection', options):
                        options['hcp_seunwarpdir'] = seInfo['PEDirection']
                        r += "\n---> Spin-Echo unwarp direction: %s" % (options['hcp_seunwarpdir'])

                    if options['hcp_topupconfig'] != 'NONE' and options['hcp_topupconfig']:
                        topupconfig = options['hcp_topupconfig']
                        if not os.path.exists(options['hcp_topupconfig']):
                            topupconfig = os.path.join(hcp['hcp_Config'], options['hcp_topupconfig'])
                            if not os.path.exists(topupconfig):
                                r += "\n---> ERROR: Could not find TOPUP configuration file: %s." % (topupconfig)
                                run = False
                            else:
                                r += "\n---> TOPUP configuration file present."
                        else:
                            r += "\n---> TOPUP configuration file present."
                except:
                    r += "\n---> ERROR: Could not find files for TOPUP processing of session %s." % (sinfo['id'])
                    run = False
                    raise

        elif options['hcp_avgrdcmethod'] == 'GeneralElectricFieldMap':
            fmnum = T1w.get('fm', None)
            ## include => if fmnum is None, same as for senum

            for i, v in hcp['fieldmap'].items():
                if os.path.exists(hcp['fieldmap'][i]['GE']):
                    r += "\n---> Gradient Echo Field Map %d file present." % (i)
                else:
                    r += "\n---> ERROR: Could not find Gradient Echo Field Map %d file for session %s.\n            Expected location: %s" % (i, sinfo['id'], hcp['fmapge'])
                    run = False

            fmmag = None
            fmphase = None
            fmge = hcp['fieldmap'][int(fmnum)]['GE']

        elif options['hcp_avgrdcmethod'] in ['FIELDMAP', 'SiemensFieldMap', 'PhilipsFieldMap']:
            fmnum = T1w.get('fm', None)

            for i, v in hcp['fieldmap'].items():
                if os.path.exists(hcp['fieldmap'][i]['magnitude']):
                    r += "\n---> Magnitude Field Map %d file present." % (i)
                else:
                    r += "\n---> ERROR: Could not find Magnitude Field Map %d file for session %s.\n            Expected location: %s" % (i, sinfo['id'], hcp['fmapmag'])
                    run = False
                if os.path.exists(hcp['fieldmap'][i]['phase']):
                    r += "\n---> Phase Field Map %d file present." % (i)
                else:
                    r += "\n---> ERROR: Could not find Phase Field Map %d file for session %s.\n            Expected location: %s" % (i, sinfo['id'], hcp['fmapphase'])
                    run = False

            fmmag = hcp['fieldmap'][int(fmnum)]['magnitude']
            fmphase = hcp['fieldmap'][int(fmnum)]['phase']
            fmge = None

        else:
            r += "\n---> WARNING: No distortion correction method specified."

        # --- lookup gdcoeffs file if needed

        gdcfile, r, run = checkGDCoeffFile(options['hcp_gdcoeffs'], hcp=hcp, sinfo=sinfo, r=r, run=run)

        # --- see if we have set up to use custom mask

        if options['hcp_prefs_custombrain'] == 'MASK':
            tfile = os.path.join(hcp['T1w_folder'], 'T1w_acpc_dc_restore_brain.nii.gz')
            mfile = os.path.join(hcp['T1w_folder'], 'custom_acpc_dc_restore_mask.nii.gz')
            r += "\n---> Set to run only final atlas registration with a custom mask."

            if os.path.exists(tfile):
                r += "\n     ... Previous results present."
                if os.path.exists(mfile):
                    r += "\n     ... Custom mask present."
                else:
                    r += "\n     ... ERROR: Custom mask missing! [%s]!." % (mfile)
                    run = False
            else:
                run = False
                r += "\n     ... ERROR: No previous results found! Please run PreFS without hcp_prefs_custombrain set to MASK first!"
                if os.path.exists(mfile):
                    r += "\n     ... Custom mask present."
                else:
                    r += "\n     ... ERROR: Custom mask missing as well! [%s]!." % (mfile)

        # --- check if we are using a custom brain

        if options['hcp_prefs_custombrain'] == 'CUSTOM':
            t1files = ['T1w_acpc_dc_restore_brain.nii.gz', 'T1w_acpc_dc_restore.nii.gz']
            t2files = ['T2w_acpc_dc_restore_brain.nii.gz', 'T2w_acpc_dc_restore.nii.gz']
            if hcp['T2w'] in ['', 'NONE']:
                tfiles = t1files
            else:
                tfiles = t1files + t2files

            r += "\n---> Set to run only final atlas registration with custom brain images."

            missingfiles = []
            for tfile in tfiles:
                if not os.path.exists(os.path.join(hcp['T1w_folder'], tfile)):
                    missingfiles.append(tfile)

            if missingfiles:
                run = False
                r += "\n     ... ERROR: The following brain files are missing in %s:" % (hcp['T1w_folder'])
                for tfile in missingfiles:
                    r += "\n                %s" % tfile


        # --- Set up the command

        comm = os.path.join(hcp['hcp_base'], 'PreFreeSurfer', 'PreFreeSurferPipeline.sh') + " "

        elements = [("path", sinfo['hcp']),
                    ('subject', sinfo['id'] + options['hcp_suffix']),
                    ('t1', hcp['T1w']),
                    ('t2', hcp['T2w']),
                    ('t1template', os.path.join(hcp['hcp_Templates'], 'MNI152_T1_%smm.nii.gz' % (options['hcp_prefs_template_res']))),
                    ('t1templatebrain', os.path.join(hcp['hcp_Templates'], 'MNI152_T1_%smm_brain.nii.gz' % (options['hcp_prefs_template_res']))),
                    ('t1template2mm', os.path.join(hcp['hcp_Templates'], 'MNI152_T1_2mm.nii.gz')),
                    ('t2template', os.path.join(hcp['hcp_Templates'], 'MNI152_T2_%smm.nii.gz' % (options['hcp_prefs_template_res']))),
                    ('t2templatebrain', os.path.join(hcp['hcp_Templates'], 'MNI152_T2_%smm_brain.nii.gz' % (options['hcp_prefs_template_res']))),
                    ('t2template2mm', os.path.join(hcp['hcp_Templates'], 'MNI152_T2_2mm.nii.gz')),
                    ('templatemask', os.path.join(hcp['hcp_Templates'], 'MNI152_T1_%smm_brain_mask.nii.gz' % (options['hcp_prefs_template_res']))),
                    ('template2mmmask', os.path.join(hcp['hcp_Templates'], 'MNI152_T1_2mm_brain_mask_dil.nii.gz')),
                    ('brainsize', options['hcp_brainsize']),
                    ('fnirtconfig', os.path.join(hcp['hcp_Config'], 'T1_2_MNI152_2mm.cnf')),
                    ('fmapmag', fmmag),
                    ('fmapphase',fmphase),
                    ('fmapgeneralelectric', fmge),
                    ('echodiff', options['hcp_echodiff']),
                    ('SEPhaseNeg', seneg),
                    ('SEPhasePos', sepos),
                    ('seechospacing', options['hcp_seechospacing']),
                    ('seunwarpdir', options['hcp_seunwarpdir']),
                    ('t1samplespacing', options['hcp_t1samplespacing']),
                    ('t2samplespacing', options['hcp_t2samplespacing']),
                    ('unwarpdir', options['hcp_unwarpdir']),
                    ('gdcoeffs', gdcfile),
                    ('avgrdcmethod', options['hcp_avgrdcmethod']),
                    ('topupconfig', topupconfig),
                    ('bfsigma', options['hcp_bfsigma']),
                    ('printcom', options['hcp_printcom']),
                    ('custombrain', options['hcp_prefs_custombrain']),
                    ('processing-mode', options['hcp_processing_mode'])]

        comm += " ".join(['--%s="%s"' % (k, v) for k, v in elements if v])

        # -- Report command
        if run:
            r += "\n\n------------------------------------------------------------\n"
            r += "Running HCP Pipelines command via QuNex:\n\n"
            r += comm.replace("--", "\n    --").replace("             ", "")
            r += "\n------------------------------------------------------------\n"

        # -- Test files

        tfile = os.path.join(hcp['hcp_nonlin'], 'T1w_restore_brain.nii.gz')
        if hcp['hcp_prefs_check']:
            fullTest = {'tfolder': hcp['base'], 'tfile': hcp['hcp_prefs_check'], 'fields': [('sessionid', sinfo['id'] + options['hcp_suffix'])], 'specfolder': options['specfolder']}
        else:
            fullTest = None

        # -- Run

        if run:
            if options['run'] == "run":
                if overwrite and os.path.exists(tfile):
                    os.remove(tfile)

                r, endlog, report, failed = pc.runExternalForFile(tfile, comm, 'Running HCP PreFS', overwrite=overwrite, thread=sinfo['id'], remove=options['log'] == 'remove', task=options['command_ran'], logfolder=options['comlogs'], logtags=options['logtag'], fullTest=fullTest, shell=True, r=r)

            # -- just checking
            else:
                passed, report, r, failed = pc.checkRun(tfile, fullTest, 'HCP PreFS', r, overwrite=overwrite)
                if passed is None:
                    r += "\n---> HCP PreFS can be run"
                    report = "HCP Pre FS can be run"
                    failed = 0
        else:
            r += "\n---> Due to missing files session can not be processed."
            report = "Files missing, PreFS can not be run"
            failed = 1

    except ge.CommandFailed as e:
        r +=  "\n\nERROR in completing %s at %s:\n     %s\n" % ('PreFreeSurfer', e.function, "\n     ".join(e.report))
        report = "PreFS failed"
        failed = 1
    except (pc.ExternalFailed, pc.NoSourceFolder) as errormessage:
        r = str(errormessage)
        report = "PreFS failed"
        failed = 1
    except:
        r += "\nERROR: Unknown error occured: \n...................................\n%s...................................\n" % (traceback.format_exc())
        report = "PreFS failed"
        failed = 1

    r += "\nHCP PreFS %s on %s\n------------------------------------------------------------" % (pc.action("completed", options['run']), datetime.now().strftime("%A, %d. %B %Y %H:%M:%S"))

    # print r
    return (r, (sinfo['id'], report, failed))


def hcp_freesurfer(sinfo, options, overwrite=False, thread=0):
    """
    ``hcp_freesurfer [... processing options]``

    Runs the FS step of the HCP Pipeline.

    REQUIREMENTS
    ============

    The code expects the previous step (hcp_pre_freesurfer) to have run successfully and
    checks for presence of a few key files and folders. Due to the number of
    inputs that it requires, it does not make a full check for all of them!

    INPUTS
    ======

    General parameters
    ------------------

    When running the command, the following *general* processing parameters are
    taken into account:

    --sessions                  The batch.txt file with all the sessions
                                information. [batch.txt]
    --sessionsfolder            The path to the study/sessions folder, where the
                                imaging  data is supposed to go. [.]
    --parsessions               How many sessions to run in parallel. [1]
    --overwrite                 Whether to overwrite existing data (yes) or not
                                (no). [no]
    --hcp_suffix                Specifies a suffix to the session id if multiple
                                variants are run, empty otherwise. []
    --logfolder                 The path to the folder where runlogs and comlogs
                                are to be stored, if other than default. []
    --log                       Whether to keep ('keep') or remove ('remove')
                                the temporary logs once jobs are completed
                                ['keep']. When a comma or pipe ('|') separated
                                list is given, the log will be created at the
                                first provided location and then linked or
                                copied to other locations. The valid locations
                                are:

                                - 'study' (for the default:
                                  `<study>/processing/logs/comlogs` location)
                                - 'session' (for `<sessionid>/logs/comlogs`)
                                - 'hcp' (for `<hcp_folder>/logs/comlogs`)
                                - '<path>' (for an arbitrary directory)

    --hcp_processing_mode       Controls whether the HCP acquisition and
                                processing guidelines should be treated as
                                requirements (HCPStyleData) or if additional
                                processing functionality is allowed
                                (LegacyStyleData). In this case running
                                processing w/o a T2w image.
    --hcp_folderstructure       Specifies the version of the folder structure to
                                use, 'initial' and 'hcpls' are supported.
                                ['hcpls']
    --hcp_filename              Specifies whether the standard ('standard')
                                filenames or the specified original names
                                ('original') are to be used. ['standard']


    Specific parameters
    -------------------

    These are optional parameters. Please note that they will only be used
    when HCP Pipelines are used. They are not implemented in hcpmodified!

    --hcp_fs_seed                  Recon-all seed value. If not specified, none
                                   will be used. []
    --hcp_fs_existing_session      Indicates that the command is to be run on
                                   top of an already existing analysis/subject.
                                   This excludes the `-i` flag from the
                                   invocation of recon-all. If set, the
                                   user needs to specify which recon-all stages
                                   to run using the --hcp_fs_extra_reconall
                                   parameter. Accepted values are TRUE and
                                   FALSE. [FALSE]
    --hcp_fs_extra_reconall        A string with extra parameters to pass to
                                   FreeSurfer recon-all. The extra parameters
                                   are to be listed in a pipe ('|') separated
                                   string. Parameters and their values need to
                                   be listed separately. E.g. to pass
                                   `-norm3diters 3` to reconall, the string has
                                   to be: "-norm3diters|3". []
    --hcp_fs_flair                 If set to TRUE indicates that recon-all is to
                                   be run with the -FLAIR/-FLAIRpial options
                                   (rather than the -T2/-T2pial options).
                                   The FLAIR input image itself should be
                                   provided as a regular T2w image.
    --hcp_fs_no_conf2hires         Indicates that (most commonly due to low
                                   resolution—1mm or less—of structural image(s),
                                   high-resolution steps of recon-all should be
                                   excluded. Accepted values are TRUE or FALSE
                                   [FALSE].


    HCP LegacyStyleData processing mode parameters:
    -----------------------------------------------

    Please note, that these settings will only be used when LegacyStyleData
    processing mode is specified!

    --hcp_t2                    NONE if no T2w image is available and the
                                preprocessing should be run without them,
                                anything else otherwise [t2]. NONE is only valid
                                if 'LegacyStyleData' processing mode was
                                specified.
    --hcp_expert_file           Path to the read-in expert options file for
                                FreeSurfer if one is prepared and should be used
                                empty otherwise. []
    --hcp_control_points        Specify YES to use manual control points or
                                empty otherwise. [] (currently not available)
    --hcp_wm_edits              Specify YES to use manually edited WM mask or
                                empty otherwise. [] (currently not available)
    --hcp_fs_brainmask          Specify 'original' to keep the masked original
                                brain image; 'manual' to use the manually edited
                                brainmask file; default 'fs' uses the brainmask
                                generated by mri_watershed. [fs] (currently not
                                available)
    --hcp_autotopofix_off       Specify YES to turn off the automatic topologic
                                fix step in FS and compute WM surface
                                deterministically from manual WM mask, or empty
                                otherwise. [] (currently not available)
    --hcp_freesurfer_home       Path for FreeSurfer home folder can be manually
                                specified to override default environment
                                variable to ensure backwards compatiblity and
                                hcp_freesurfer customization.

    OUTPUTS
    =======

    The results of this step will be present in the above mentioned T1w folder
    as well as MNINonLinear folder in the sessions's root hcp folder.

    USE
    ===

    Runs the FreeSurfer step of the HCP Pipeline. It takes the T1w and T2w images
    processed in the previous (hcp_pre_freesurfer) step, segments T1w image by brain
    matter and CSF, reconstructs the cortical surface of the brain and assigns
    structure labels for both subcortical and cortical structures. It completes
    the listed in multiple steps of increased precision and (if present) uses
    T2w image to refine the surface reconstruction. It uses the adjusted
    version of the HCP code that enables the preprocessing to run also if no T2w
    image is present. 

    EXAMPLE USE
    ===========

    ::

        qunex hcp_freesurfer sessions=fcMRI/sessions_hcp.txt sessionsfolder=sessions \\
              overwrite=no parsessions=10

    ::

        qunex hcp_freesurfer sessions=fcMRI/sessions_hcp.txt sessionsfolder=sessions \\
              overwrite=no parsessions=10 hcp_fs_longitudinal=TemplateA

    ::

        qunex hcp_freesurfer sessions=fcMRI/sessions_hcp.txt sessionsfolder=sessions \\
              overwrite=no parsessions=10 hcp_t2=NONE

    ::

        qunex hcp_freesurfer sessions=fcMRI/sessions_hcp.txt sessionsfolder=sessions \\
              overwrite=no parsessions=10 hcp_t2=NONE \\
              hcp_freesurfer_home=<absolute_path_to_freesurfer_binary> \\
    """

    r = "\n------------------------------------------------------------"
    r += "\nSession id: %s \n[started on %s]" % (sinfo['id'], datetime.now().strftime("%A, %d. %B %Y %H:%M:%S"))
    r += "\n\n%s HCP FreeSurfer Pipeline [%s] ...\n" % (pc.action("Running", options['run']), options['hcp_processing_mode'])

    run    = True
    status = True
    report = "Error"

    try:
        pc.doOptionsCheck(options, sinfo, 'hcp_freesurfer')
        doHCPOptionsCheck(options, sinfo, 'hcp_freesurfer')
        hcp = getHCPPaths(sinfo, options)

        # --- run checks

        if 'hcp' not in sinfo:
            r += "\n---> ERROR: There is no hcp info for session %s in batch.txt" % (sinfo['id'])
            run = False

        # -> Pre FS results

        if os.path.exists(os.path.join(hcp['T1w_folder'], 'T1w_acpc_dc_restore_brain.nii.gz')):
            r += "\n---> PreFS results present."
        else:
            r += "\n---> ERROR: Could not find PreFS processing results."
            run = False

        # -> T2w image

        if hcp['T2w'] in ['', 'NONE']:
            t2w = 'NONE'
        else:
            t2w = os.path.join(hcp['T1w_folder'], 'T2w_acpc_dc_restore.nii.gz')

        if t2w == 'NONE' and options['hcp_processing_mode'] == 'HCPStyleData':
            r += "\n---> ERROR: The requested HCP processing mode is 'HCPStyleData', however, not T2w image was specified!\n            Consider using LegacyStyleData processing mode."
            run = False

        # -> check version of FS against previous version of FS

        # ------------------------------------------------------------------
        # - Alan added integrated code for FreeSurfer 6.0 completion check
        # -----------------------------------------------------------------

        freesurferhome = options['hcp_freesurfer_home']

        # - Set FREESURFER_HOME based on --hcp_freesurfer_home flag to ensure backward compatibility
        if freesurferhome:
            sys.path.append(freesurferhome)
            os.environ['FREESURFER_HOME'] = str(freesurferhome)
            r +=  "\n---> FREESURFER_HOME set to: " + str(freesurferhome)
            versionfile = os.path.join(os.environ['FREESURFER_HOME'], 'build-stamp.txt')
        else:
            fshome = os.environ["FREESURFER_HOME"]
            r += "\n---> FREESURFER_HOME set to: " + str(fshome)
            versionfile = os.path.join(os.environ['FREESURFER_HOME'], 'build-stamp.txt')

        fsbuildstamp = open(versionfile).read()

        for fstest, fsversion in [('stable-pub-v6.0.0', '6.0'), ('stable-pub-v5.3.0-HCP', '5.3-HCP'), ('unknown', 'unknown')]:
            if fstest in fsbuildstamp:
                break

        # - Check if recon-all.log exists to set the FS version
        reconallfile = os.path.join(hcp['T1w_folder'], sinfo['id'] + options['hcp_suffix'], 'scripts', 'recon-all.log')

        if os.path.exists(reconallfile):
            r +=  "\n---> Existing FreeSurfer recon-all.log was found!"

            reconallfiletxt = open(reconallfile).read()
            for fstest, efsversion in [('stable-pub-v6.0.0', '6.0'), ('stable-pub-v5.3.0-HCP', '5.3-HCP'), ('unknown', 'unknown')]:
                if fstest in reconallfiletxt:
                    break

            if overwrite and options['run'] == "run" and not options['hcp_fs_existing_session']:
                r += "\n     ... removing previous files"
            else:
                if fsversion == efsversion:
                    r += "\n     ... current FREESURFER_HOME settings match previous version of recon-all.log [%s]." % (fsversion)
                    r += "\n         Proceeding ..."
                else:
                    r += "\n     ... ERROR: current FREESURFER_HOME settings [%s] do not match previous version of recon-all.log [%s]!" % (fsversion, efsversion)
                    r += "\n         Please check your FS version or set overwrite to yes"
                    run = False

        # --- set target file

        # --- Deprecated versions of tfile variable based on prior FS runs ---------------------------------------------
        # tfile = os.path.join(hcp['T1w_folder'], sinfo['id'] + options['hcp_suffix'], 'mri', 'aparc+aseg.mgz')
        # tfile = os.path.join(hcp['T1w_folder'], '_FS.done')
        # tfile = os.path.join(hcp['T1w_folder'], sinfo['id'] + options['hcp_suffix'], 'label', 'BA_exvivo.thresh.ctab')
        # --------------------------------------------------------------------------------------------------------------

        tfiles = {'6.0':     os.path.join(hcp['FS_folder'], 'label', 'BA_exvivo.thresh.ctab'),
                  '5.3-HCP': os.path.join(hcp['FS_folder'], 'label', 'rh.entorhinal_exvivo.label')}
        tfile = tfiles[fsversion]


        # --> longitudinal run currently not supported
        #
        # identify template if longitudinal run
        #
        # fslongitudinal = ""
        #
        # if options['hcp_fs_longitudinal']:
        #     if 'subject' not in sinfo:
        #         r += "\n     ... 'subject' field not defined in batch file, can not run longitudinal FS"
        #         run = False
        #     elif sinfo['subject'] == sinfo['id']:
        #         r += "\n     ... 'subject' field is equal to session 'id' field, can not run longitudinal FS"
        #         run = False
        #     else:
        #         lresults = os.path.join(hcp['FS_long_template'], 'label', 'rh.entorhinal_exvivo.label')
        #         if not os.path.exists(lresults):
        #             r += "\n     ... ERROR: Longitudinal template not present! [%s]" % (lresults)
        #             r += "\n                Please chesk the results of longitudinal_freesurfer command!"
        #             r += "\n                Please check your data and settings!" % (lresults)
        #             run = False
        #         else:
        #             r += "\n     ... longitudinal template present"
        #             fslongitudinal = "run"
        #             tfiles = {'6.0':     os.path.join(hcp['FS_long_results'], 'label', 'BA_exvivo.thresh.ctab'),
        #                       '5.3-HCP': os.path.join(hcp['FS_long_results'], 'label', 'rh.entorhinal_exvivo.label')}
        #             tfile = tfiles[fsversion]

        # --> Building the command string

        comm = os.path.join(hcp['hcp_base'], 'FreeSurfer', 'FreeSurferPipeline.sh') + " "

        # -> Key elements

        elements = [("subjectDIR",       hcp['T1w_folder']),
                    ('subject',          sinfo['id'] + options['hcp_suffix']),
                    ('seed',             options['hcp_fs_seed']),
                    ('no-conf2hires',    options['hcp_fs_no_conf2hires']),
                    ('processing-mode',  options['hcp_processing_mode'])]

        # -> add t1, t1brain and t2 only if options['hcp_fs_existing_session'] is FALSE
        if (not options['hcp_fs_existing_session']):
            elements.append(('t1', os.path.join(hcp['T1w_folder'], 'T1w_acpc_dc_restore.nii.gz')))
            elements.append(('t1brain', os.path.join(hcp['T1w_folder'], 'T1w_acpc_dc_restore_brain.nii.gz')))
            elements.append(('t2', t2w))

        # -> Additional, reconall parameters

        if options['hcp_fs_extra_reconall']:
            for f in options['hcp_fs_extra_reconall'].split('|'):
                elements.append(('extra-reconall-arg', f))

        # -> additional QuNex passed parameters

        if options['hcp_expert_file']:
            elements.append(('extra-reconall-arg', '-expert'))
            elements.append(('extra-reconall-arg', options['hcp_expert_file']))

        # --> Pull all together

        comm += " ".join(['--%s="%s"' % (k, v) for k, v in elements if v])
        # --> Add flags

        for optionName, flag in [('hcp_fs_flair', '--flair'), ('hcp_fs_existing_session', '--existing-subject')]:
            if options[optionName]:
                comm += " %s" % (flag)

        # -- Report command
        if run:
            r += "\n\n------------------------------------------------------------\n"
            r += "Running HCP Pipelines command via QuNex:\n\n"
            r += comm.replace("--", "\n    --").replace("             ", "")
            r += "\n------------------------------------------------------------\n"

        # -- Test files

        if hcp['hcp_fs_check']:
            fullTest = {'tfolder': hcp['base'], 'tfile': hcp['hcp_fs_check'], 'fields': [('sessionid', sinfo['id'] + options['hcp_suffix'])], 'specfolder': options['specfolder']}
        else:
            fullTest = None

        # -- Run

        if run:
            if options['run'] == "run":

                # --> clean up test file if overwrite and hcp_fs_existing_session not set to True
                if (overwrite and os.path.lexists(tfile)and not options['hcp_fs_existing_session']):
                    os.remove(tfile)

                # --> clean up only if hcp_fs_existing_session is not set to True
                if (overwrite or not os.path.exists(tfile)) and not options['hcp_fs_existing_session']:
                    # -> longitudinal mode currently not supported
                    # if options['hcp_fs_longitudinal']:
                    #     if os.path.lexists(hcp['FS_long_results']):
                    #         r += "\n --> removing preexisting folder with longitudinal results [%s]" % (hcp['FS_long_results'])
                    #         shutil.rmtree(hcp['FS_long_results'])
                    # else:
                        if os.path.lexists(hcp['FS_folder']):
                            r += "\n ---> removing preexisting FS folder [%s]" % (hcp['FS_folder'])
                            shutil.rmtree(hcp['FS_folder'])
                        for toremove in ['fsaverage', 'lh.EC_average', 'rh.EC_average', os.path.join('xfms','OrigT1w2T1w.nii.gz')]:
                            rmtarget = os.path.join(hcp['T1w_folder'], toremove)
                            try:
                                if os.path.islink(rmtarget) or os.path.isfile(rmtarget):
                                    os.remove(rmtarget)
                                elif os.path.isdir(rmtarget):
                                    shutil.rmtree(rmtarget)
                            except:
                                r += "\n---> WARNING: Could not remove preexisting file/folder: %s! Please check your data!" % (rmtarget)
                                status = False
                if status:
                    r, endlog, report, failed = pc.runExternalForFile(tfile, comm, 'Running HCP FS', overwrite=overwrite, thread=sinfo['id'], remove=options['log'] == 'remove', task=options['command_ran'], logfolder=options['comlogs'], logtags=options['logtag'], fullTest=fullTest, shell=True, r=r)

            # -- just checking
            else:
                passed, report, r, failed = pc.checkRun(tfile, fullTest, 'HCP FS', r, overwrite=overwrite)
                if passed is None:
                    r += "\n---> HCP FS can be run"
                    report = "HCP FS can be run"
                    failed = 0
        else:
            r += "\n---> Subject can not be processed."
            report = "FS can not be run"
            failed = 1

    except ge.CommandFailed as e:
        r +=  "\n\nERROR in completing %s at %s:\n     %s\n" % ('FreeSurfer', e.function, "\n     ".join(e.report))
        report = "FS failed"
        failed = 1
    except (pc.ExternalFailed, pc.NoSourceFolder) as errormessage:
        r = str(errormessage)
        failed = 1
    except:
        r += "\nERROR: Unknown error occured: \n...................................\n%s...................................\n" % (traceback.format_exc())
        failed = 1

    r += "\n\nHCP FS %s on %s\n------------------------------------------------------------" % (pc.action("completed", options['run']), datetime.now().strftime("%A, %d. %B %Y %H:%M:%S"))

    # print r
    return (r, (sinfo['id'], report, failed))



def longitudinal_freesurfer(sinfo, options, overwrite=False, thread=0):
    """
    ``longitudinal_freesurfer [... processing options]``

    Runs longitudinal FreeSurfer processing in cases when multiple sessions with
    structural data exist for a single subject.

    REQUIREMENTS
    ============

    The code expects the FreeSurfer Pipeline (hcp_pre_freesurfer) to have run
    successfully on all subject's session. In the batch file, there need to be
    clear separation between session id (`id` parameter) and subject id
    (`subject` parameter). So that the command can identify which sessions
    belong to which subject.

    INPUT
    =====

    General parameters
    ------------------

    When running the command, the following *general* processing parameters are
    taken into account:

    --sessions            The batch.txt file with all the sessions information.
                          [batch.txt]
    --sessionsfolder      The path to the study/subjects folder, where the
                          imaging data is supposed to go. [.]
    --parsessions         How many sessions to run in parallel. [1]
    --overwrite           Whether to overwrite existing data (yes) or not (no).
                          [no]
    --hcp_suffix          Specifies a suffix to the session id if multiple
                          variants are run, empty otherwise. []
    --logfolder           The path to the folder where runlogs and comlogs
                          are to be stored, if other than default. []
    --log                 Whether to keep ('keep') or remove ('remove') the
                          temporary logs once jobs are completed. ['keep']
                          When a comma or pipe ('|') separated list is given,
                          the log will be created at the first provided
                          location and then linked or copied to other
                          locations. The valid locations are:

                          - 'study' (for the default:
                            `<study>/processing/logs/comlogs` location)
                          - 'session' (for `<sessionid>/logs/comlogs`)
                          - 'hcp' (for `<hcp_folder>/logs/comlogs`)
                          - '<path>' (for an arbitrary directory)

    --hcp_folderstructure       Specifies the version of the folder structure to
                                use, 'initial' and 'hcpls' are supported.
                                ['hcpls']
    --hcp_filename              Specifies whether the standard ('standard')
                                filenames or the specified original names
                                ('original') are to be used. ['standard']

    Specific parameters
    -------------------

    In addition the following *specific* parameters will be used to guide the
    processing in this step:

    --hcp_t2                     NONE if no T2w image is available and the
                                 preprocessing should be run without them,
                                 anything else otherwise. [t2]
    --hcp_expert_file            Path to the read-in expert options file for
                                 FreeSurfer if one is prepared and should be
                                 used empty otherwise. []
    --hcp_control_points         Specify YES to use manual control points or
                                 empty otherwise. []
    --hcp_wm_edits               Specify YES to use manually edited WM mask or
                                 empty otherwise. []
    --hcp_fs_brainmask           Specify 'original' to keep the masked original
                                 brain image; 'manual' to use the manually
                                 edited brainmask file; default 'fs' uses the
                                 brainmask generated by mri_watershed. [fs]
    --hcp_autotopofix_off        Specify YES to turn off the automatic
                                 topological fix step in FS and compute WM
                                 surface deterministically from manual WM mask,
                                 or empty otherwise. []
    --hcp_freesurfer_home        Path for FreeSurfer home folder can be manually
                                 specified to override default environment
                                 variable to ensure backwards compatibility and
                                 hcp_freesurfer customization.
    --hcp_freesurfer_module      Whether to load FreeSurfer as a module on the
                                 cluster. You can specify using YES or empty
                                 otherwise. [] To ensure backwards compatibility
                                 and hcp_freesurfer customization.
    --hcp_fs_longitudinal        The name of the FS longitudinal template to
                                 be used for the template resulting from this
                                 command call.

    OUTPUTS
    =======

    The result is a longitudinal FreeSurfer template that is created in
    `FSTemplates` folder for each subject in a subfolder with the template name,
    but is also copied to each session's hcp folder in the T1w folder as
    subjectid.long.TemplateA. An example is shown below::

        study
        └─ subjects
           ├─ subject1_session1
           │  └─ hcp
           │     └─ subject1_session1
           │       └─ T1w
           │          ├─ subject1_session1 (FS folder - original)
           │          └─ subject1_session1.long.TemplateA (FS folder - longitudinal)
           ├─ subject1_session2
           ├─ ...
           └─ FSTemplates
              ├─ subject1
              │  └─ TemplateA
              └─ ...

    EXAMPLE USE
    ===========

    ::

        qunex longitudinal_freesurfer sessions=fcMRI/sessions_hcp.txt sessionsfolder=sessions \\
              overwrite=no parsessions=10

    ::

        qunex longitudinal_freesurfer sessions=fcMRI/sessions_hcp.txt sessionsfolder=sessions \\
              overwrite=no parsessions=10 hcp_t2=NONE

    ::

        qunex longitudinal_freesurfer sessions=fcMRI/sessions_hcp.txt sessionsfolder=sessions \\
              overwrite=no parsessions=10 hcp_t2=NONE \\
              hcp_freesurfer_home=<absolute_path_to_freesurfer_binary> \\
              hcp_freesurfer_module=YES
    """

    r = "\n------------------------------------------------------------"
    r += "\nSubject id: %s \n[started on %s]" % (sinfo['id'], datetime.now().strftime("%A, %d. %B %Y %H:%M:%S"))
    r += "\n\n%s Longitudinal FreeSurfer Pipeline [%s] ...\n" % (pc.action("Running", options['run']), options['hcp_processing_mode'])

    run           = True
    report        = "Error"
    sessionsid    = []
    sessionspaths = []
    resultspaths  = []

    try:

        # --- check that we have data for all sessions

        r += "\n---> Checking sessions for subject %s" % (sinfo['id'])

        for session in sinfo['sessions']:
            r += "\n     => session %s" % (session['id'])
            sessionsid.append(session['id'] + options['hcp_suffix'])
            sessionStatus = True

            try:
                pc.doOptionsCheck(options, sinfo, 'longitudinal_freesurfer')
                doHCPOptionsCheck(options, sinfo, 'longitudinal_freesurfer')
                hcp = getHCPPaths(session, options)
                sessionspaths.append(hcp['FS_folder'])
                resultspaths.append(hcp['FS_long_results'])
                # --- run checks

                if 'hcp' not in session:
                    r += "\n       -> ERROR: There is no hcp info for session %s in batch file" % (session['id'])
                    sessionStatus = False

                # --- check for T1w and T2w images

                for tfile in hcp['T1w'].split("@"):
                    if os.path.exists(tfile):
                        r += "\n       -> T1w image file present."
                    else:
                        r += "\n       -> ERROR: Could not find T1w image file."
                        sessionStatus = False

                if hcp['T2w'] == 'NONE':
                    r += "\n       -> Not using T2w image."
                else:
                    for tfile in hcp['T2w'].split("@"):
                        if os.path.exists(tfile):
                            r += "\n       -> T2w image file present."
                        else:
                            r += "\n       -> ERROR: Could not find T2w image file."
                            sessionStatus = False

                # -> Pre FS results

                if os.path.exists(os.path.join(hcp['T1w_folder'], 'T1w_acpc_dc_restore_brain.nii.gz')):
                    r += "\n       -> PreFS results present."
                else:
                    r += "\n       -> ERROR: Could not find PreFS processing results."
                    sessionStatus = False

                # -> FS results

                if os.path.exists(os.path.join(hcp['FS_folder'], 'mri', 'aparc+aseg.mgz')):
                    r += "\n       -> FS results present."
                else:
                    r += "\n       -> ERROR: Could not find Freesurfer processing results."
                    sessionStatus = False

                if sessionStatus:
                    r += "\n     => data check for session completed successfully!\n"
                else:
                    r += "\n     => data check for session failed!\n"
                    run = False
            except:
                r += "\n     => data check for session failed!\n"

        if run:
            r += "\n===> OK: Sessions check completed with success!"
        else:
            r += "\n===> ERROR: Sessions check failed. Please check your data before proceeding!"

        if hcp['T2w'] == 'NONE':
            t2w = 'NONE'
        else:
            t2w = 'T2w_acpc_dc_restore.nii.gz'

        # --- set up command

        comm = '%(script)s \
            --subject="%(subject)s" \
            --subjectDIR="%(subjectDIR)s" \
            --expertfile="%(expertfile)s" \
            --controlpoints="%(controlpoints)s" \
            --wmedits="%(wmedits)s" \
            --autotopofixoff="%(autotopofixoff)s" \
            --fsbrainmask="%(fsbrainmask)s" \
            --freesurferhome="%(freesurferhome)s" \
            --fsloadhpcmodule="%(fsloadhpcmodule)s" \
            --t1="%(t1)s" \
            --t1brain="%(t1brain)s" \
            --t2="%(t2)s" \
            --timepoints="%(timepoints)s" \
            --longitudinal="template"' % {
                'script'            : os.path.join(hcp['hcp_base'], 'FreeSurfer', 'FreeSurferPipeline.sh'),
                'subject'           : options['hcp_fs_longitudinal'],
                'subjectDIR'        : os.path.join(options['sessionsfolder'], 'FSTemplates', sinfo['id']),
                'freesurferhome'    : options['hcp_freesurfer_home'],      # -- Alan added option for --hcp_freesurfer_home flag passing
                'fsloadhpcmodule'   : options['hcp_freesurfer_module'],   # -- Alan added option for --hcp_freesurfer_module flag passing
                'expertfile'        : options['hcp_expert_file'],
                'controlpoints'     : options['hcp_control_points'],
                'wmedits'           : options['hcp_wm_edits'],
                'autotopofixoff'    : options['hcp_autotopofix_off'],
                'fsbrainmask'       : options['hcp_fs_brainmask'],
                't1'                : "",
                't1brain'           : "",
                't2'                : "",
                'timepoints'        : ",".join(sessionspaths)}

        # -- Report command
        if run:
            r += "\n\n------------------------------------------------------------\n"
            r += "Running HCP Pipelines command via QuNex:\n\n"
            r += comm.replace("--", "\n    --").replace("             ", "")
            r += "\n------------------------------------------------------------\n"

       # -- Test files

        if hcp['hcp_fslong_check']:
            fullTest = {'tfolder': hcp['base'], 'tfile': hcp['hcp_fslong_check'], 'fields': [('sessionid', sinfo['id'] + options['hcp_suffix'])], 'specfolder': options['specfolder']}
        else:
            fullTest = None

        # -- Run

        if run:
            if options['run'] == "run":
                lttemplate = hcp['FS_long_subject_template']
                tfile      = os.path.join(hcp['FS_long_results'], 'label', 'rh.entorhinal_exvivo.label')

                if overwrite or not os.path.exists(tfile):
                    try:
                        if os.path.exists(lttemplate):
                            rmfolder = lttemplate
                            shutil.rmtree(lttemplate)
                        for rmfolder in resultspaths:
                            if os.path.exists(rmfolder):
                                shutil.rmtree(rmfolder)
                    except:
                        r += "\n---> WARNING: Could not remove preexisting folder: %s! Please check your data!" % (rmfolder)
                        status = False

                    r, endlog, report, failed = pc.runExternalForFile(tfile, comm, 'Running HCP FS Longitudinal', overwrite=overwrite, thread=sinfo['id'], remove=options['log'] == 'remove', task=options['command_ran'], logfolder=options['comlogs'], logtags=options['logtag'], fullTest=fullTest, shell=True, r=r)

            # -- just checking
            else:
                r += "\n---> The command was tested for sessions: %s" % (", ".join(sessionsid))
                report = "Command can be run"
                failed = 0

        else:
            r += "\n---> The command could not be run on sessions: %s" % (", ".join(sessionsid))
            report = "Command can not be run"
            failed = 1

    except ge.CommandFailed as e:
        r +=  "\n\nERROR in completing %s at %s:\n     %s\n" % ('FreeSurferLongitudinal', e.function, "\n     ".join(e.report))
        report = "FSLong failed"
        failed = 1
    except (pc.ExternalFailed, pc.NoSourceFolder) as errormessage:
        r = str(errormessage)
        failed = 1
    except:
        r += "\nERROR: Unknown error occured: \n...................................\n%s...................................\n" % (traceback.format_exc())
        failed = 1

    r += "\n\nLongitudinal FreeSurfer %s on %s\n------------------------------------------------------------" % (pc.action("completed", options['run']), datetime.now().strftime("%A, %d. %B %Y %H:%M:%S"))

    # print r
    return (r, (sinfo['id'], report, failed))



def hcp_post_freesurfer(sinfo, options, overwrite=False, thread=0):
    """
    ``hcp_post_freesurfer [... processing options]``

    Runs the PostFS step of the HCP Pipeline.

    REQUIREMENTS
    ============

    The code expects the previous step (hcp_freesurfer) to have run successfully and
    checks for presence of the last file that should have been generated. Due
    to the number of files that it requires, it does not make a full check for
    all of them!

    RELEVANT PARAMETERS
    ===================

    General parameters
    ------------------

    When running the command, the following *general* processing parameters are
    taken into account:

    --sessions                  The batch.txt file with all the sessions
                                information. [batch.txt]
    --sessionsfolder            The path to the study/sessions folder, where the
                                imaging  data is supposed to go. [.]
    --parsessions               How many sessions to run in parallel. [1]
    --overwrite                 Whether to overwrite existing data (yes) or not
                                (no). [no]
    --hcp_suffix                Specifies a suffix to the session id if multiple
                                variants are run, empty otherwise. []
    --logfolder                 The path to the folder where runlogs and comlogs
                                are to be stored, if other than default. []
    --log                       Whether to keep ('keep') or remove ('remove')
                                the temporary logs once jobs are completed
                                ['keep']. When a comma or pipe ('|') separated
                                list is given, the log will be created at the
                                first provided location and then linked or
                                copied to other locations. The valid locations
                                are:

                                - 'study' (for the default:
                                  `<study>/processing/logs/comlogs` location)
                                - 'session' (for `<sessionid>/logs/comlogs`)
                                - 'hcp' (for `<hcp_folder>/logs/comlogs`)
                                - '<path>' (for an arbitrary directory)

    --hcp_processing_mode       Controls whether the HCP acquisition and
                                processing guidelines should be treated as
                                requirements (HCPStyleData) or if additional
                                processing functionality is allowed
                                (LegacyStyleData). In this case running
                                processing w/o a T2w image.
    --hcp_folderstructure       Specifies the version of the folder structure to
                                use, 'initial' and 'hcpls' are supported.
                                ['hcpls']
    --hcp_filename              Specifies whether the standard ('standard')
                                filenames or the specified original names
                                ('original') are to be used. ['standard']

    Specific parameters
    -------------------

    In addition the following *specific* parameters will be used to guide the
    processing in this step:

    --hcp_t2                     NONE if no T2w image is available and the
                                 preprocessing should be run without them,
                                 anything else otherwise [t2]. NONE is only
                                 valid if 'LegacyStyleData' processing mode was
                                 specified.
    --hcp_grayordinatesres       The resolution of the volume part of the
                                 grayordinate representation in mm. [2]
    --hcp_hiresmesh              The number of vertices for the high resolution
                                 mesh of each hemisphere (in thousands). [164]
    --hcp_lowresmesh             The number of vertices for the low resolution
                                 mesh of each hemisphere (in thousands). [32]
    --hcp_regname                The registration used, FS or MSMSulc. [MSMSulc]
    --hcp_mcsigma                Correction sigma used for metric smoothing.
                                 [sqrt(200)]
    --hcp_inflatescale           Inflate extra scale parameter. [1]
    --hcp_fs_longitudinal        The name of the FS longitudinal template if one
                                 was created and is to be used in this step.
                                 (currently not available)

    OUTPUTS
    =======

    The results of this step will be present in the MNINonLinear folder in the
    sessions's root hcp folder.

    USE
    ===

    Runs the PostFreeSurfer step of the HCP Pipeline. It creates Workbench compatible
    files based on the Freesurfer segmentation and surface registration. It uses
    the adjusted version of the HCP code that enables the preprocessing to run
    also if no T2w image is present.

    EXAMPLE USE
    ===========

    ::

        qunex hcp_post_freesurfer sessions=fcMRI/sessions_hcp.txt sessionsfolder=sessions \\
              overwrite=no parsessions=10

    ::

        qunex hcp_post_freesurfer sessions=fcMRI/sessions_hcp.txt sessionsfolder=sessions \\
              overwrite=no parsessions=10 hcp_t2=NONE
    """

    r = "\n------------------------------------------------------------"
    r += "\nSession id: %s \n[started on %s]" % (sinfo['id'], datetime.now().strftime("%A, %d. %B %Y %H:%M:%S"))
    r += "\n%s HCP PostFreeSurfer Pipeline [%s] ...\n" % (pc.action("Running", options['run']), options['hcp_processing_mode'])

    run    = True
    report = "Error"

    try:
        pc.doOptionsCheck(options, sinfo, 'hcp_post_freesurfer')
        doHCPOptionsCheck(options, sinfo, 'hcp_post_freesurfer')
        hcp = getHCPPaths(sinfo, options)

        # --- run checks

        if 'hcp' not in sinfo:
            r += "\n---> ERROR: There is no hcp info for session %s in batch.txt" % (sinfo['id'])
            run = False

        # -> FS results

        if os.path.exists(os.path.join(hcp['FS_folder'], 'mri', 'aparc+aseg.mgz')):
            r += "\n---> FS results present."
        else:
            r += "\n---> ERROR: Could not find Freesurfer processing results."
            run = False

        # -> T2w image

        if hcp['T2w'] in ['', 'NONE'] and options['hcp_processing_mode'] == 'HCPStyleData':
            r += "\n---> ERROR: The requested HCP processing mode is 'HCPStyleData', however, no T2w image was specified!"
            run = False

        ## -> longitudinal processing is currently not supported
        #
        # identify template if longitudinal run
        #
        # lttemplate     = ""
        # fslongitudinal = ""
        #
        # if options['hcp_fs_longitudinal']:
        #     if 'subject' not in sinfo:
        #         r += "\n     ... 'subject' field not defined in batch file, can not run longitudinal FS"
        #         run = False
        #     elif sinfo['subject'] == sinfo['id']:
        #         r += "\n     ... 'subject' field is equal to session 'id' field, can not run longitudinal FS"
        #         run = False
        #     else:
        #         lttemplate = hcp['FS_long_subject_template']
        #         lresults = os.path.join(hcp['FS_long_results'], 'label', 'rh.entorhinal_exvivo.label')
        #         if not os.path.exists(lresults):
        #             r += "\n     ... ERROR: Results of the longitudinal run not present [%s]" % (lresults)
        #             r += "\n                Please check your data and settings!" % (lresults)
        #             run = False
        #         else:
        #             r += "\n     ... longitudinal template present"
        #             fslongitudinal = "run"


        comm = os.path.join(hcp['hcp_base'], 'PostFreeSurfer', 'PostFreeSurferPipeline.sh') + " "
        elements = [("path", sinfo['hcp']),
                    ('subject', sinfo['id'] + options['hcp_suffix']),
                    ('surfatlasdir', os.path.join(hcp['hcp_Templates'], 'standard_mesh_atlases')),
                    ('grayordinatesdir', os.path.join(hcp['hcp_Templates'], '91282_Greyordinates')),
                    ('grayordinatesres', options['hcp_grayordinatesres']),
                    ('hiresmesh', options['hcp_hiresmesh']),
                    ('lowresmesh', options['hcp_lowresmesh']),
                    ('subcortgraylabels', os.path.join(hcp['hcp_Config'], 'FreeSurferSubcorticalLabelTableLut.txt')),
                    ('freesurferlabels', os.path.join(hcp['hcp_Config'], 'FreeSurferAllLut.txt')),
                    ('refmyelinmaps', os.path.join(hcp['hcp_Templates'], 'standard_mesh_atlases', 'Conte69.MyelinMap_BC.164k_fs_LR.dscalar.nii')),
                    ('mcsigma', options['hcp_mcsigma']),
                    ('regname', options['hcp_regname']),
                    ('inflatescale', options['hcp_inflatescale']),
                    ('processing-mode', options['hcp_processing_mode'])]

        comm += " ".join(['--%s="%s"' % (k, v) for k, v in elements if v])

        # -- Report command
        if run:
            r += "\n\n------------------------------------------------------------\n"
            r += "Running HCP Pipelines command via QuNex:\n\n"
            r += comm.replace("--", "\n    --").replace("             ", "")
            r += "\n------------------------------------------------------------\n"


        # -- Test files

        if False: #  fslongitudinal not supported:
            tfolder = hcp['hcp_long_nonlin']
            tfile = os.path.join(tfolder, sinfo['id'] + options['hcp_suffix'] + '.long.' + options['hcp_fs_longitudinal'] + '.corrThickness.164k_fs_LR.dscalar.nii')
        else:
            tfolder = hcp['hcp_nonlin']
            tfile = os.path.join(tfolder, sinfo['id'] + options['hcp_suffix'] + '.corrThickness.164k_fs_LR.dscalar.nii')

        if hcp['hcp_postfs_check']:
            fullTest = {'tfolder': hcp['base'], 'tfile': hcp['hcp_postfs_check'], 'fields': [('sessionid', sinfo['id'] + options['hcp_suffix'])], 'specfolder': options['specfolder']}
        else:
            fullTest = None

        # -- run

        if run:
            if options['run'] == "run":
                if overwrite and os.path.exists(tfile):
                    os.remove(tfile)

                r, endlog, report, failed = pc.runExternalForFile(tfile, comm, 'Running HCP PostFS', overwrite=overwrite, thread=sinfo['id'], remove=options['log'] == 'remove', task=options['command_ran'], logfolder=options['comlogs'], logtags=options['logtag'], fullTest=fullTest, shell=True, r=r)

            # -- just checking
            else:
                passed, report, r, failed = pc.checkRun(tfile, fullTest, 'HCP PostFS', r, overwrite=overwrite)
                if passed is None:
                    r += "\n---> HCP PostFS can be run"
                    report = "HCP PostFS can be run"
                    failed = 0
        else:
            r += "\n---> Session can not be processed."
            report = "HCP PostFS can not be run"
            failed = 1

    except ge.CommandFailed as e:
        r +=  "\n\nERROR in completing %s at %s:\n     %s\n" % ('PostFreeSurfer', e.function, "\n     ".join(e.report))
        report = "PostFS failed"
        failed = 1
    except (pc.ExternalFailed, pc.NoSourceFolder) as errormessage:
        r = str(errormessage)
        failed = 1
    except:
        r += "\nERROR: Unknown error occured: \n...................................\n%s...................................\n" % (traceback.format_exc())
        failed = 1

    r += "\n\nHCP PostFS %s on %s\n------------------------------------------------------------" % (pc.action("completed", options['run']), datetime.now().strftime("%A, %d. %B %Y %H:%M:%S"))

    # print r
    return (r, (sinfo['id'], report, failed))


def hcp_diffusion(sinfo, options, overwrite=False, thread=0):
    """
    ``hcp_diffusion [... processing options]``

    Runs the Diffusion step of HCP Pipeline.

    REQUIREMENTS
    ============

    The code expects the first HCP preprocessing step (hcp_pre_freesurfer) to have been
    run and finished successfully. It expects the DWI data to have been acquired
    in phase encoding reversed pairs, which should be present in the Diffusion
    folder in the sessions's root hcp folder.

    INPUTS
    ======

    General parameters
    ------------------

    When running the command, the following *general* processing parameters are
    taken into account:

    --sessions            The batch.txt file with all the sessions information.
                          [batch.txt]
    --sessionsfolder      The path to the study/sessions folder, where the
                          imaging data is supposed to go. [.]
    --parsessions         How many sessions to run in parallel. [1]
    --overwrite           Whether to overwrite existing data (yes) or not (no).
                          [no]
    --hcp_suffix          Specifies a suffix to the session id if multiple
                          variants are run, empty otherwise. []
    --logfolder           The path to the folder where runlogs and comlogs
                          are to be stored, if other than default. []
    --log                 Whether to keep ("keep") or remove ("remove") the
                          temporary logs once jobs are completed. ["keep"]
                          When a comma or pipe ("|") separated list is given,
                          the log will be created at the first provided location
                          and then linked or copied to other locations.
                          The valid locations are:

                          - "study" (for the default:
                            "<study>/processing/logs/comlogs" location)
                          - "session" (for "<sessionid>/logs/comlogs")
                          - "hcp" (for "<hcp_folder>/logs/comlogs")
                          - "<path>" (for an arbitrary directory)

    In addition a number of *specific* parameters can be used to guide the
    processing in this step:

    Image acquisition details
    -------------------------

    --hcp_dwi_echospacing   Echo Spacing or Dwelltime of DWI images.
                            [image specific]
    --use_sequence_info     A pipe, comma or space separated list of inline
                            sequence information to use in preprocessing of
                            specific image modalities.

                            Example specifications:

                            - "all": use all present inline information for
                              all modalities,
                            - "DwellTime": use DwellTime information for all
                              modalities,
                            - "T1w:all": use all present inline information
                              for T1w modality,
                            - "SE:EchoSpacing": use EchoSpacing information
                              for Spin-Echo fieldmap images.
                            - "none": do not use inline information

                            Modalities: T1w, T2w, SE, BOLD, dMRI
                            Inline information: TR, PEDirection, EchoSpacing
                            DwellTime, ReadoutDirection

                            If information is not specified it will not be
                            used. More general specification (e.g. "all")
                            implies all more specific cases (e.g. "T1w:all").
                            ["all"]

    Distortion correction details
    -----------------------------

    --hcp_dwi_phasepos      The direction of unwarping for positive phase.
                            Can be AP, PA, LR, or RL. Negative phase is
                            set automatically based on this setting. [PA]
    --hcp_dwi_gdcoeffs      A path to a file containing gradient distortion
                            coefficients, alternatively a string describing
                            multiple options (see below), or "NONE", if not
                            used [NONE].

    Eddy post processing parameters
    -------------------------------

    --hcp_dwi_dof           Degrees of Freedom for post eddy registration to
                            structural images. [6]
    --hcp_dwi_b0maxbval     Volumes with a bvalue smaller than this value
                            will be considered as b0s. [50]
    --hcp_dwi_combinedata   Specified value is passed as the CombineDataFlag
                            value for the eddy_postproc.sh script. If JAC
                            resampling has been used in eddy, this value
                            determines what to do with the output file.
                            2 - include in the output all volumes uncombined
                                (i.e. output file of eddy)
                            1 - include in the output and combine only
                                volumes where both LR/RL (or AP/PA) pairs
                                have been acquired
                            0 - As 1, but also include uncombined single
                                volumes
                            [1]
    --hcp_dwi_selectbestb0  If set selects the best b0 for each phase
                            encoding direction to pass on to topup rather
                            than the default behaviour of using equally
                            spaced b0's throughout the scan. The best b0
                            is identified as the least distorted (i.e., most
                            similar to the average b0 after registration).
                            The flag is not set by default.
    --hcp_dwi_extraeddyarg  A string specifying additional arguments to pass
                            to the DiffPreprocPipeline_Eddy.sh script and
                            subsequently to the run_eddy.sh script and
                            finally to the command that actually invokes the
                            eddy binary. The string is to be written as a
                            contiguous set of arguments to be added. Each
                            argument needs to be provided together with
                            dashes if it needs them. To provide multiple
                            arguments divide them with the pipe (|)
                            character,
                            e.g. --hcp_dwi_extraeddyarg="--niter=8|--nvoxhp=2000".
                            [""]

    Additional parameters
    ---------------------

    --hcp_dwi_name          Name to give DWI output directories. [Diffusion]
    --hcp_dwi_cudaversion   If using the GPU-enabled version of eddy, then
                            this option can be used to specify which
                            eddy_cuda binary version to use. If X.Y is
                            specified, then FSLDIR/bin/eddy_cudaX.Y will be
                            used. Note that CUDA 9.1 is installed in the
                            container. []
    --hcp_dwi_nogpu         If specified, use the non-GPU-enabled version
                            of eddy. The flag is not set by default.

    Gradient Coefficient File Specification:
    ----------------------------------------

    --hcp_dwi_gdcoeffs parameter can be set to either "NONE", a path to a
    specific file to use, or a string that describes, which file to use in which
    case. Each option of the string has to be divided by a pipe "|" character
    and it has to specify, which information to look up, a possible value, and a
    file to use in that case, separated by a colon ":" character. The
    information too look up needs to be present in the description of that
    session. Standard options are e.g.::

        institution: Yale
        device: Siemens|Prisma|123456

    Where device is formatted as "<manufacturer>|<model>|<serial number>".

    If specifying a string it also has to include a "default" option, which
    will be used in the information was not found. An example could be::

        "default:/data/gc1.conf|model:Prisma:/data/gc/Prisma.conf|model:Trio:/data/gc/Trio.conf"

    With the information present above, the file "/data/gc/Prisma.conf" would
    be used.

    OUTPUTS
    =======

    The results of this step will be present in the Diffusion folder in the
    sessions's root hcp folder.

    USE
    ===

    Runs the Diffusion step of HCP Pipeline. It preprocesses diffusion weighted
    images (DWI). Specifically, after b0 intensity normalization, the b0 images
    of both phase encoding directions are used to calculate the
    susceptibility-induced B0 field deviations.The full timeseries from both
    phase encoding directions is used in the “eddy” tool for modeling of eddy
    current distortions and subject motion. Gradient distortion is corrected and
    the b0 image is registered to the T1w image using BBR. The diffusion data
    output from eddy are then resampled into 1.25mm native structural space and
    masked. Diffusion directions and the gradient deviation estimates are also
    appropriately rotated and registered into structural space. The function
    enables the use of a number of parameters to customize the specific
    preprocessing steps.

    EXAMPLE USE
    ===========

    Example run from the base study folder with test flag::

        qunex hcp_diffusion \
          --sessionsfolder="<path_to_study_folder>/sessions" \
          --sessions="<path_to_study_folder>/processing/batch.txt" \
          --overwrite="no" \\
          --test

    Run with scheduler, the compute node also loads the required CUDA module::

        qunex hcp_diffusion \
          --sessionsfolder="<path_to_study_folder>/sessions" \
          --sessions="$<path_to_study_folder>/processing/batch.txt" \
          --overwrite="yes" \\
          --bash="module load CUDA/9.1.85" \
          --scheduler="SLURM,time=24:00:00,ntasks=1,cpus-per-task=1,mem-per-cpu=16000,partition=GPU,gres=gpu:1"

    Run without a scheduler and without GPU support::

        qunex hcp_diffusion \
          --sessionsfolder="<path_to_study_folder>/sessions" \
          --sessions="<path_to_study_folder>/processing/batch.txt" \
          --overwrite="yes" \\
          --hcp_dwi_nogpu
    """

    r = "\n------------------------------------------------------------"
    r += "\nSession id: %s \n[started on %s]" % (sinfo['id'], datetime.now().strftime("%A, %d. %B %Y %H:%M:%S"))
    r += "\n%s HCP DiffusionPreprocessing Pipeline [%s] ..." % (pc.action("Running", options['run']), options['hcp_processing_mode'])

    run    = True
    report = "Error"

    try:
        pc.doOptionsCheck(options, sinfo, 'hcp_diffusion')
        doHCPOptionsCheck(options, sinfo, 'hcp_diffusion')
        hcp = getHCPPaths(sinfo, options)

        if 'hcp' not in sinfo:
            r += "\n---> ERROR: There is no hcp info for session %s in batch.txt" % (sinfo['id'])
            run = False

        # --- using a legacy parameter?
        if 'hcp_dwi_PEdir' in options:
            r += "\n---> WARNING: you are still providing the hcp_dwi_PEdir parameter which has been replaced with hcp_dwi_phasepos! Please consult the documentation to see how to use it."
            r += "\n---> hcp_dwi_phasepos is currently set to %s." % options['hcp_dwi_phasepos']

        # --- set up data
        if options['hcp_dwi_phasepos'] == "PA":
            direction = [('pos', 'PA'), ('neg', 'AP')]
            pe_dir = 2
        elif options['hcp_dwi_phasepos'] == "AP":
            direction = [('pos', 'AP'), ('neg', 'PA')]
            pe_dir = 2
        elif options['hcp_dwi_phasepos'] == "LR":
            direction = [('pos', 'LR'), ('neg', 'RL')]
            pe_dir = 1
        elif options['hcp_dwi_phasepos'] == "RL":
            direction = [('pos', 'RL'), ('neg', 'LR')]
            pe_dir = 1
        else:
            r += "\n---> ERROR: Invalid value of the hcp_dwi_phasepos parameter [%s]" % options['hcp_dwi_phasepos']
            run = False

        if run:
            # get subject's DWIs
            dwis = dict()
            for k, v in sinfo.items():
                if k.isdigit() and v['name'] == 'DWI':
                    dwis[int(k)] = v["task"]

            # get dwi files
            dwi_data = dict()
            for ddir, dext in direction:
                dwi_files = glob.glob(os.path.join(hcp['DWI_source'], "*_%s.nii.gz" % (dext)))

                # sort by temporal order as specified in batch
                for dwi in sorted(dwis):
                    for dwi_file in dwi_files:
                        if dwis[dwi] in dwi_file:
                            if ddir in dwi_data:
                                dwi_data[ddir] = dwi_data[ddir] + "@" + dwi_file
                            else:
                                dwi_data[ddir] = dwi_file
                            break

            for ddir in ['pos', 'neg']:
                dfiles = dwi_data[ddir].split("@")

                if dfiles and dfiles != ['']:
                    r += "\n---> The following %s direction files were found:" % (ddir)
                    for dfile in dfiles:
                        r += "\n     %s" % (os.path.basename(dfile))
                else:
                    r += "\n---> ERROR: No %s direction files were found!" % ddir
                    run = False

        # --- lookup gdcoeffs file if needed
        gdcfile, r, run = checkGDCoeffFile(options['hcp_dwi_gdcoeffs'], hcp=hcp, sinfo=sinfo, r=r, run=run)

        # -- set echospacing
        dwiinfo = [v for (k, v) in sinfo.items() if k.isdigit() and v['name'] == 'DWI'][0]

        if 'EchoSpacing' in dwiinfo and checkInlineParameterUse('dMRI', 'EchoSpacing', options):
            echospacing = dwiinfo['EchoSpacing']
            r += "\n---> Using image specific EchoSpacing: %s ms" % (echospacing)
        else:
            echospacing = options['hcp_dwi_echospacing']
            r += "\n---> Using study general EchoSpacing: %s ms" % (echospacing)

        # --- build the command
        if run:
            comm = '%(script)s \
                --path="%(path)s" \
                --subject="%(subject)s" \
                --PEdir=%(pe_dir)s \
                --posData="%(pos_data)s" \
                --negData="%(neg_data)s" \
                --echospacing="%(echospacing)s" \
                --gdcoeffs="%(gdcoeffs)s" \
                --dof="%(dof)s" \
                --b0maxbval="%(b0maxbval)s" \
                --combine-data-flag="%(combinedataflag)s" \
                --printcom="%(printcom)s"' % {
                    'script'            : os.path.join(hcp['hcp_base'], 'DiffusionPreprocessing', 'DiffPreprocPipeline.sh'),
                    'pos_data'          : dwi_data['pos'],
                    'neg_data'          : dwi_data['neg'],
                    'path'              : sinfo['hcp'],
                    'subject'           : sinfo['id'] + options['hcp_suffix'],
                    'echospacing'       : echospacing,
                    'pe_dir'            : pe_dir,
                    'gdcoeffs'          : gdcfile,
                    'dof'               : options['hcp_dwi_dof'],
                    'b0maxbval'         : options['hcp_dwi_b0maxbval'],
                    'combinedataflag'   : options['hcp_dwi_combinedata'],
                    'printcom'          : options['hcp_printcom']}

            # -- Optional parameters
            if options['hcp_dwi_extraeddyarg'] is not None:
                eddyoptions = options['hcp_dwi_extraeddyarg'].split("|")

                if eddyoptions != ['']:
                    for eddyoption in eddyoptions:
                        comm += "                --extra-eddy-arg=" + eddyoption

            if options['hcp_dwi_name'] is not None:
                comm += "                --dwiname=" + options['hcp_dwi_name']

            if options['hcp_dwi_selectbestb0']:
                comm += "                --select-best-b0"

            if options['hcp_dwi_cudaversion'] is not None:
                comm += "                --cuda-version=" + options['hcp_dwi_cudaversion']

<<<<<<< HEAD
            if options['hcp_dwi_nogpu'] == "True":
=======
            if options['hcp_dwi_nogpu']:
>>>>>>> 171d91d7
                comm += "                --no-gpu"

            # -- Report command
            if run:
                r += "\n\n------------------------------------------------------------\n"
                r += "Running HCP Pipelines command via QuNex:\n\n"
                r += comm.replace("                --", "\n    --")
                r += "\n------------------------------------------------------------\n"

            # -- Test files
            tfile = os.path.join(hcp['T1w_folder'], 'Diffusion', 'data.nii.gz')

            if hcp['hcp_dwi_check']:
                full_test = {'tfolder': hcp['base'], 'tfile': hcp['hcp_dwi_check'], 'fields': [('sessionid', sinfo['id'])], 'specfolder': options['specfolder']}
            else:
                full_test = None

        # -- Run
        if run:
            if options['run'] == "run":
                if overwrite and os.path.exists(tfile):
                    os.remove(tfile)

                r, endlog, report, failed  = pc.runExternalForFile(tfile, comm, 'Running HCP Diffusion Preprocessing', overwrite=overwrite, thread=sinfo['id'], remove=options['log'] == 'remove', task=options['command_ran'], logfolder=options['comlogs'], logtags=options['logtag'], fullTest=full_test, shell=True, r=r)

            # -- just checking
            else:
                passed, report, r, failed = pc.checkRun(tfile, full_test, 'HCP Diffusion', r, overwrite=overwrite)
                if passed is None:
                    r += "\n---> HCP Diffusion can be run"
                    report = "HCP Diffusion can be run"
                    failed = 0

        else:
            r += "\n---> Session can not be processed."
            report = "HCP Diffusion can not be run"
            failed = 1

    except (pc.ExternalFailed, pc.NoSourceFolder) as errormessage:
        r = str(errormessage)
        failed = 1
    except:
        r += "\nERROR: Unknown error occured: \n...................................\n%s...................................\n" % (traceback.format_exc())
        failed = 1

    r += "\n\nHCP Diffusion Preprocessing %s on %s\n------------------------------------------------------------" % (pc.action("completed", options['run']), datetime.now().strftime("%A, %d. %B %Y %H:%M:%S"))

    # print r
    return (r, (sinfo['id'], report, failed))



def hcp_fmri_volume(sinfo, options, overwrite=False, thread=0):
    """
    ``hcp_fmri_volume [... processing options]``

    Runs the fMRI Volume step of HCP Pipeline.

    REQUIREMENTS
    ============

    The code expects the first two HCP preprocessing steps (hcp_pre_freesurfer and
    hcp_freesurfer) to have been run and finished successfully. It also tests for the
    presence of fieldmap or spin-echo images if they were specified. It does
    not make a thorough check for PreFS and FS steps due to the large number
    of files. If `hcp_fs_longitudinal` is specified, it also checks for
    presence of the specified longitudinal data.

    INPUTS
    ======

    General parameters
    ------------------

    When running the command, the following *general* processing parameters are
    taken into account:

    --sessions              The batch.txt file with all the sessions
                            information. [batch.txt]
    --sessionsfolder        The path to the study/sessions folder, where the
                            imaging  data is supposed to go. [.]
    --parsessions           How many sessions to run in parallel. [1]
    --parelements           How many elements (e.g bolds) to run in
                            parallel. [1]
    --bolds                 Which bold images (as they are specified in the
                            batch.txt file) to process. It can be a single
                            type (e.g. 'task'), a pipe separated list (e.g.
                            'WM|Control|rest') or 'all' to process all.
                            [all]
    --overwrite             Whether to overwrite existing data (yes) or not
                            (no). [no]
    --hcp_suffix            Specifies a suffix to the session id if multiple
                            variants are run, empty otherwise. []
    --logfolder             The path to the folder where runlogs and comlogs
                            are to be stored, if other than default. []
    --log                   Whether to keep ('keep') or remove ('remove')
                            the temporary logs once jobs are completed
                            ['keep']. When a comma or pipe ('|') separated
                            list is given, the log will be created at the
                            first provided location and then linked or
                            copied to other locations. The valid locations
                            are:

                            - 'study' (for the default:
                              `<study>/processing/logs/comlogs` location)
                            - 'session' (for `<sessionid>/logs/comlogs`)
                            - 'hcp' (for `<hcp_folder>/logs/comlogs`)
                            - '<path>' (for an arbitrary directory)

    --hcp_processing_mode   Controls whether the HCP acquisition and
                            processing guidelines should be treated as
                            requirements (HCPStyleData) or if additional
                            processing functionality is allowed
                            (LegacyStyleData). In this case running
                            processing with slice timing correction,
                            external BOLD reference, or without a distortion
                            correction method.
    --hcp_folderstructure   Specifies the version of the folder structure to
                            use, 'initial' and 'hcpls' are supported.
                            ['hcpls']
    --hcp_filename          Specifies whether the standard ('standard')
                            filenames or the specified original names
                            ('original') are to be used. ['standard']


    In addition a number of *specific* parameters can be used to guide the
    processing in this step:

    Specific parameters
    -------------------

    --hcp_bold_biascorrection       Whether to perform bias correction for BOLD
                                    images. NONE or Legacy. [NONE]
    --hcp_bold_usejacobian          Whether to apply the jacobian of the
                                    distortion correction to fMRI data.

    Use of FS longitudinal template
    -------------------------------

    --hcp_fs_longitudinal   The name of the FS longitudinal template if one
                            was created and is to be used in this step.
                            (This parameter is currently not supported)

    Naming options
    --------------

    --hcp_bold_prefix       The prefix to use when generating BOLD names 
                            (see 'hcp_filename') for BOLD working folders 
                            and results. [BOLD]
    --hcp_filename          Specifies whether BOLD names are to be created
                            using sequential numbers ('standard') using the
                            formula `<hcp_bold_prefix>_[N]` (e.g. BOLD_3)
                            or actual bold names ('original', e.g.
                            rfMRI_REST1_AP). ['standard']

    Image acquisition details
    -------------------------

    --hcp_bold_echospacing  Echo Spacing or Dwelltime of BOLD images.
                            [0.00035]
    --hcp_bold_sbref        Whether BOLD Reference images should be used
                            - NONE or USE. [NONE]
    --use_sequence_info     A pipe, comma or space separated list of inline
                            sequence information to use in preprocessing of
                            specific image modalities.

                            Example specifications:

                            - `all`: use all present inline information for
                              all modalities,
                            - 'DwellTime': use DwellTime information for all
                              modalities,
                            - `T1w:all': use all present inline information
                              for T1w modality,
                            - `SE:EchoSpacing': use EchoSpacing information
                              for Spin-Echo fieldmap images.
                            - 'none': do not use inline information

                            Modalities: T1w, T2w, SE, BOLD, dMRi
                            Inline information: TR, PEDirection, EchoSpacing
                              DwellTime, ReadoutDirection

                            If information is not specified it will not be
                            used. More general specification (e.g. `all`)
                            implies all more specific cases (e.g. `T1w:all`).
                            ['all']

    Distortion correction details
    -----------------------------

    --hcp_bold_dcmethod     BOLD image deformation correction that should
                            be used: TOPUP, FIELDMAP / SiemensFieldMap,
                            GeneralElectricFieldMap, PhilipsFieldMap or NONE.
                            [TOPUP]
    --hcp_bold_echodiff     Delta TE for BOLD fieldmap images or NONE if
                            not used. [NONE]
    --hcp_bold_sephasepos   Label for the positive image of the Spin Echo
                            Field Map pair []
    --hcp_bold_sephaseneg   Label for the negative image of the Spin Echo
                            Field Map pair []
    --hcp_bold_unwarpdir    The direction of unwarping. Can be specified
                            separately for LR/RL : `'LR=x|RL=-x|x'` or
                            separately for PA/AP : `'PA=y|AP=y-|y-'`. [y]
    --hcp_bold_res          Target image resolution. 2mm recommended. [2].
    --hcp_bold_gdcoeffs     Gradient distortion correction coefficients
                            or NONE. [NONE]
    --hcp_bold_topupconfig  A full path to the topup configuration file to use.
                            Set to '' if the default is to be used or of TOPUP
                            distortion correction is not used.

    Slice timing correction
    -----------------------

    --hcp_bold_doslicetime          Whether to do slice timing correction TRUE
                                    or FALSE. []
    --hcp_bold_slicetimerparams     A comma or pipe separated string of
                                    parameters for FSL slicetimer.
    --hcp_bold_stcorrdir            (*) The direction of slice acquisition
                                    ('up' or 'down'. [up]
    --hcp_bold_stcorrint            (*) Whether slices were acquired in an
                                    interleaved fashion (odd) or not (empty).
                                    [odd]

    (*) These parameters are deprecated. If specified, they will be added to
    --hcp_bold_slicetimerparams.

    Motion correction and atlas registration
    ----------------------------------------

    --hcp_bold_preregistertool      What tool to use to preregister BOLDs before
                                    FSL BBR is run, epi_reg (default) or flirt.
                                    [epi_reg]
    --hcp_bold_movreg               Whether to use FLIRT (default and best for
                                    multiband images) or MCFLIRT for motion
                                    correction. [FLIRT]
    --hcp_bold_movref               (*) What reference to use for movement
                                    correction (independent, first).
                                    [independent]
    --hcp_bold_seimg                (*) What image to use for spin-echo
                                    distortion correction (independent, first).
                                    [independent]
    --hcp_bold_refreg               (*) Whether to use only linear (default) or
                                    also nonlinear registration of motion
                                    corrected bold to reference. [linear]
    --hcp_bold_mask                 (*) Specifies what mask to use for the final
                                    bold:

                                    - T1_fMRI_FOV: combined T1w brain mask and
                                      fMRI FOV masks
                                      (the default and HCPStyleData compliant)
                                    - T1_DILATED_fMRI_FOV: a once dilated T1w
                                      brain based mask combined with fMRI FOV
                                    - T1_DILATED2x_fMRI_FOV: a twice dilated T1w
                                      brain based mask combined with fMRI FOV
                                    - fMRI_FOV: a fMRI FOV mask

    (*) These parameters are only valid when running HCPpipelines using the
    LegacyStyleData processing mode!

    These last parameters enable fine-tuning of preprocessing and deserve
    additional information. In general the defaults should be appropriate for
    multiband images, single-band can profit from specific adjustments.
    Whereas FLIRT is best used for motion registration of high-resolution BOLD
    images, lower resolution single-band images might be better motion aligned
    using MCFLIRT (--hcp_bold_movreg).

    As a movement correction target, either each BOLD can be independently
    registered to T1 image, or all BOLD images can be motion correction aligned
    to the first BOLD in the series and only that image is registered to the T1
    structural image (--hcp_bold_moveref). Do note that in this case also
    distortion correction will be computed for the first BOLD image in the
    series only and applied to all subsequent BOLD images after they were
    motion-correction aligned to the first BOLD.

    Similarly, for distortion correction, either the last preceding spin-echo
    image pair can be used (independent) or only the first spin-echo pair is
    used for all BOLD images (first; --hcp_bold_seimg). Do note that this also
    affects the previous motion correction target setting. If independent
    spin-echo pairs are used, then the first BOLD image after a new spin-echo
    pair serves as a new starting motion-correction reference.

    If there is no spin-echo image pair and TOPUP correction was requested, an
    error will be reported and processing aborted. If there is no preceding
    spin-echo pair, but there is at least one following the BOLD image in
    question, the first following spin-echo pair will be used and no error will
    be reported. The spin-echo pair used is reported in the log.

    When BOLD images are registered to the first BOLD in the series, due to
    larger movement between BOLD images it might be advantageous to use also
    nonlinear alignment to the first bold reference image (--hcp_bold_refreg).

    Lastly, for lower resolution BOLD images it might be better not to use
    subject specific T1 image based brain mask, but rather a mask generated on
    the BOLD image itself or based on the dilated standard MNI brain mask.

    Gradient coefficient file specification:
    ----------------------------------------

    `--hcp_bold_gdcoeffs` parameter can be set to either 'NONE', a path to a
    specific file to use, or a string that describes, which file to use in which
    case. Each option of the string has to be divided by a pipe '|' character
    and it has to specify, which information to look up, a possible value, and a
    file to use in that case, separated by a colon ':' character. The
    information too look up needs to be present in the description of that
    session. Standard options are e.g.::

        institution: Yale
        device: Siemens|Prisma|123456

    Where device is formatted as ``<manufacturer>|<model>|<serial number>``.

    If specifying a string it also has to include a `default` option, which
    will be used in the information was not found. An example could be::

        "default:/data/gc1.conf|model:Prisma:/data/gc/Prisma.conf|model:Trio:/data/gc/Trio.conf"

    With the information present above, the file `/data/gc/Prisma.conf` would
    be used.

    OUTPUTS
    =======

    The results of this step will be present in the MNINonLinear folder in the
    sessions's root hcp folder. In case a longitudinal FS template is used, the
    results will be stored in a `MNINonlinear_<FS longitudinal template name>`
    folder::

        study
        └─ sessions
           └─ subject1_session1
              └─ hcp
                 └─ subject1_session1
                   ├─ MNINonlinear
                   │  └─ Results
                   │     └─ BOLD_1
                   └─ MNINonlinear_TemplateA
                      └─ Results
                         └─ BOLD_1

    USE
    ===

    Runs the fMRI Volume step of HCP Pipeline. It preprocesses BOLD images and
    linearly and nonlinearly registers them to the MNI atlas. It makes use of
    the PreFS and FS steps of the pipeline. It enables the use of a number of
    parameters to customize the specific preprocessing steps..

    EXAMPLE USE
    ===========

    ::

        qunex hcp_fmri_volume sessions=fcMRI/sessions_hcp.txt sessionsfolder=sessions \\
              overwrite=no parsessions=10

    ::

        qunex hcp_fmri_volume sessions=fcMRI/sessions_hcp.txt sessionsfolder=sessions \\
              overwrite=no parsessions=10 hcp_bold_movref=first hcp_bold_seimg=first \\
              hcp_bold_refreg=nonlinear hcp_bold_mask=DILATED
    """

    r = "\n------------------------------------------------------------"
    r += "\nSession id: %s \n[started on %s]" % (sinfo['id'], datetime.now().strftime("%A, %d. %B %Y %H:%M:%S"))
    r += "\n%s HCP fMRI Volume registration [%s] ... " % (pc.action("Running", options['run']), options['hcp_processing_mode'])

    run    = True
    report = {'done': [], 'incomplete': [], 'failed': [], 'ready': [], 'not ready': [], 'skipped': []}

    try:
        # --- Base settings
        pc.doOptionsCheck(options, sinfo, 'hcp_fmri_volume')
        doHCPOptionsCheck(options, sinfo, 'hcp_fmri_volume')
        hcp = getHCPPaths(sinfo, options)

        # --- bold filtering not yet supported!
        # btargets = options['bolds'].split("|")

        # --- run checks

        if 'hcp' not in sinfo:
            r += "\n---> ERROR: There is no hcp info for session %s in batch.txt" % (sinfo['id'])
            run = False

        # -> Pre FS results

        if os.path.exists(os.path.join(hcp['T1w_folder'], 'T1w_acpc_dc_restore_brain.nii.gz')):
            r += "\n---> PreFS results present."
        else:
            r += "\n---> ERROR: Could not find PreFS processing results."
            run = False

        # -> FS results

        if False:  # Longitudinal processing is currently unavailanle # options['hcp_fs_longitudinal']:
            tfolder = hcp['FS_long_results']
        else:
            tfolder = hcp['FS_folder']

        if os.path.exists(os.path.join(tfolder, 'mri', 'aparc+aseg.mgz')):
            r += "\n---> FS results present."
        else:
            r += "\n---> ERROR: Could not find Freesurfer processing results."
            # if options['hcp_fs_longitudinal']:
            #     r += "\n--->        Please check that you have run FS longitudinal as specified,"
            #     r += "\n--->        and that %s template was successfully generated." % (options['hcp_fs_longitudinal'])

            run = False

        # -> PostFS results

        if False:  # Longitudinal processing is currently unavailanle # options['hcp_fs_longitudinal']:
            tfile = os.path.join(hcp['hcp_long_nonlin'], 'fsaverage_LR32k', sinfo['id'] + options['hcp_suffix'] + '.long.' + options['hcp_fs_longitudinal'] + options['hcp_suffix'] + '.32k_fs_LR.wb.spec')
        else:
            tfile = os.path.join(hcp['hcp_nonlin'], 'fsaverage_LR32k', sinfo['id'] + options['hcp_suffix'] + '.32k_fs_LR.wb.spec')

        if os.path.exists(tfile):
            r += "\n---> PostFS results present."
        else:
            r += "\n---> ERROR: Could not find PostFS processing results."
            # if options['hcp_fs_longitudinal']:
            #     r += "\n--->        Please check that you have run PostFS on FS longitudinal as specified,"
            #     r += "\n--->        and that %s template was successfully used." % (options['hcp_fs_longitudinal'])
            run = False

        # -> lookup gdcoeffs file if needed

        gdcfile, r, run = checkGDCoeffFile(options['hcp_bold_gdcoeffs'], hcp=hcp, sinfo=sinfo, r=r, run=run)

        # -> default parameter values

        spinP       = 0
        spinN       = 0
        spinNeg     = ""  # AP or LR
        spinPos     = ""  # PA or RL
        refimg      = "NONE"
        futureref   = "NONE"
        topupconfig = ""
        orient      = ""
        fmmag       = "NONE"
        fmphase     = "NONE"
        fmge        = "NONE"

        # -> Check for SE images

        sepresent = []
        sepairs = {}
        sesettings = False

        if options['hcp_bold_dcmethod'].lower() == 'topup':

            # -- spin echo settings

            sesettings = True
            for p in ['hcp_bold_sephaseneg', 'hcp_bold_sephasepos', 'hcp_bold_unwarpdir', 'hcp_bold_topupconfig']:
                if not options[p]:
                    r += '\n---> ERROR: TOPUP requested but %s parameter is not set! Please review parameter file!' % (p)
                    boldok = False
                    sesettings = False
                    run = False

            if sesettings:
                r += "\n---> Looking for spin echo fieldmap set images [%s/%s]." % (options['hcp_bold_sephasepos'], options['hcp_bold_sephaseneg'])

                for bold in range(50):
                    spinok = False

                    # check if folder exists
                    sepath = glob.glob(os.path.join(hcp['source'], "SpinEchoFieldMap%d*" % (bold)))
                    if sepath:
                        sepath = sepath[0]
                        r += "\n     ... identified folder %s" % (os.path.basename(sepath))
                        # get all *.nii.gz files in that folder
                        images = glob.glob(os.path.join(sepath, "*.nii.gz"))

                        # variable for checking se status
                        spinok = True
                        spinPos, spinNeg = None, None

                        # search in images
                        for i in images:
                            # look for phase positive
                            if "_" + options['hcp_bold_sephasepos'] in os.path.basename(i):
                                spinPos = i
                                r, spinok = pc.checkForFile2(r, spinPos, "\n     ... phase positive %s spin echo fieldmap image present" % (options['hcp_bold_sephasepos']), "\n         ERROR: %s spin echo fieldmap image missing!" % (options['hcp_bold_sephasepos']), status=spinok)
                            # look for phase negative
                            elif "_" + options['hcp_bold_sephaseneg'] in os.path.basename(i):
                                spinNeg = i
                                r, spinok = pc.checkForFile2(r, spinNeg, "\n     ... phase negative %s spin echo fieldmap image present" % (options['hcp_bold_sephaseneg']), "\n         ERROR: %s spin echo fieldmap image missing!" % (options['hcp_bold_sephaseneg']), status=spinok)

                        if not all([spinPos, spinNeg]):
                            r += "\n---> ERROR: Either one of both pairs of SpinEcho images are missing in the %s folder! Please check your data or settings!" % (os.path.basename(sepath))
                            spinok = False

                    if spinok:
                        sepresent.append(bold)
                        sepairs[bold] = {'spinPos': spinPos, 'spinNeg': spinNeg}

            # --> check for topupconfig

            if options['hcp_bold_topupconfig']:
                topupconfig = options['hcp_bold_topupconfig']
                if not os.path.exists(options['hcp_bold_topupconfig']):
                    topupconfig = os.path.join(hcp['hcp_Config'], options['hcp_bold_topupconfig'])
                    if not os.path.exists(topupconfig):
                        r += "\n---> ERROR: Could not find TOPUP configuration file: %s." % (options['hcp_bold_topupconfig'])
                        run = False
                    else:
                        r += "\n     ... TOPUP configuration file present"
                else:
                    r += "\n     ... TOPUP configuration file present"

        # --- Process unwarp direction

        if options['hcp_bold_dcmethod'].lower() in ['topup', 'fieldmap', 'siemensfieldmap', 'philipsfieldmap', 'generalelectricfieldmap']:
            unwarpdirs = [[f.strip() for f in e.strip().split("=")] for e in options['hcp_bold_unwarpdir'].split("|")]
            unwarpdirs = [['default', e[0]] if len(e) == 1 else e for e in unwarpdirs]
            unwarpdirs = dict(unwarpdirs)
        else:
            unwarpdirs = {'default': ""}

        # --- Get sorted bold numbers

        bolds, bskip, report['boldskipped'], r = pc.useOrSkipBOLD(sinfo, options, r)
        if report['boldskipped']:
            if options['hcp_filename'] == 'original':
                report['skipped'] = [bi.get('filename', str(bn)) for bn, bnm, bt, bi in bskip]
            else:
                report['skipped'] = [str(bn) for bn, bnm, bt, bi in bskip]

        # --- Preprocess

        boldsData = []

        if bolds:
            firstSE = bolds[0][3].get('se', None)

        for bold, boldname, boldtask, boldinfo in bolds:

            if 'filename' in boldinfo and options['hcp_filename'] == 'original':
                printbold  = boldinfo['filename']
                boldsource = boldinfo['filename']
                boldtarget = boldinfo['filename']
            else:
                printbold  = str(bold)
                boldsource = 'BOLD_%d' % (bold)
                boldtarget = "%s%s" % (options['hcp_bold_prefix'], printbold)

            r += "\n\n---> %s BOLD %s" % (pc.action("Preprocessing settings (unwarpdir, refimage, moveref, seimage) for", options['run']), printbold)
            boldok = True

            # ===> Check for and prepare distortion correction parameters

            echospacing = ""
            unwarpdir = ""

            if options['hcp_bold_dcmethod'].lower() in ['topup', 'fieldmap', 'siemensfieldmap', 'philipsfieldmap', 'generalelectricfieldmap']:

                # --- set unwarpdir

                if "o" in boldinfo:
                    orient    = "_" + boldinfo['o']
                    unwarpdir = unwarpdirs.get(boldinfo['o'])
                    if unwarpdir is None:
                        r += '\n     ... ERROR: No unwarpdir is defined for %s! Please check hcp_bold_unwarpdir parameter!' % (boldinfo['o'])
                        boldok = False
                elif 'phenc' in boldinfo:
                    orient    = "_" + boldinfo['phenc']
                    unwarpdir = unwarpdirs.get(boldinfo['phenc'])
                    if unwarpdir is None:
                        r += '\n     ... ERROR: No unwarpdir is defined for %s! Please check hcp_bold_unwarpdir parameter!' % (boldinfo['phenc'])
                        boldok = False
                elif 'PEDirection' in boldinfo and checkInlineParameterUse('BOLD', 'PEDirection', options):
                    if boldinfo['PEDirection'] in PEDirMap:
                        orient    = "_" + PEDirMap[boldinfo['PEDirection']]
                        unwarpdir = boldinfo['PEDirection']
                    else:
                        r += '\n     ... ERROR: Invalid PEDirection specified [%s]! Please check sequence specific PEDirection value!' % (boldinfo['PEDirection'])
                        boldok = False
                else:
                    orient = ""
                    unwarpdir = unwarpdirs.get('default')
                    if unwarpdir is None:
                        r += '\n     ... ERROR: No default unwarpdir is set! Please check hcp_bold_unwarpdir parameter!'
                        boldok = False

                if orient:
                    r += "\n     ... phase encoding direction: %s" % (orient[1:])
                else:
                    r += "\n     ... phase encoding direction not specified"

                r += "\n     ... unwarp direction: %s" % (unwarpdir)

                # -- set echospacing

                if 'EchoSpacing' in boldinfo and checkInlineParameterUse('BOLD', 'EchoSpacing', options):
                    echospacing = boldinfo['EchoSpacing']
                    r += "\n     ... using image specific EchoSpacing: %s s" % (echospacing)
                elif options['hcp_bold_echospacing']:
                    echospacing = options['hcp_bold_echospacing']
                    r += "\n     ... using study general EchoSpacing: %s s" % (echospacing)
                else:
                    echospacing = ""
                    r += "\n---> ERROR: EchoSpacing is not set! Please review parameter file."
                    boldok = False

            # --- check for spin-echo-fieldmap image

            if options['hcp_bold_dcmethod'].lower() == 'topup' and sesettings:

                if not sepresent:
                    r += '\n     ... ERROR: No spin echo fieldmap set images present!'
                    boldok = False

                elif options['hcp_bold_seimg'] == 'first':
                    if firstSE is None:
                        spinN = int(sepresent[0])
                        r += "\n     ... using the first recorded spin echo fieldmap set %d" % (spinN)
                    else:
                        spinN = int(firstSE)
                        r += "\n     ... using the spin echo fieldmap set for the first bold run, %d" % (spinN)
                    spinNeg = sepairs[spinN]['spinNeg']
                    spinPos = sepairs[spinN]['spinPos']

                else:
                    spinN = False
                    if 'se' in boldinfo:
                        spinN = int(boldinfo['se'])
                    else:
                        for sen in sepresent:
                            if sen <= bold:
                                spinN = sen
                            elif not spinN:
                                spinN = sen
                    spinNeg = sepairs[spinN]['spinNeg']
                    spinPos = sepairs[spinN]['spinPos']
                    r += "\n     ... using spin echo fieldmap set %d" % (spinN)
                    r += "\n         -> SE Positive image : %s" % (os.path.basename(spinPos))
                    r += "\n         -> SE Negative image : %s" % (os.path.basename(spinNeg))

                # -- are we using a new SE image?

                if spinN != spinP:
                    spinP = spinN
                    futureref = "NONE"

            # --- check for Siemens double TE-fieldmap image

            elif options['hcp_bold_dcmethod'].lower() in ['fieldmap', 'siemensfieldmap']:
                fmnum = boldinfo.get('fm', None)
                fieldok = True
                for i, v in hcp['fieldmap'].items():
                    r, fieldok = pc.checkForFile2(r, hcp['fieldmap'][i]['magnitude'], '\n     ... Siemens fieldmap magnitude image %d present ' % (i), '\n     ... ERROR: Siemens fieldmap magnitude image %d missing!' % (i), status=fieldok)
                    r, fieldok = pc.checkForFile2(r, hcp['fieldmap'][i]['phase'], '\n     ... Siemens fieldmap phase image %d present ' % (i), '\n     ... ERROR: Siemens fieldmap phase image %d missing!' % (i), status=fieldok)
                    boldok = boldok and fieldok
                if not pc.is_number(options['hcp_bold_echospacing']):
                    fieldok = False
                    r += '\n     ... ERROR: hcp_bold_echospacing not defined correctly: "%s"!' % (options['hcp_bold_echospacing'])
                if not pc.is_number(options['hcp_bold_echodiff']):
                    fieldok = False
                    r += '\n     ... ERROR: hcp_bold_echodiff not defined correctly: "%s"!' % (options['hcp_bold_echodiff'])
                boldok = boldok and fieldok
                fmmag = hcp['fieldmap'][int(fmnum)]['magnitude']
                fmphase = hcp['fieldmap'][int(fmnum)]['phase']
                fmge = None

            # --- check for GE fieldmap image

            elif options['hcp_bold_dcmethod'].lower() in ['generalelectricfieldmap']:
                fmnum = boldinfo.get('fm', None)
                fieldok = True
                for i, v in hcp['fieldmap'].items():
                    r, fieldok = pc.checkForFile2(r, hcp['fieldmap'][i]['GE'], '\n     ... GeneralElectric fieldmap image %d present ' % (i), '\n     ... ERROR: GeneralElectric fieldmap image %d missing!' % (i), status=fieldok)
                    boldok = boldok and fieldok
                fmmag = None
                fmphase = None
                fmge = hcp['fieldmap'][int(fmnum)]['GE']

            # --- check for Philips double TE-fieldmap image

            elif options['hcp_bold_dcmethod'].lower() in ['philipsfieldmap']:
                fmnum = boldinfo.get('fm', None)
                fieldok = True
                for i, v in hcp['fieldmap'].items():
                    r, fieldok = pc.checkForFile2(r, hcp['fieldmap'][i]['magnitude'], '\n     ... Philips fieldmap magnitude image %d present ' % (i), '\n     ... ERROR: Philips fieldmap magnitude image %d missing!' % (i), status=fieldok)
                    r, fieldok = pc.checkForFile2(r, hcp['fieldmap'][i]['phase'], '\n     ... Philips fieldmap phase image %d present ' % (i), '\n     ... ERROR: Philips fieldmap phase image %d missing!' % (i), status=fieldok)
                    boldok = boldok and fieldok
                if not pc.is_number(options['hcp_bold_echospacing']):
                    fieldok = False
                    r += '\n     ... ERROR: hcp_bold_echospacing not defined correctly: "%s"!' % (options['hcp_bold_echospacing'])
                if not pc.is_number(options['hcp_bold_echodiff']):
                    fieldok = False
                    r += '\n     ... ERROR: hcp_bold_echodiff not defined correctly: "%s"!' % (options['hcp_bold_echodiff'])
                boldok = boldok and fieldok
                fmmag = hcp['fieldmap'][int(fmnum)]['magnitude']
                fmphase = hcp['fieldmap'][int(fmnum)]['phase']
                fmge = None

            # --- NO DC used

            elif options['hcp_bold_dcmethod'].lower() == 'none':
                r += '\n     ... No distortion correction used '
                if options['hcp_processing_mode'] == 'HCPStyleData':
                    r += "\n---> ERROR: The requested HCP processing mode is 'HCPStyleData', however, no distortion correction method was specified!\n            Consider using LegacyStyleData processing mode."
                    run = False

            # --- ERROR

            else:
                r += '\n     ... ERROR: Unknown distortion correction method: %s! Please check your settings!' % (options['hcp_bold_dcmethod'])
                boldok = False

            # --- set reference
            #
            # Need to make sure the right reference is used in relation to LR/RL AP/PA bolds
            # - have to keep track of whether an old topup in the same direction exists
            #

            # --- check for bold image

            if 'filename' in boldinfo and options['hcp_filename'] == 'original':
                boldroot = boldinfo['filename']
            else:
                boldroot = boldsource + orient

            boldimg = os.path.join(hcp['source'], "%s%s" % (boldroot, options['fctail']), "%s_%s.nii.gz" % (sinfo['id'], boldroot))
            r, boldok = pc.checkForFile2(r, boldimg, "\n     ... bold image present", "\n     ... ERROR: bold image missing [%s]!" % (boldimg), status=boldok)

            # --- check for ref image

            if options['hcp_bold_sbref'].lower() == 'use':
                refimg = os.path.join(hcp['source'], "%s_SBRef%s" % (boldroot, options['fctail']), "%s_%s_SBRef.nii.gz" % (sinfo['id'], boldroot))
                r, boldok = pc.checkForFile2(r, refimg, '\n     ... reference image present', '\n     ... ERROR: bold reference image missing!', status=boldok)
            else:
                r += "\n     ... reference image not used"

            # ---> Check the mask used
            if options['hcp_bold_mask']:
                if options['hcp_bold_mask'] != 'T1_fMRI_FOV' and options['hcp_processing_mode'] == 'HCPStyleData':
                    r += "\n---> ERROR: The requested HCP processing mode is 'HCPStyleData', however, %s was specified as bold mask to use!\n            Consider either using 'T1_fMRI_FOV' for the bold mask or LegacyStyleData processing mode."
                    run = False
                else:
                    r += '\n     ... using %s as BOLD mask' % (options['hcp_bold_mask'])
            else:
                r += '\n     ... using the HCPpipelines default BOLD mask'

            # --- set movement reference image

            fmriref = futureref
            if options['hcp_bold_movref'] == 'first':
                if futureref == "NONE":
                    futureref = boldtarget

            # --- are we using previous reference

            if fmriref != "NONE":
                r += '\n     ... using %s as movement correction reference' % (fmriref)
                refimg = 'NONE'
                if options['hcp_processing_mode'] == 'HCPStyleData' and options['hcp_bold_refreg'] == 'nonlinear':
                    r += "\n---> ERROR: The requested HCP processing mode is 'HCPStyleData', however, a nonlinear registration to an external BOLD was specified!\n            Consider using LegacyStyleData processing mode."
                    run = False

            # store required data
            b = {'boldsource':   boldsource,
                 'boldtarget':   boldtarget,
                 'printbold':    printbold,
                 'run':          run,
                 'boldok':       boldok,
                 'boldimg':      boldimg,
                 'refimg':       refimg,
                 'gdcfile':      gdcfile,
                 'unwarpdir':    unwarpdir,
                 'echospacing':  echospacing,
                 'spinNeg':      spinNeg,
                 'spinPos':      spinPos,
                 'topupconfig':  topupconfig,
                 'fmmag':        fmmag,
                 'fmphase':      fmphase,
                 'fmge':         fmge,
                 'fmriref':      fmriref}
            boldsData.append(b)

        # --- Process
        r += "\n"

        parelements = max(1, min(options['parelements'], len(boldsData)))
        r += "\n%s %d BOLD images in parallel" % (pc.action("Running", options['run']), parelements)

        if (parelements == 1): # serial execution
            # loop over bolds
            for b in boldsData:
                # process
                result = executeHCPfMRIVolume(sinfo, options, overwrite, hcp, b)

                # merge r
                r += result['r']

                # merge report
                tempReport            = result['report']
                report['done']       += tempReport['done']
                report['incomplete'] += tempReport['incomplete']
                report['failed']     += tempReport['failed']
                report['ready']      += tempReport['ready']
                report['not ready']  += tempReport['not ready']
                report['skipped']    += tempReport['skipped']

        else: # parallel execution
            # if moveref equals first and seimage equals independent (complex scenario)
            if (options['hcp_bold_movref'] == 'first') and (options['hcp_bold_seimg'] == 'independent'):
                # loop over bolds to prepare processing pools
                boldsPool = []
                for b in boldsData:
                    fmriref = b['fmriref']
                    if (fmriref == "NONE"): # if fmriref is "NONE" then process the previous pool followed by this one as single
                        if (len(boldsPool) > 0):
                            r, report = executeMultipleHCPfMRIVolume(sinfo, options, overwrite, hcp, boldsPool, r, report)
                        boldsPool = []
                        r, report = executeSingleHCPfMRIVolume(sinfo, options, overwrite, hcp, b, r, report)
                    else: # else add to pool
                        boldsPool.append(b)

                # execute remaining pool
                r, report = executeMultipleHCPfMRIVolume(sinfo, options, overwrite, hcp, boldsPool, r, report)

            else:
                # if moveref equals first then process first one in serial
                if options['hcp_bold_movref'] == 'first':
                    # process first one
                    b = boldsData[0]
                    r, report = executeSingleHCPfMRIVolume(sinfo, options, overwrite, hcp, b, r, report)

                    # remove first one from array then process others in parallel
                    boldsData.pop(0)

                # process the rest in parallel
                r, report = executeMultipleHCPfMRIVolume(sinfo, options, overwrite, hcp, boldsData, r, report)

        rep = []
        for k in ['done', 'incomplete', 'failed', 'ready', 'not ready', 'skipped']:
            if len(report[k]) > 0:
                rep.append("%s %s" % (", ".join(report[k]), k))

        report = (sinfo['id'], "HCP fMRI Volume: bolds " + "; ".join(rep), len(report['failed'] + report['incomplete'] + report['not ready']))

    except (pc.ExternalFailed, pc.NoSourceFolder) as errormessage:
        r = str(errormessage)
        report = (sinfo['id'], 'HCP fMRI Volume failed', 1)
    except:
        r += "\nERROR: Unknown error occured: \n...................................\n%s...................................\n" % (traceback.format_exc())
        report = (sinfo['id'], 'HCP fMRI Volume failed', 1)

    r += "\n\nHCP fMRIVolume %s on %s\n------------------------------------------------------------" % (pc.action("completed", options['run']), datetime.now().strftime("%A, %d. %B %Y %H:%M:%S"))

    # print r
    return (r, report)

def executeSingleHCPfMRIVolume(sinfo, options, overwrite, hcp, b, r, report):
    # process
    result = executeHCPfMRIVolume(sinfo, options, overwrite, hcp, b)

    # merge r
    r += result['r']

    # merge report
    tempReport            = result['report']
    report['done']       += tempReport['done']
    report['incomplete'] += tempReport['incomplete']
    report['failed']     += tempReport['failed']
    report['ready']      += tempReport['ready']
    report['not ready']  += tempReport['not ready']
    report['skipped']    += tempReport['skipped']

    return r, report

def executeMultipleHCPfMRIVolume(sinfo, options, overwrite, hcp, boldsData, r, report):
    # parelements
    parelements = max(1, min(options['parelements'], len(boldsData)))

    # create a multiprocessing Pool
    processPoolExecutor = ProcessPoolExecutor(parelements)

    # partial function
    f = partial(executeHCPfMRIVolume, sinfo, options, overwrite, hcp)
    results = processPoolExecutor.map(f, boldsData)

    # merge r and report
    for result in results:
        r += result['r']
        tempReport            = result['report']
        report['done']       += tempReport['done']
        report['incomplete'] += tempReport['incomplete']
        report['failed']     += tempReport['failed']
        report['ready']      += tempReport['ready']
        report['not ready']  += tempReport['not ready']
        report['skipped']    += tempReport['skipped']

    return r, report

def executeHCPfMRIVolume(sinfo, options, overwrite, hcp, b):
    # extract data
    boldsource  = b['boldsource']
    boldtarget  = b['boldtarget']
    printbold   = b['printbold']
    gdcfile     = b['gdcfile']
    run         = b['run']
    boldok      = b['boldok']
    boldimg     = b['boldimg']
    refimg      = b['refimg']
    unwarpdir   = b['unwarpdir']
    echospacing = b['echospacing']
    spinNeg     = b['spinNeg']
    spinPos     = b['spinPos']
    topupconfig = b['topupconfig']
    fmmag       = b['fmmag']
    fmphase     = b['fmphase']
    fmge        = b['fmge']
    fmriref     = b['fmriref']

    # prepare return variables
    r = ""
    report = {'done': [], 'incomplete': [], 'failed': [], 'ready': [], 'not ready': [], 'skipped': []}

    try:

        # --- process additional parameters

        slicetimerparams = ""

        if options['hcp_bold_doslicetime'].lower() == 'true':

            slicetimerparams = re.split(' +|,|\|', options['hcp_bold_slicetimerparams'])

            stappendItems = []
            if options['hcp_bold_stcorrdir'] == 'down':
                stappendItems.append('--down')
            if options['hcp_bold_stcorrint'] == 'odd':
                stappendItems.append('--odd')

            for stappend in stappendItems:
                if stappend not in slicetimerparams:
                    slicetimerparams.append(stappend)

            slicetimerparams = [e for e in slicetimerparams if e]
            slicetimerparams = "@".join(slicetimerparams)

        # --- Set up the command

        if fmriref == 'NONE':
            fmrirefparam = ""
        else:
            fmrirefparam = fmriref

        comm = os.path.join(hcp['hcp_base'], 'fMRIVolume', 'GenericfMRIVolumeProcessingPipeline.sh') + " "

        print("=======================================================================================================================================")
        elements = [("path",                sinfo['hcp']),
                    ("subject",             sinfo['id'] + options['hcp_suffix']),
                    ("fmriname",            boldtarget),
                    ("fmritcs",             boldimg),
                    ("fmriscout",           refimg),
                    ("SEPhaseNeg",          spinNeg),
                    ("SEPhasePos",          spinPos),
                    ("fmapmag",             fmmag),
                    ("fmapphase",           fmphase),
                    ("fmapgeneralelectric", fmge),
                    ("echospacing",         echospacing),
                    ("echodiff",            options['hcp_bold_echodiff']),
                    ("unwarpdir",           unwarpdir),
                    ("fmrires",             options['hcp_bold_res']),
                    ("dcmethod",            options['hcp_bold_dcmethod']),
                    ("biascorrection",      options['hcp_bold_biascorrection']),
                    ("gdcoeffs",            gdcfile),
                    ("topupconfig",         topupconfig),
                    ("dof",                 options['hcp_bold_dof']),
                    ("printcom",            options['hcp_printcom']),
                    ("usejacobian",         options['hcp_bold_usejacobian']),
                    ("mctype",              options['hcp_bold_movreg'].upper()),
                    ("preregistertool",     options['hcp_bold_preregistertool']),
                    ("processing-mode",     options['hcp_processing_mode']),
                    ("doslicetime",         options['hcp_bold_doslicetime'].upper()),
                    ("slicetimerparams",    slicetimerparams),
                    ("fmriref",             fmrirefparam),
                    ("fmrirefreg",          options['hcp_bold_refreg']),
                    ("boldmask",            options['hcp_bold_mask'])]

        comm += " ".join(['--%s="%s"' % (k, v) for k, v in elements if v])

        # -- Report command
        if boldok:
            r += "\n\n------------------------------------------------------------\n"
            r += "Running HCP Pipelines command via QuNex:\n\n"
            r += comm.replace("--", "\n    --").replace("             ", "")
            r += "\n------------------------------------------------------------\n"

        # -- Test files

        if False:   # Longitudinal option currently not supported options['hcp_fs_longitudinal']:
            tfile = os.path.join(hcp['hcp_long_nonlin'], 'Results', "%s_%s" % (boldtarget, options['hcp_fs_longitudinal']), "%s%d_%s.nii.gz" % (options['hcp_bold_prefix'], boldtarget, options['hcp_fs_longitudinal']))
        else:
            tfile = os.path.join(hcp['hcp_nonlin'], 'Results', boldtarget, "%s.nii.gz" % (boldtarget))

        if hcp['hcp_bold_vol_check']:
            fullTest = {'tfolder': hcp['base'], 'tfile': hcp['hcp_bold_vol_check'], 'fields': [('sessionid', sinfo['id'] + options['hcp_suffix']), ('scan', boldtarget)], 'specfolder': options['specfolder']}
        else:
            fullTest = None

        # -- Run

        if run and boldok:
            if options['run'] == "run":
                if overwrite or not os.path.exists(tfile):

                    # ---> Clean up existing data
                    # -> bold working folder
                    bold_folder = os.path.join(hcp['base'], boldtarget)
                    if os.path.exists(bold_folder):
                        r += "\n     ... removing preexisting working bold folder [%s]" % (bold_folder)
                        shutil.rmtree(bold_folder)

                    # -> bold MNINonLinear results folder
                    bold_folder = os.path.join(hcp['hcp_nonlin'], 'Results', boldtarget)
                    if os.path.exists(bold_folder):
                        r += "\n     ... removing preexisting MNINonLinar results bold folder [%s]" % (bold_folder)
                        shutil.rmtree(bold_folder)

                    # -> bold T1w results folder
                    bold_folder = os.path.join(hcp['T1w_folder'], 'Results', boldtarget)
                    if os.path.exists(bold_folder):
                        r += "\n     ... removing preexisting T1w results bold folder [%s]" % (bold_folder)
                        shutil.rmtree(bold_folder)

                    # -> xfms in T1w folder
                    xfms_file = os.path.join(hcp['T1w_folder'], 'xfms', "%s2str.nii.gz" % (boldtarget))
                    if os.path.exists(xfms_file):
                        r += "\n     ... removing preexisting xfms file [%s]" % (xfms_file)
                        os.remove(xfms_file)

                    # -> xfms in MNINonLinear folder
                    xfms_file = os.path.join(hcp['hcp_nonlin'], 'xfms', "%s2str.nii.gz" % (boldtarget))
                    if os.path.exists(xfms_file):
                        r += "\n     ... removing preexisting xfms file [%s]" % (xfms_file)
                        os.remove(xfms_file)

                    # -> xfms in MNINonLinear folder
                    xfms_file = os.path.join(hcp['hcp_nonlin'], 'xfms', "standard2%s.nii.gz" % (boldtarget))
                    if os.path.exists(xfms_file):
                        r += "\n     ... removing preexisting xfms file [%s]" % (xfms_file)
                        os.remove(xfms_file)

                r, endlog, _, failed = pc.runExternalForFile(tfile, comm, 'Running HCP fMRIVolume', overwrite=overwrite, thread=sinfo['id'], remove=options['log'] == 'remove', task=options['command_ran'], logfolder=options['comlogs'], logtags=[options['logtag'], boldtarget], fullTest=fullTest, shell=True, r=r)

                if failed:
                    report['failed'].append(printbold)
                else:
                    report['done'].append(printbold)

            # -- just checking
            else:
                passed, _, r, failed = pc.checkRun(tfile, fullTest, 'HCP fMRIVolume ' + boldtarget, r, overwrite=overwrite)
                if passed is None:
                    r += "\n---> HCP fMRIVolume can be run"
                    report['ready'].append(printbold)
                else:
                    report['skipped'].append(printbold)

        elif run:
            report['not ready'].append(printbold)
            if options['run'] == "run":
                r += "\n---> ERROR: images or data parameters missing, skipping this BOLD!"
            else:
                r += "\n---> ERROR: images or data parameters missing, this BOLD would be skipped!"
        else:
            report['not ready'].append(printbold)
            if options['run'] == "run":
                r += "\n---> ERROR: No hcp info for session, skipping this BOLD!"
            else:
                r += "\n---> ERROR: No hcp info for session, this BOLD would be skipped!"

    except (pc.ExternalFailed, pc.NoSourceFolder) as errormessage:
        r = "\n\n\n --- Failed during processing of bold %s with error:\n" % (printbold)
        r += str(errormessage)
        report['failed'].append(printbold)
    except:
        r += "\n --- Failed during processing of bold %s with error:\n %s\n" % (printbold, traceback.format_exc())
        report['failed'].append(printbold)

    return {'r': r, 'report': report}


def hcp_fmri_surface(sinfo, options, overwrite=False, thread=0):
    """
    ``hcp_fmri_surface [... processing options]``

    Runs the fMRI Surface step of HCP Pipeline.

    REQUIREMENTS
    ============

    The code expects all the previous HCP preprocessing steps (hcp_pre_freesurfer,
    hcp_freesurfer, hcp_post_freesurfer, hcp_fmri_volume) to have been run and finished
    successfully. The command will test for presence of key files but do note
    that it won't run a thorough check for all the required files.

    INPUTS
    ======

    General parameters
    ------------------

    When running the command, the following *general* processing parameters are
    taken into account:

    --sessions              The batch.txt file with all the sessions information.
                            [batch.txt]
    --sessionsfolder        The path to the study/sessions folder, where the
                            imaging data is supposed to go. [.]
    --parsessions           How many sessions to run in parallel. [1]
    --parelements           How many elements (e.g bolds) to run in parallel.
                            [1]
    --bolds                 Which bold images (as they are specified in the
                            batch.txt file) to process. It can be a single
                            type (e.g. 'task'), a pipe separated list (e.g.
                            'WM|Control|rest') or 'all' to process all [all].
    --overwrite             Whether to overwrite existing data (yes) or not (no).
                            [no]
    --hcp_suffix            Specifies a suffix to the session id if multiple
                            variants are run, empty otherwise. []
    --logfolder             The path to the folder where runlogs and comlogs
                            are to be stored, if other than default. []
    --log                   Whether to keep ('keep') or remove ('remove') the
                            temporary logs once jobs are completed. ['keep']
                            When a comma or pipe ('|') separated list is given,
                            the log will be created at the first provided
                            location and then linked or copied to other
                            locations. The valid locations are:

                            - 'study' (for the default:
                              `<study>/processing/logs/comlogs` location)
                            - 'session' (for `<sessionid>/logs/comlogs`)
                            - 'hcp' (for `<hcp_folder>/logs/comlogs`)
                            - '<path>' (for an arbitrary directory)

    --hcp_folderstructure   Specifies the version of the folder structure to use,
                            initial' and 'hcpls' are supported. ['hcpls']
    --hcp_filename          Specifies whether the standard ('standar
                            filenames or the specified original names
                            ('original') are to be used. ['standard']

    In addition a number of *specific* parameters can be used to guide the
    processing in this step:

    Use of FS longitudinal template
    -------------------------------

    --hcp_fs_longitudinal      (*) The name of the FS longitudinal template if
                               one was created and is to be used in this step.

    (*) This parameter is currently not in use

    Naming options
    --------------

    --hcp_bold_prefix       The prefix to use when generating BOLD names 
                            (see 'hcp_filename') for BOLD working folders 
                            and results. [BOLD]

    Grayordinate image mapping details
    ----------------------------------

    --hcp_lowresmesh             The number of vertices to be used in the
                                 low-resolution grayordinate mesh
                                 (in thousands). [32]
    --hcp_bold_res               The resolution of the BOLD volume data in mm.
                                 [2]
    --hcp_grayordinatesres       The size of voxels for the subcortical and
                                 cerebellar data in grayordinate space in mm.
                                 [2]
    --hcp_bold_smoothFWHM        The size of the smoothing kernel (in mm). [2]
    --hcp_regname                The name of the registration used. [MSMSulc]

    OUTPUTS
    =======

    The results of this step will be present in the MNINonLinear folder in the
    sessions's root hcp folder. In case a longitudinal FS template is used, the
    results will be stored in a `MNINonlinear_<FS longitudinal template name>`
    folder::

        study
        └─ sessions
           └─ session1_session1
              └─ hcp
                 └─ subject1_session1
                   ├─ MNINonlinear
                   │  └─ Results
                   │     └─ BOLD_1
                   └─ MNINonlinear_TemplateA
                      └─ Results
                         └─ BOLD_1

    USE
    ===

    Runs the fMRI Surface step of HCP Pipeline. It uses the FreeSurfer
    segmentation and surface reconstruction to map BOLD timeseries to
    grayordinate representation and generates .dtseries.nii files.

    EXAMPLE USE
    ===========

    ::

        qunex hcp_fmri_surface sessions=fcMRI/sessions_hcp.txt sessionsfolder=sessions \\
              overwrite=no parsessions=10

    ::

        qunex hcp_fmri_surface sessions=fcMRI/sessions_hcp.txt sessionsfolder=sessions \\
              overwrite=no parsessions=10
    """

    r = "\n------------------------------------------------------------"
    r += "\nSession id: %s \n[started on %s]" % (sinfo['id'], datetime.now().strftime("%A, %d. %B %Y %H:%M:%S"))
    r += "\n%s HCP fMRI Surface registration [%s] ..." % (pc.action("Running", options['run']), options['hcp_processing_mode'])

    run    = True
    report = {'done': [], 'incomplete': [], 'failed': [], 'ready': [], 'not ready': [], 'skipped': []}

    try:

        # --- Base settings

        pc.doOptionsCheck(options, sinfo, 'hcp_fmri_surface')
        doHCPOptionsCheck(options, sinfo, 'hcp_fmri_surface')
        hcp = getHCPPaths(sinfo, options)

        # --- bold filtering not yet supported!
        # btargets = options['bolds'].split("|")

        # --- run checks

        if 'hcp' not in sinfo:
            r += "\n---> ERROR: There is no hcp info for session %s in batch.txt" % (sinfo['id'])
            run = False

        # -> PostFS results

        if options['hcp_fs_longitudinal']:
            tfile = os.path.join(hcp['hcp_long_nonlin'], 'fsaverage_LR32k', sinfo['id'] + options['hcp_suffix'] + '.long.' + options['hcp_fs_longitudinal'] + '.32k_fs_LR.wb.spec')
        else:
            tfile = os.path.join(hcp['hcp_nonlin'], 'fsaverage_LR32k', sinfo['id'] + options['hcp_suffix'] + '.32k_fs_LR.wb.spec')

        if os.path.exists(tfile):
            r += "\n---> PostFS results present."
        else:
            r += "\n---> ERROR: Could not find PostFS processing results."
            if options['hcp_fs_longitudinal']:
                r += "\n--->        Please check that you have run PostFS on FS longitudinal as specified,"
                r += "\n--->        and that %s template was successfully used." % (options['hcp_fs_longitudinal'])
            run = False

        # --- Get sorted bold numbers

        bolds, bskip, report['boldskipped'], r = pc.useOrSkipBOLD(sinfo, options, r)
        if report['boldskipped']:
            if options['hcp_filename'] == 'original':
                report['skipped'] = [bi.get('filename', str(bn)) for bn, bnm, bt, bi in bskip]
            else:
                report['skipped'] = [str(bn) for bn, bnm, bt, bi in bskip]

        parelements = max(1, min(options['parelements'], len(bolds)))
        r += "\n%s %d BOLD images in parallel" % (pc.action("Running", options['run']), parelements)

        if parelements == 1: # serial execution
            for b in bolds:
                # process
                result = executeHCPfMRISurface(sinfo, options, overwrite, hcp, run, b)

                # merge r
                r += result['r']

                # merge report
                tempReport            = result['report']
                report['done']       += tempReport['done']
                report['incomplete'] += tempReport['incomplete']
                report['failed']     += tempReport['failed']
                report['ready']      += tempReport['ready']
                report['not ready']  += tempReport['not ready']
                report['skipped']    += tempReport['skipped']

        else: # parallel execution
            # create a multiprocessing Pool
            processPoolExecutor = ProcessPoolExecutor(parelements)
            # process
            f = partial(executeHCPfMRISurface, sinfo, options, overwrite, hcp, run)
            results = processPoolExecutor.map(f, bolds)

            # merge r and report
            for result in results:
                r                    += result['r']
                tempReport            = result['report']
                report['done']       += tempReport['done']
                report['failed']     += tempReport['failed']
                report['incomplete'] += tempReport['incomplete']
                report['ready']      += tempReport['ready']
                report['not ready']  += tempReport['not ready']
                report['skipped']    += tempReport['skipped']

        rep = []
        for k in ['done', 'incomplete', 'failed', 'ready', 'not ready', 'skipped']:
            if len(report[k]) > 0:
                rep.append("%s %s" % (", ".join(report[k]), k))

        report = (sinfo['id'], "HCP fMRI Surface: bolds " + "; ".join(rep), len(report['failed'] + report['incomplete'] + report['not ready']))

    except (pc.ExternalFailed, pc.NoSourceFolder) as errormessage:
        r = str(errormessage)
        report = (sinfo['id'], 'HCP fMRI Surface failed')
    except:
        r += "\nERROR: Unknown error occured: \n...................................\n%s...................................\n" % (traceback.format_exc())
        report = (sinfo['id'], 'HCP fMRI Surface failed')

    r += "\n\nHCP fMRISurface %s on %s\n------------------------------------------------------------" % (pc.action("completed", options['run']), datetime.now().strftime("%A, %d. %B %Y %H:%M:%S"))

    # print r
    return (r, report)


def executeHCPfMRISurface(sinfo, options, overwrite, hcp, run, boldData):
    # extract data
    bold, boldname, task, boldinfo = boldData

    if 'filename' in boldinfo and options['hcp_filename'] == 'original':
        printbold  = boldinfo['filename']
        boldsource = boldinfo['filename']
        boldtarget = boldinfo['filename']
    else:
        printbold  = str(bold)
        boldsource = 'BOLD_%d' % (bold)
        boldtarget = "%s%s" % (options['hcp_bold_prefix'], printbold)

    # prepare return variables
    r = ""
    report = {'done': [], 'incomplete': [], 'failed': [], 'ready': [], 'not ready': [], 'skipped': []}

    try:
        r += "\n\n---> %s BOLD image %s" % (pc.action("Processing", options['run']), printbold)
        boldok = True

        # --- check for bold image
        boldimg = os.path.join(hcp['hcp_nonlin'], 'Results', boldtarget, "%s.nii.gz" % (boldtarget))
        r, boldok = pc.checkForFile2(r, boldimg, '\n     ... fMRIVolume preprocessed bold image present', '\n     ... ERROR: fMRIVolume preprocessed bold image missing!', status=boldok)

        # --- Set up the command

        comm = os.path.join(hcp['hcp_base'], 'fMRISurface', 'GenericfMRISurfaceProcessingPipeline.sh') + " "

        elements = [('path',              sinfo['hcp']),
                    ('subject',           sinfo['id'] + options['hcp_suffix']),
                    ('fmriname',          boldtarget),
                    ('lowresmesh',        options['hcp_lowresmesh']),
                    ('fmrires',           options['hcp_bold_res']),
                    ('smoothingFWHM',     options['hcp_bold_smoothFWHM']),
                    ('grayordinatesres',  options['hcp_grayordinatesres']),
                    ('regname',           options['hcp_regname']),
                    ('printcom',          options['hcp_printcom'])]

        comm += " ".join(['--%s="%s"' % (k, v) for k, v in elements if v])

        # -- Report command
        if boldok:
            r += "\n\n------------------------------------------------------------\n"
            r += "Running HCP Pipelines command via QuNex:\n\n"
            r += comm.replace("--", "\n    --").replace("             ", "")
            r += "\n------------------------------------------------------------\n"

        # -- Test files

        if False:   # Longitudinal option currently not supported options['hcp_fs_longitudinal']:
            tfile = os.path.join(hcp['hcp_long_nonlin'], 'Results', "%s_%s" % (boldtarget, options['hcp_fs_longitudinal']), "%s_%s%s.dtseries.nii" % (boldtarget, options['hcp_fs_longitudinal'], options['hcp_cifti_tail']))
        else:
            tfile = os.path.join(hcp['hcp_nonlin'], 'Results', boldtarget, "%s%s.dtseries.nii" % (boldtarget, options['hcp_cifti_tail']))

        if hcp['hcp_bold_surf_check']:
            fullTest = {'tfolder': hcp['base'], 'tfile': hcp['hcp_bold_surf_check'], 'fields': [('sessionid', sinfo['id'] + options['hcp_suffix']), ('scan', boldtarget)], 'specfolder': options['specfolder']}
        else:
            fullTest = None

        # -- Run

        if run and boldok:
            if options['run'] == "run":
                if overwrite and os.path.exists(tfile):
                    os.remove(tfile)

                r, endlog, _, failed = pc.runExternalForFile(tfile, comm, 'Running HCP fMRISurface', overwrite=overwrite, thread=sinfo['id'], remove=options['log'] == 'remove', task=options['command_ran'], logfolder=options['comlogs'], logtags=[options['logtag'], boldtarget], fullTest=fullTest, shell=True, r=r)

                if failed:
                    report['failed'].append(printbold)
                else:
                    report['done'].append(printbold)

            # -- just checking
            else:
                passed, _, r, failed = pc.checkRun(tfile, fullTest, 'HCP fMRISurface ' + boldtarget, r, overwrite=overwrite)
                if passed is None:
                    r += "\n---> HCP fMRISurface can be run"
                    report['ready'].append(printbold)
                else:
                    report['skipped'].append(printbold)

        elif run:
            report['not ready'].append(printbold)
            if options['run'] == "run":
                r += "\n---> ERROR: images missing, skipping this BOLD!"
            else:
                r += "\n---> ERROR: images missing, this BOLD would be skipped!"
        else:
            report['not ready'].append(printbold)
            if options['run'] == "run":
                r += "\n---> ERROR: No hcp info for session, skipping this BOLD!"
            else:
                r += "\n---> ERROR: No hcp info for session, this BOLD would be skipped!"

    except (pc.ExternalFailed, pc.NoSourceFolder) as errormessage:
        r = "\n\n\n --- Failed during processing of bold %s with error:\n" % (printbold)
        r += str(errormessage)
        report['failed'].append(printbold)
    except:
        r += "\n --- Failed during processing of bold %s with error:\n %s\n" % (printbold, traceback.format_exc())
        report['failed'].append(printbold)

    return {'r': r, 'report': report}


def parseICAFixBolds(options, bolds, r, msmall=False):
    # --- Use hcp_icafix parameter to determine if a single fix or a multi fix should be used
    singleFix = True

    # variable for storing groups and their bolds
    hcpGroups = {}

    # variable for storing erroneously specified bolds
    boldError = []

    # flag that all is OK
    boldsOK= True

    # get all bold targets and tags
    boldtargets = []
    boldtags = []

    for b in bolds:
        # extract data
        printbold, _, _, boldinfo = b

        if 'filename' in boldinfo and options['hcp_filename'] == 'original':
            boldtarget = boldinfo['filename']
            boldtag = boldinfo['task']
        else:
            printbold = str(printbold)
            boldtarget = "%s%s" % (options['hcp_bold_prefix'], printbold)
            boldtag = boldinfo['task']

        boldtargets.append(boldtarget)
        boldtags.append(boldtag)

    hcpBolds = None
    if options['hcp_icafix_bolds'] is not None:
        hcpBolds = options['hcp_icafix_bolds']

    if hcpBolds:
        # if hcpBolds includes : then we have groups and we need multi fix
        if ":" in hcpBolds:
            # run multi fix
            singleFix = False

            # get all groups
            groups = str.split(hcpBolds, "|")

            # store all bolds in hcpBolds
            hcpBolds = []

            for g in groups:
                # get group name
                split = str.split(g, ":")

                # create group and add to dictionary
                if split[0] not in hcpGroups:
                    specifiedBolds = str.split(split[1], ",")
                    groupBolds = []

                    # iterate over all and add to bolds or inject instead of tags
                    for sb in specifiedBolds:
                        if sb not in boldtargets and sb not in boldtags:
                            boldError.append(sb)
                        else:
                            # counter
                            i = 0

                            for b in boldtargets:
                                if sb == boldtargets[i] or sb == boldtags[i]:
                                    if sb in hcpBolds:
                                        boldsOK = False
                                        r += "\n\nERROR: the bold [%s] is specified twice!" % b
                                    else:
                                        groupBolds.append(b)
                                        hcpBolds.append(b)

                                # increase counter
                                i = i + 1

                    hcpGroups[split[0]] = groupBolds
                else:
                    boldsOK = False
                    r += "\n\nERROR: multiple concatenations with the same name [%s]!" % split[0]

        # else we extract bolds and use single fix
        else:
            # specified bolds
            specifiedBolds = str.split(hcpBolds, ",")

            # variable for storing bolds
            hcpBolds = []

            # iterate over all and add to bolds or inject instead of tags
            for sb in specifiedBolds:
                if sb not in boldtargets and sb not in boldtags:
                    boldError.append(sb)
                else:
                    # counter
                    i = 0

                    for b in boldtargets:
                        if sb == boldtargets[i] or sb == boldtags[i]:
                            if sb in hcpBolds:
                                boldsOK = False
                                r += "\n\nERROR: the bold [%s] is specified twice!" % b
                            else:
                                hcpBolds.append(b)

                        # increase counter
                        i = i + 1

    # if hcp_icafix is empty then bundle all bolds
    else:
        # run multi fix
        singleFix = False
        hcpBolds = bolds
        hcpGroups = []
        hcpGroups.append({"name":"fMRI_CONCAT_ALL", "bolds":hcpBolds})

        # create specified bolds
        specifiedBolds = boldtargets

        r += "\nConcatenating all bolds\n"

    # --- Get hcp_icafix data from bolds
    # variable for storing skipped bolds
    boldSkip = []

    if hcpBolds is not bolds:
        # compare
        r += "\n\nComparing bolds with those specifed via parameters\n"

        # single fix
        if singleFix:
            # variable for storing bold data
            boldData = []

            # add data to list
            for b in hcpBolds:
                # get index
                i = boldtargets.index(b)

                # store data
                if b in boldtargets:
                    boldData.append(bolds[i])

            # skipped bolds
            for b in boldtargets:
                if b not in hcpBolds:
                    boldSkip.append(b)

            # store data into the hcpBolds variable
            hcpBolds = boldData

        # multi fix
        else:
            # variable for storing group data
            groupData = {}

            # variable for storing skipped bolds
            boldSkipDict = {}
            for b in boldtargets:
                boldSkipDict[b] = True

            # go over all groups
            for g in hcpGroups:
                # create empty dict entry for group
                groupData[g] = []

                # go over group bolds
                groupBolds = hcpGroups[g]

                # add data to list
                for b in groupBolds:
                    # get index
                    i = boldtargets.index(b)

                    # store data
                    if b in boldtargets:
                        groupData[g].append(bolds[i])

                # find skipped bolds
                for i in range(len(boldtargets)):
                    # bold is defined
                    if boldtargets[i] in groupBolds:
                        # append

                        boldSkipDict[boldtargets[i]] = False

            # cast boldSkip from dictionary to array
            for b in boldtargets:
                if boldSkipDict[b]:
                    boldSkip.append(b)

            # cast group data to array of dictionaries (needed for parallel)
            hcpGroups = []
            for g in groupData:
                hcpGroups.append({"name":g, "bolds":groupData[g]})

    # report that some hcp_icafix_bolds not found in bolds
    if len(boldSkip) > 0 or len(boldError) > 0:
        for b in boldSkip:
            r += "     ... skipping %s: it is not specified in hcp_icafix_bolds\n" % b
        for b in boldError:
            r += "     ... ERROR: %s specified in hcp_icafix_bolds but not found in bolds\n" % b
    else:
        r += "     ... all bolds specified via hcp_icafix_bolds are present\n"

    if (len(boldError) > 0):
        boldsOK = False

    # --- Report single fix or multi fix
    if singleFix:
        r += "\nSingle-run HCP ICAFix on %d bolds" % len(hcpBolds)
    else:
        r += "\nMulti-run HCP ICAFix on %d groups" % len(hcpGroups)

    # different output for msmall and singlefix
    if msmall and singleFix:
        # single group
        hcpGroups = []
        icafixGroup = {}
        icafixGroup["bolds"] = hcpBolds
        hcpGroups.append(icafixGroup)

        # bolds
        hcpBolds = specifiedBolds
    elif options['hcp_icafix_bolds'] is None:
        # bolds
        hcpBolds = specifiedBolds

    return (singleFix, hcpBolds, hcpGroups, boldsOK, r)


def hcp_icafix(sinfo, options, overwrite=False, thread=0):
    """
    ``hcp_icafix [... processing options]``

    Runs the ICAFix step of HCP Pipeline.

    REQUIREMENTS
    ============

    The code expects the input images to be named and present in the QuNex
    folder structure. The function will look into folder::

        <session id>/hcp/<session id>

    for files::

        MNINonLinear/Results/<boldname>/<boldname>.nii.gz

    INPUTS
    ======

    General parameters
    ------------------

    --sessions              The batch.txt file with all the sessions
                            information. [batch.txt]
    --sessionsfolder        The path to the study/sessions folder, where the
                            imaging  data is supposed to go. [.]
    --parsessions           How many sessions to run in parallel. [1]
    --parelements           How many elements (e.g bolds) to run in
                            parralel. [1]
    --overwrite             Whether to overwrite existing data (yes)
                            or not (no). [no]
    --hcp_suffix            Specifies a suffix to the session id if multiple
                            variants are run, empty otherwise. []
    --logfolder             The path to the folder where runlogs and comlogs
                            are to be stored, if other than default []
    --log                   Whether to keep ('keep') or remove ('remove') the
                            temporary logs once jobs are completed ['keep'].
                            When a comma or pipe ('|') separated list is given,
                            the log will be created at the first provided
                            location and then linked or copied to other
                            locations. The valid locations are:

                            - 'study' (for the default:
                              `<study>/processing/logs/comlogs` location)
                            - 'session' (for `<sessionid>/logs/comlogs`)
                            - 'hcp' (for `<hcp_folder>/logs/comlogs`)
                            - '<path>' (for an arbitrary directory)

    Specific parameters
    -------------------

    In addition the following *specific* parameters will be used to guide the
    processing in this step:

    --hcp_icafix_bolds                    Specify a list of bolds for ICAFix.
                                          You can specify a comma separated list
                                          of bolds, e.g.
                                          "<boldname1>,<boldname2>", in this
                                          case single-run HCP ICAFix will be
                                          executed over specified bolds. You can
                                          also specify how to group/concatenate
                                          bolds together, e.g.
                                          "<group1>:<boldname1>,<boldname2>|
                                          <group2>:<boldname3>,<boldname4>",
                                          in this case multi-run HCP ICAFix will
                                          be executed. Instead of full bold
                                          names, you can also use bold tags from
                                          the batch file. If this parameter is
                                          not provided ICAFix will bundle all
                                          bolds together and execute multi-run
                                          HCP ICAFix, the concatenated file will
                                          be named fMRI_CONCAT_ALL. []
    --hcp_icafix_highpass                 Value for the highpass filter,
                                          [0] for multi-run HCP ICAFix and
                                          [2000] for single-run HCP ICAFix.
    --hcp_matlab_mode                     Specifies the Matlab version, can be
                                          interpreted, compiled or octave.
                                          [compiled]
    --hcp_icafix_domotionreg              Whether to regress motion parameters
                                          as part of the cleaning. The default
                                          value for single-run HCP ICAFix is
                                          [TRUE], while the default for
                                          multi-run HCP ICAFix is [FALSE].
    --hcp_icafix_traindata                Which file to use for training data.
                                          You can provide a full path to a file
                                          or just a filename if the file is in
                                          the ${FSL_FIXDIR}/training_files
                                          folder. [] for single-run HCP ICAFix
                                          and
                                          [HCP_Style_Single_Multirun_Dedrift.RData]
                                          for multi-run HCP ICAFix.
    --hcp_icafix_threshold                ICAFix threshold that controls the
                                          sensitivity/specificity tradeoff. [10]
    --hcp_icafix_deleteintermediates      If True, deletes both the concatenated
                                          high-pass filtered and non-filtered
                                          timeseries files that are
                                          prerequisites to FIX cleaning. [False]
    --hcp_icafix_postfix                  Whether to automatically run HCP
                                          PostFix if HCP ICAFix finishes
                                          successfully. [TRUE]

    OUTPUTS
    =======

    The results of this step will be generated and populated in the
    MNINonLinear folder inside the same sessions's root hcp folder.

    The final clean ICA file can be found in::

        MNINonLinear/Results/<boldname>/<boldname>_hp<highpass>_clean.nii.gz,

    where highpass is the used value for the highpass filter. The default
    highpass value is 0 for multi-run HCP ICAFix and 2000 for single-run HCP
    ICAFix .

    USE
    ===

    Runs the ICAFix step of HCP Pipeline. This step attempts to auto-classify
    ICA components into good and bad components, so that the bad components
    can be then removed from the 4D FMRI data. If ICAFix step finishes
    successfully PostFix step will execute automatically, to disable this
    set the hcp_icafix_postfix to FALSE.

    If the hcp_icafix_bolds parameter is not provided ICAFix will bundle
    all bolds together and execute multi-run HCP ICAFix, the concatenated file
    will be named fMRI_CONCAT_ALL. WARNING: if session has many bolds such
    processing requires a lot of computational resources.

    EXAMPLE USE
    ===========

    ::

        qunex hcp_icafix \\
            --sessions=processing/batch.txt \\
            --sessionsfolder=sessions


    ::

        qunex hcp_icafix \\
            --sessions=processing/batch.txt \\
            --sessionsfolder=sessions \\
            --hcp_icafix_bolds="GROUP_1:BOLD_1,BOLD_2|GROUP_2:BOLD_3,BOLD_4"
    """

    r = "\n------------------------------------------------------------"
    r += "\nSession id: %s \n[started on %s]" % (sinfo['id'], datetime.now().strftime("%A, %d. %B %Y %H:%M:%S"))
    r += "\n%s HCP ICAFix registration [%s] ..." % (pc.action("Running", options['run']), options['hcp_processing_mode'])

    run    = True
    report = {'done': [], 'incomplete': [], 'failed': [], 'ready': [], 'not ready': [], 'skipped': []}

    try:
        # --- Base settings
        pc.doOptionsCheck(options, sinfo, 'hcp_icafix')
        doHCPOptionsCheck(options, sinfo, 'hcp_icafix')
        hcp = getHCPPaths(sinfo, options)

        # --- Get sorted bold numbers and bold data
        bolds, bskip, report['boldskipped'], r = pc.useOrSkipBOLD(sinfo, options, r)
        if report['boldskipped']:
            if options['hcp_filename'] == 'original':
                report['skipped'] = [bi.get('filename', str(bn)) for bn, bnm, bt, bi in bskip]
            else:
                report['skipped'] = [str(bn) for bn, bnm, bt, bi in bskip]

        # --- Parse icafix_bolds
        singleFix, icafixBolds, icafixGroups, parsOK, r = parseICAFixBolds(options, bolds, r)

        # --- Multi threading
        if singleFix:
            parelements = max(1, min(options['parelements'], len(icafixBolds)))
        else:
            parelements = max(1, min(options['parelements'], len(icafixGroups)))
        r += "\n\n%s %d ICAFix images in parallel" % (pc.action("Processing", options['run']), parelements)

        # matlab run mode, compiled=0, interpreted=1, octave=2
        if options['hcp_matlab_mode'] == "compiled":
            matlabrunmode = "0"
        elif options['hcp_matlab_mode'] == "interpreted":
            matlabrunmode = "1"
        elif options['hcp_matlab_mode'] == "octave":
            r += "\nWARNING: ICAFix runs with octave results are unstable!\n"
            matlabrunmode = "2"
        else:
            parsOK = False

        # set variable
        os.environ["FSL_FIX_MATLAB_MODE"] = matlabrunmode

        if not parsOK:
            raise ge.CommandFailed("hcp_icafix", "... invalid input parameters!")

        # --- Execute
        # single fix
        if singleFix:
            if parelements == 1: # serial execution
                for b in icafixBolds:
                    # process
                    result = executeHCPSingleICAFix(sinfo, options, overwrite, hcp, run, b)

                    # merge r
                    r += result['r']

                    # merge report
                    tempReport            = result['report']
                    report['done']       += tempReport['done']
                    report['incomplete'] += tempReport['incomplete']
                    report['failed']     += tempReport['failed']
                    report['ready']      += tempReport['ready']
                    report['not ready']  += tempReport['not ready']
                    report['skipped']    += tempReport['skipped']

            else: # parallel execution
                # create a multiprocessing Pool
                processPoolExecutor = ProcessPoolExecutor(parelements)
                # process
                f = partial(executeHCPSingleICAFix, sinfo, options, overwrite, hcp, run)
                results = processPoolExecutor.map(f, icafixBolds)

                # merge r and report
                for result in results:
                    r                    += result['r']
                    tempReport            = result['report']
                    report['done']       += tempReport['done']
                    report['failed']     += tempReport['failed']
                    report['incomplete'] += tempReport['incomplete']
                    report['ready']      += tempReport['ready']
                    report['not ready']  += tempReport['not ready']
                    report['skipped']    += tempReport['skipped']

        # multi fix
        else:
            if parelements == 1: # serial execution
                for g in icafixGroups:
                    # process
                    result = executeHCPMultiICAFix(sinfo, options, overwrite, hcp, run, g)

                    # merge r
                    r += result['r']

                    # merge report
                    tempReport            = result['report']
                    report['done']       += tempReport['done']
                    report['incomplete'] += tempReport['incomplete']
                    report['failed']     += tempReport['failed']
                    report['ready']      += tempReport['ready']
                    report['not ready']  += tempReport['not ready']
                    report['skipped']    += tempReport['skipped']

            else: # parallel execution
                # create a multiprocessing Pool
                processPoolExecutor = ProcessPoolExecutor(parelements)
                # process
                f = partial(executeHCPMultiICAFix, sinfo, options, overwrite, hcp, run)
                results = processPoolExecutor.map(f, icafixGroups)

                # merge r and report
                for result in results:
                    r                    += result['r']
                    tempReport            = result['report']
                    report['done']       += tempReport['done']
                    report['failed']     += tempReport['failed']
                    report['incomplete'] += tempReport['incomplete']
                    report['ready']      += tempReport['ready']
                    report['not ready']  += tempReport['not ready']
                    report['skipped']    += tempReport['skipped']

        # report
        rep = []
        for k in ['done', 'incomplete', 'failed', 'ready', 'not ready', 'skipped']:
            if len(report[k]) > 0:
                rep.append("%s %s" % (", ".join(report[k]), k))

        report = (sinfo['id'], "HCP ICAFix: bolds " + "; ".join(rep), len(report['failed'] + report['incomplete'] + report['not ready']))

    except ge.CommandFailed as e:
        r +=  "\n\nERROR in completing %s:\n     %s\n" % (e.function, "\n     ".join(e.report))
        report = (sinfo['id'], 'HCP ICAFix failed')
        failed = 1
    except (pc.ExternalFailed, pc.NoSourceFolder) as errormessage:
        r = str(errormessage)
        report = (sinfo['id'], 'HCP ICAFix failed')
    except:
        r += "\nERROR: Unknown error occured: \n...................................\n%s...................................\n" % (traceback.format_exc())
        report = (sinfo['id'], 'HCP ICAFix failed')

    r += "\n\nHCP ICAFix %s on %s\n------------------------------------------------------------" % (pc.action("completed", options['run']), datetime.now().strftime("%A, %d. %B %Y %H:%M:%S"))

    # print r
    return (r, report)


def executeHCPSingleICAFix(sinfo, options, overwrite, hcp, run, bold):
    # extract data
    printbold, _, _, boldinfo = bold

    if 'filename' in boldinfo and options['hcp_filename'] == 'original':
        printbold  = boldinfo['filename']
        boldtarget = boldinfo['filename']
    else:
        printbold = str(printbold)
        boldtarget = "%s%s" % (options['hcp_bold_prefix'], printbold)

    # prepare return variables
    r = ""
    report = {'done': [], 'incomplete': [], 'failed': [], 'ready': [], 'not ready': [], 'skipped': []}

    try:
        r += "\n\n------------------------------------------------------------"
        r += "\n---> %s BOLD image %s" % (pc.action("Processing", options['run']), printbold)
        boldok = True

        # --- check for bold image
        boldimg = os.path.join(hcp['hcp_nonlin'], 'Results', boldtarget, "%s.nii.gz" % (boldtarget))
        r, boldok = pc.checkForFile2(r, boldimg, '\n     ... bold image %s present' % boldtarget, '\n     ... ERROR: bold image [%s] missing!' % boldimg, status=boldok)

        # bold in input format
        inputfile = os.path.join(hcp['hcp_nonlin'], 'Results', boldtarget, "%s" % (boldtarget))

        # bandpass value
        bandpass = 2000 if options['hcp_icafix_highpass'] is None else options['hcp_icafix_highpass']

        comm = '%(script)s \
                "%(inputfile)s" \
                %(bandpass)d \
                "%(domot)s" \
                "%(trainingdata)s" \
                %(fixthreshold)d \
                "%(deleteintermediates)s"' % {
                'script'                : os.path.join(hcp['hcp_base'], 'ICAFIX', 'hcp_fix'),
                'inputfile'             : inputfile,
                'bandpass'              : int(bandpass),
                'domot'                 : "TRUE" if options['hcp_icafix_domotionreg'] is None else options['hcp_icafix_domotionreg'],
                'trainingdata'          : options['hcp_icafix_traindata'],
                'fixthreshold'          : options['hcp_icafix_threshold'],
                'deleteintermediates'   : options['hcp_icafix_deleteintermediates']}

        # -- Report command
        if boldok:
            r += "\n\n------------------------------------------------------------\n"
            r += "Running HCP Pipelines command via QuNex:\n\n"
            r += comm.replace("--", "\n    --").replace("             ", "")
            r += "\n------------------------------------------------------------\n"

        # -- Test file
        tfile = os.path.join(hcp['hcp_nonlin'], 'Results', boldtarget, "%s_hp%s_clean.nii.gz" % (boldtarget, bandpass))
        fullTest = None

        # -- Run
        if run and boldok:
            if options['run'] == "run":
                if overwrite and os.path.exists(tfile):
                    os.remove(tfile)

                r, endlog, _, failed = pc.runExternalForFile(tfile, comm, 'Running single-run HCP ICAFix', overwrite=overwrite, thread=sinfo['id'], remove=options['log'] == 'remove', task=options['command_ran'], logfolder=options['comlogs'], logtags=[options['logtag'], boldtarget], fullTest=fullTest, shell=True, r=r)

                if failed:
                    report['failed'].append(printbold)
                else:
                    report['done'].append(printbold)

                # if all ok execute PostFix if enabled
                if options['hcp_icafix_postfix'].lower() == "true":
                    if report['incomplete'] == [] and report['failed'] == [] and report['not ready'] == []:
                        result = executeHCPPostFix(sinfo, options, overwrite, hcp, run, True, bold)
                        r += result['r']
                        report = result['report']

            # -- just checking
            else:
                passed, _, r, failed = pc.checkRun(tfile, fullTest, 'single-run HCP ICAFix ' + boldtarget, r, overwrite=overwrite)
                if passed is None:
                    r += "\n---> single-run HCP ICAFix can be run"
                    report['ready'].append(printbold)
                else:
                    report['skipped'].append(printbold)

        elif run:
            report['not ready'].append(printbold)
            if options['run'] == "run":
                r += "\n---> ERROR: images missing, skipping this BOLD!"
            else:
                r += "\n---> ERROR: images missing, this BOLD would be skipped!"
        else:
            report['not ready'].append(printbold)
            if options['run'] == "run":
                r += "\n---> ERROR: No hcp info for session, skipping this BOLD!"
            else:
                r += "\n---> ERROR: No hcp info for session, this BOLD would be skipped!"

    except (pc.ExternalFailed, pc.NoSourceFolder) as errormessage:
        r = "\n\n\n --- Failed during processing of bold %s\n" % (printbold)
        r += str(errormessage)
        report['failed'].append(printbold)
    except:
        r += "\n --- Failed during processing of bold %s with error:\n %s\n" % (printbold, traceback.format_exc())
        report['failed'].append(printbold)

    return {'r': r, 'report': report}


def executeHCPMultiICAFix(sinfo, options, overwrite, hcp, run, group):
    # get group data
    groupname = group["name"]
    bolds = group["bolds"]

    # prepare return variables
    r = ""
    report = {'done': [], 'incomplete': [], 'failed': [], 'ready': [], 'not ready': [], 'skipped': []}

    try:
        r += "\n\n------------------------------------------------------------"
        r += "\n---> %s group %s" % (pc.action("Processing", options['run']), groupname)
        groupok = True

        # --- check for bold images and prepare images parameter
        boldimgs = ""

         # check if files for all bolds exist
        for b in bolds:
            # set ok to true for now
            boldok = True

            # extract data
            printbold, _, _, boldinfo = b

            if 'filename' in boldinfo and options['hcp_filename'] == 'original':
                printbold  = boldinfo['filename']
                boldtarget = boldinfo['filename']
            else:
                printbold  = str(printbold)
                boldtarget = "%s%s" % (options['hcp_bold_prefix'], printbold)

            boldimg = os.path.join(hcp['hcp_nonlin'], 'Results', boldtarget, "%s" % (boldtarget))
            r, boldok = pc.checkForFile2(r, "%s.nii.gz" % boldimg, '\n     ... bold image %s present' % boldtarget, '\n     ... ERROR: bold image [%s.nii.gz] missing!' % boldimg, status=boldok)

            if not boldok:
                groupok = False
                break
            else:
                # add @ separator
                if boldimgs != "":
                    boldimgs = boldimgs + "@"

                # add latest image
                boldimgs = boldimgs + boldimg

        # construct concat file name
        concatfilename = os.path.join(hcp['hcp_nonlin'], 'Results', groupname, groupname)

        # bandpass
        bandpass = 0 if options['hcp_icafix_highpass'] is None else options['hcp_icafix_highpass']

        comm = '%(script)s \
                "%(inputfile)s" \
                %(bandpass)d \
                "%(concatfilename)s" \
                "%(domot)s" \
                "%(trainingdata)s" \
                %(fixthreshold)d \
                "%(deleteintermediates)s"' % {
                'script'                : os.path.join(hcp['hcp_base'], 'ICAFIX', 'hcp_fix_multi_run'),
                'inputfile'             : boldimgs,
                'bandpass'              : int(bandpass),
                'concatfilename'        : concatfilename,
                'domot'                 : "FALSE" if options['hcp_icafix_domotionreg'] is None else options['hcp_icafix_domotionreg'],
                'trainingdata'          : "HCP_Style_Single_Multirun_Dedrift.RData" if options['hcp_icafix_traindata'] is None else options['hcp_icafix_traindata'],
                'fixthreshold'          : options['hcp_icafix_threshold'],
                'deleteintermediates'   : options['hcp_icafix_deleteintermediates']}

        # -- Report command
        if groupok:
            r += "\n\n------------------------------------------------------------\n"
            r += "Running HCP Pipelines command via QuNex:\n\n"
            r += comm.replace("--", "\n    --").replace("             ", "")
            r += "\n------------------------------------------------------------\n"

        # -- Test file
        tfile = concatfilename + "_hp%s_clean.nii.gz" % bandpass
        fullTest = None

        # -- Run
        if run and groupok:
            if options['run'] == "run":
                if overwrite and os.path.exists(tfile):
                    os.remove(tfile)

                r, endlog, _, failed = pc.runExternalForFile(tfile, comm, 'Running multi-run HCP ICAFix', overwrite=overwrite, thread=sinfo['id'], remove=options['log'] == 'remove', task=options['command_ran'], logfolder=options['comlogs'], logtags=[options['logtag'], groupname], fullTest=fullTest, shell=True, r=r)

                if failed:
                    report['failed'].append(groupname)
                else:
                    report['done'].append(groupname)

                # if all ok execute PostFix if enabled
                if options['hcp_icafix_postfix'].lower() == "true":
                    if report['incomplete'] == [] and report['failed'] == [] and report['not ready'] == []:
                        result = executeHCPPostFix(sinfo, options, overwrite, hcp, run, False, groupname)
                        r += result['r']
                        report = result['report']

            # -- just checking
            else:
                passed, _, r, failed = pc.checkRun(tfile, fullTest, 'multi-run HCP ICAFix ' + groupname, r, overwrite=overwrite)
                if passed is None:
                    r += "\n---> multi-run HCP ICAFix can be run"
                    report['ready'].append(groupname)
                else:
                    report['skipped'].append(groupname)

        elif run:
            report['not ready'].append(groupname)
            if options['run'] == "run":
                r += "\n---> ERROR: images missing, skipping this group!"
            else:
                r += "\n---> ERROR: images missing, this group would be skipped!"
        else:
            report['not ready'].append(groupname)
            if options['run'] == "run":
                r += "\n---> ERROR: No hcp info for session, skipping this group!"
            else:
                r += "\n---> ERROR: No hcp info for session, this group would be skipped!"

    except (pc.ExternalFailed, pc.NoSourceFolder) as errormessage:
        r = "\n\n\n --- Failed during processing of group %s with error:\n" % (groupname)
        r += str(errormessage)
        report['failed'].append(groupname)
    except:
        r += "\n --- Failed during processing of group %s with error:\n %s\n" % (groupname, traceback.format_exc())
        report['failed'].append(groupname)

    return {'r': r, 'report': report}


def hcp_post_fix(sinfo, options, overwrite=False, thread=0):
    """
    ``hcp_post_fix [... processing options]``

    Runs the PostFix step of HCP Pipeline.

    REQUIREMENTS
    ============

    The code expects the input images to be named and present in the QuNex
    folder structure. The function will look into folder::

        <session id>/hcp/<session id>

    for files::

        MNINonLinear/Results/<boldname>/<boldname>_hp<highpass>_clean.nii.gz

    INPUTS
    ======

    General parameters
    ------------------

    --sessions              The batch.txt file with all the sessions
                            information. [batch.txt]
    --sessionsfolder        The path to the study/sessions folder, where the
                            imaging  data is supposed to go. [.]
    --parsessions           How many sessions to run in parallel. [1]
    --parelements           How many elements (e.g bolds) to run in
                            parallel. [1]
    --overwrite             Whether to overwrite existing data (yes)
                            or not (no). [no]
    --hcp_suffix            Specifies a suffix to the session id if multiple
                            variants are run, empty otherwise. []
    --logfolder             The path to the folder where runlogs and comlogs
                            are to be stored, if other than default [].
    --log                   Whether to keep ('keep') or remove ('remove') the
                            temporary logs once jobs are completed. ['keep']
                            When a comma or pipe ('|') separated list is given,
                            the log will be created at the first provided
                            location and then linked or copied to other
                            locations. The valid locations are:

                            - 'study' (for the default:
                              `<study>/processing/logs/comlogs` location)
                            - 'session' (for `<sessionid>/logs/comlogs`)
                            - 'hcp' (for `<hcp_folder>/logs/comlogs`)
                            - '<path>' (for an arbitrary directory)

    Specific parameters
    -------------------

    In addition the following *specific* parameters will be used to guide the
    processing in this step:

    --hcp_icafix_bolds              Specify a list of bolds for ICAFix.
                                    You can specify a comma separated list
                                    of bolds, e.g. "<boldname1>,<boldname2>",
                                    in this case single-run HCP ICAFix will be
                                    executed over specified bolds. You can also
                                    specify how to group/concatenate bolds
                                    together, e.g.
                                    "<group1>:<boldname1>,<boldname2>|
                                    <group2>:<boldname3>,<boldname4>",
                                    in this case multi-run HCP ICAFix will be
                                    executed. Instead of full bold names, you
                                    can also use bold tags from the batch file.
                                    If this parameter is not provided
                                    ICAFix will bundle all bolds together and
                                    execute multi-run HCP ICAFix, the
                                    concatenated file will be named
                                    fMRI_CONCAT_ALL. []
    --hcp_icafix_highpass           Value for the highpass filter,
                                    [0] for multi-run HCP ICAFix and [2000]
                                    for single-run HCP ICAFix.
    --hcp_matlab_mode               Specifies the Matlab version, can be
                                    interpreted, compiled or octave.
                                    [compiled]
    --hcp_postfix_dualscene         Path to an alternative template scene, if
                                    empty HCP default dual scene will be used
                                    [].
    --hcp_postfix_singlescene       Path to an alternative template scene, if
                                    empty HCP default single scene will be used
                                    [].
    --hcp_postfix_reusehighpass     Whether to reuse highpass. [True]

    OUTPUTS
    =======

    The results of this step will be generated and populated in the
    MNINonLinear folder inside the same sessions's root hcp folder.

    The final output files are::

        MNINonLinear/Results/<boldname>/
        <session id>_<boldname>_hp<highpass>_ICA_Classification_singlescreen.scene

    where highpass is the used value for the highpass filter. The default
    highpass value is 0 for multi-run HCP ICAFix and 2000 for single-run HCP
    ICAFix .

    USE
    ===

    Runs the PostFix step of HCP Pipeline. This step creates Workbench scene
    files that can be used to visually review the signal vs. noise
    classification generated by ICAFix.

    If the hcp_icafix_bolds parameter is not provided ICAFix will bundle
    all bolds together and execute multi-run HCP ICAFix, the concatenated file
    will be named fMRI_CONCAT_ALL. WARNING: if session has many bolds such
    processing requires a lot of computational resources.

    EXAMPLE USE
    ===========

    ::

        qunex hcp_post_fix \\
            --sessions=processing/batch.txt \\
            --sessionsfolder=sessions \\
            --hcp_matlab_mode="interpreted"

    ::

        qunex hcp_post_fix \\
            --sessions=processing/batch.txt \\
            --sessionsfolder=sessions \\
            --hcp_icafix_bolds="GROUP_1:BOLD_1,BOLD_2|GROUP_2:BOLD_3,BOLD_4" \\
            --hcp_matlab_mode="interpreted"
    """

    r = "\n------------------------------------------------------------"
    r += "\nSession id: %s \n[started on %s]" % (sinfo['id'], datetime.now().strftime("%A, %d. %B %Y %H:%M:%S"))
    r += "\n%s HCP PostFix registration [%s] ..." % (pc.action("Running", options['run']), options['hcp_processing_mode'])

    run    = True
    report = {'done': [], 'incomplete': [], 'failed': [], 'ready': [], 'not ready': [], 'skipped': []}

    try:
        # --- Base settings
        pc.doOptionsCheck(options, sinfo, 'hcp_post_fix')
        doHCPOptionsCheck(options, sinfo, 'hcp_post_fix')
        hcp = getHCPPaths(sinfo, options)

        # --- Get sorted bold numbers and bold data
        bolds, bskip, report['boldskipped'], r = pc.useOrSkipBOLD(sinfo, options, r)
        if report['boldskipped']:
            if options['hcp_filename'] == 'original':
                report['skipped'] = [bi.get('filename', str(bn)) for bn, bnm, bt, bi in bskip]
            else:
                report['skipped'] = [str(bn) for bn, bnm, bt, bi in bskip]

        # --- Parse icafix_bolds
        singleFix, icafixBolds, icafixGroups, parsOK, r = parseICAFixBolds(options, bolds, r)
        if not parsOK:
            raise ge.CommandFailed("hcp_post_fix", "... invalid input parameters!")

        # --- Multi threading
        if singleFix:
            parelements = max(1, min(options['parelements'], len(icafixBolds)))
        else:
            parelements = max(1, min(options['parelements'], len(icafixGroups)))
        r += "\n\n%s %d PostFixes in parallel" % (pc.action("Processing", options['run']), parelements)

        # --- Execute
        # single fix
        if not singleFix:
            # put all group bolds together
            icafixBolds = []
            for g in icafixGroups:
                groupBolds = g["name"]
                icafixBolds.append(groupBolds)

        if parelements == 1: # serial execution
            for b in icafixBolds:
                # process
                result = executeHCPPostFix(sinfo, options, overwrite, hcp, run, singleFix, b)

                # merge r
                r += result['r']

                # merge report
                tempReport            = result['report']
                report['done']       += tempReport['done']
                report['incomplete'] += tempReport['incomplete']
                report['failed']     += tempReport['failed']
                report['ready']      += tempReport['ready']
                report['not ready']  += tempReport['not ready']
                report['skipped']    += tempReport['skipped']

        else: # parallel execution
            # create a multiprocessing Pool
            processPoolExecutor = ProcessPoolExecutor(parelements)
            # process
            f = partial(executeHCPPostFix, sinfo, options, overwrite, hcp, run, singleFix)
            results = processPoolExecutor.map(f, icafixBolds)

            # merge r and report
            for result in results:
                r                    += result['r']
                tempReport            = result['report']
                report['done']       += tempReport['done']
                report['failed']     += tempReport['failed']
                report['incomplete'] += tempReport['incomplete']
                report['ready']      += tempReport['ready']
                report['not ready']  += tempReport['not ready']
                report['skipped']    += tempReport['skipped']

        # report
        rep = []
        for k in ['done', 'incomplete', 'failed', 'ready', 'not ready', 'skipped']:
            if len(report[k]) > 0:
                rep.append("%s %s" % (", ".join(report[k]), k))

        report = (sinfo['id'], "HCP PostFix: bolds " + "; ".join(rep), len(report['failed'] + report['incomplete'] + report['not ready']))

    except ge.CommandFailed as e:
        r +=  "\n\nERROR in completing %s:\n     %s\n" % (e.function, "\n     ".join(e.report))
        report = (sinfo['id'], 'HCP PostFix failed')
        failed = 1
    except (pc.ExternalFailed, pc.NoSourceFolder) as errormessage:
        r = str(errormessage)
        report = (sinfo['id'], 'HCP PostFix failed')
    except:
        r += "\nERROR: Unknown error occured: \n...................................\n%s...................................\n" % (traceback.format_exc())
        report = (sinfo['id'], 'HCP PostFix failed')

    r += "\n\nHCP PostFix %s on %s\n------------------------------------------------------------" % (pc.action("completed", options['run']), datetime.now().strftime("%A, %d. %B %Y %H:%M:%S"))

    # print r
    return (r, report)


def executeHCPPostFix(sinfo, options, overwrite, hcp, run, singleFix, bold):
    # prepare return variables
    r = ""
    report = {'done': [], 'incomplete': [], 'failed': [], 'ready': [], 'not ready': [], 'skipped': []}

    # extract data
    r += "\n\n------------------------------------------------------------"

    if singleFix:
        # highpass
        highpass = 2000 if options['hcp_icafix_highpass'] is None else options['hcp_icafix_highpass']

        printbold, _, _, boldinfo = bold

        if 'filename' in boldinfo and options['hcp_filename'] == 'original':
            printbold  = boldinfo['filename']
            boldtarget = boldinfo['filename']
        else:
            printbold  = str(printbold)
            boldtarget = "%s%s" % (options['hcp_bold_prefix'], printbold)

        printica = "%s_hp%s_clean.nii.gz" % (boldtarget, highpass)
        icaimg = os.path.join(hcp['hcp_nonlin'], 'Results', boldtarget, printica)
        r += "\n---> %s bold ICA %s" % (pc.action("Processing", options['run']), printica)

    else:
        # highpass
        highpass = 0 if options['hcp_icafix_highpass'] is None else options['hcp_icafix_highpass']

        printbold = bold
        boldtarget = bold

        printica = "%s_hp%s_clean.nii.gz" % (boldtarget, highpass)
        icaimg = os.path.join(hcp['hcp_nonlin'], 'Results', boldtarget, printica)
        r += "\n---> %s group ICA %s" % (pc.action("Processing", options['run']), printica)

    try:
        boldok = True

        # --- check for ICA image
        r, boldok = pc.checkForFile2(r, icaimg, '\n     ... ICA %s present' % boldtarget, '\n     ... ERROR: ICA [%s] missing!' % icaimg, status=boldok)

        # hcp_postfix_reusehighpass
        if options['hcp_postfix_reusehighpass'].lower() == "true":
            reusehighpass = "YES"
        else:
            reusehighpass = "NO"

        singlescene = os.path.join(hcp['hcp_base'], 'ICAFIX/PostFixScenes/', 'ICA_Classification_SingleScreenTemplate.scene')
        if options['hcp_postfix_singlescene'] is not None:
            singlescene = options['hcp_postfix_singlescene']

        dualscene = os.path.join(hcp['hcp_base'], 'ICAFIX/PostFixScenes/', 'ICA_Classification_DualScreenTemplate.scene')
        if options['hcp_postfix_dualscene'] is not None:
            dualscene = options['hcp_postfix_dualscene']

        # matlab run mode, compiled=0, interpreted=1, octave=2
        if options['hcp_matlab_mode'] == "compiled":
            matlabrunmode = 0
        elif options['hcp_matlab_mode'] == "interpreted":
            matlabrunmode = 1
        elif options['hcp_matlab_mode'] == "octave":
            r += "\nWARNING: ICAFix runs with octave results are unstable!"
            matlabrunmode = 2
        else:
            r += "\nERROR: wrong value for the hcp_matlab_mode parameter!"
            boldok = False

        # subject/session
        subject = sinfo['id'] + options['hcp_suffix']

        comm = '%(script)s \
            --study-folder="%(studyfolder)s" \
            --subject="%(subject)s" \
            --fmri-name="%(boldtarget)s" \
            --high-pass="%(highpass)d" \
            --template-scene-dual-screen="%(dualscene)s" \
            --template-scene-single-screen="%(singlescene)s" \
            --reuse-high-pass="%(reusehighpass)s" \
            --matlab-run-mode="%(matlabrunmode)d"' % {
                'script'            : os.path.join(hcp['hcp_base'], 'ICAFIX', 'PostFix.sh'),
                'studyfolder'       : sinfo['hcp'],
                'subject'           : subject,
                'boldtarget'        : boldtarget,
                'highpass'          : int(highpass),
                'dualscene'         : dualscene,
                'singlescene'       : singlescene,
                'reusehighpass'     : reusehighpass,
                'matlabrunmode'     : matlabrunmode}

        # -- Report command
        if boldok:
            r += "\n\n------------------------------------------------------------\n"
            r += "Running HCP Pipelines command via QuNex:\n\n"
            r += comm.replace("--", "\n    --").replace("             ", "")
            r += "\n------------------------------------------------------------\n"

        # -- Test files
        tfile = os.path.join(hcp['hcp_nonlin'], 'Results', boldtarget, "%s_%s_hp%s_ICA_Classification_singlescreen.scene" % (subject, boldtarget, highpass))
        fullTest = None

        # -- Run
        if run and boldok:
            if options['run'] == "run":
                if overwrite and os.path.exists(tfile):
                    os.remove(tfile)

                r, endlog, _, failed = pc.runExternalForFile(tfile, comm, 'Running HCP PostFix', overwrite=overwrite, thread=sinfo['id'], remove=options['log'] == 'remove', task="hcp_post_fix", logfolder=options['comlogs'], logtags=[options['logtag'], boldtarget], fullTest=fullTest, shell=True, r=r)

                if failed:
                    report['failed'].append(printbold)
                else:
                    report['done'].append(printbold)

            # -- just checking
            else:
                passed, _, r, failed = pc.checkRun(tfile, fullTest, 'HCP PostFix ' + boldtarget, r, overwrite=overwrite)
                if passed is None:
                    r += "\n---> HCP PostFix can be run"
                    report['ready'].append(printbold)
                else:
                    report['skipped'].append(printbold)

        elif run:
            report['not ready'].append(printbold)
            if options['run'] == "run":
                r += "\n---> ERROR: images missing, skipping this BOLD!"
            else:
                r += "\n---> ERROR: images missing, this BOLD would be skipped!"
        else:
            report['not ready'].append(printbold)
            if options['run'] == "run":
                r += "\n---> ERROR: No hcp info for session, skipping this BOLD!"
            else:
                r += "\n---> ERROR: No hcp info for session, this BOLD would be skipped!"

        # log beautify
        r += "\n\n"

    except (pc.ExternalFailed, pc.NoSourceFolder) as errormessage:
        r = "\n\n\n --- Failed during processing of bold %s with error:\n" % (printbold)
        r += str(errormessage)
        report['failed'].append(printbold)
    except:
        r += "\n --- Failed during processing of bold %s with error:\n %s\n" % (printbold, traceback.format_exc())
        report['failed'].append(printbold)

    return {'r': r, 'report': report}


def hcp_reapply_fix(sinfo, options, overwrite=False, thread=0):
    """
    ``hcp_reapply_fix [... processing options]``

    Runs the ReApplyFix step of HCP Pipeline.

    REQUIREMENTS
    ============

    The code expects the input images to be named and present in the QuNex
    folder structure. The function will look into folder::

        <session id>/hcp/<session id>

    for files::

        MNINonLinear/Results/<boldname>/<boldname>.nii.gz

    INPUTS
    ======

    General parameters
    ------------------

    --sessions              The batch.txt file with all the sessions
                            information. [batch.txt]
    --sessionsfolder        The path to the study/sessions folder, where the
                            imaging  data is supposed to go. [.]
    --parsessions           How many sessions to run in parallel. [1]
    --parelements           How many elements (e.g bolds) to run in
                            parallel. [1]
    --overwrite             Whether to overwrite existing data (yes)
                            or not (no). [no]
    --hcp_suffix            Specifies a suffix to the session id if multiple
                            variants are run, empty otherwise. []
    --logfolder             The path to the folder where runlogs and comlogs
                            are to be stored, if other than default [].
    --log                   Whether to keep ('keep') or remove ('remove') the
                            temporary logs once jobs are completed ['keep'].
                            When a comma or pipe ('|') separated list is given,
                            the log will be created at the first provided
                            location and then linked or copied to other
                            locations. The valid locations are:

                            - 'study' (for the default:
                              `<study>/processing/logs/comlogs` location)
                            - 'session' (for `<sessionid>/logs/comlogs`)
                            - 'hcp' (for `<hcp_folder>/logs/comlogs`)
                            - '<path>' (for an arbitrary directory)

    Specific parameters
    -------------------

    In addition the following *specific* parameters will be used to guide the
    processing in this step:

    --hcp_icafix_bolds                  Specify a list of bolds for ICAFix.
                                        You can specify a comma separated list
                                        of bolds, e.g.
                                        "<boldname1>,<boldname2>", in this
                                        case single-run HCP ICAFix will be
                                        executed over specified bolds. You can
                                        also specify how to group/concatenate
                                        bolds together, e.g.
                                        "<group1>:<boldname1>,<boldname2>|
                                        <group2>:<boldname3>,<boldname4>",
                                        in this case multi-run HCP ICAFix will
                                        be executed. Instead of full bold
                                        names, you can also use bold tags from
                                        the batch file. If this parameter is
                                        not provided ICAFix will bundle all
                                        bolds together and execute multi-run
                                        HCP ICAFix, the concatenated file will
                                        be named fMRI_CONCAT_ALL. []
    --hcp_icafix_highpass               Value for the highpass filter,
                                        [0] for multi-run HCP ICAFix and
                                        [2000] for single-run HCP ICAFix.
    --hcp_matlab_mode                   Specifies the MATLAB version, can be
                                        interpreted, compiled or octave.
                                        [compiled]
    --hcp_icafix_domotionreg            Whether to regress motion parameters
                                        as part of the cleaning. The default
                                        value for single-run HCP ICAFix is
                                        [TRUE], while the default for
                                        multi-run HCP ICAFix is [FALSE].
    --hcp_icafix_deleteintermediates    If TRUE, deletes both the concatenated
                                        high-pass filtered and non-filtered
                                        timeseries files that are
                                        prerequisites to FIX cleaning. [FALSE]
    --hcp_icafix_regname                Specifies surface registration name.
                                        If NONE MSMSulc will be used. [NONE]
    --hcp_lowresmesh                    Specifies the low res mesh number.
                                        [32]

    OUTPUTS
    =======

    The results of this step will be generated and populated in the
    MNINonLinear folder inside the same sessions's root hcp folder.

    The final clean ICA file can be found in::

        MNINonLinear/Results/<boldname>/<boldname>_hp<highpass>_clean.nii.gz,

    where highpass is the used value for the highpass filter. The default
    highpass value is 0 for multi-run HCP ICAFix and 2000 for single-run HCP
    ICAFix.

    USE
    ===

    Runs the ReApplyFix step of HCP Pipeline. This function executes two steps,
    first it applies the hand reclassifications of noise and signal components
    from FIX using the ReclassifyAsNoise.txt and ReclassifyAsSignal.txt input
    files. Next it executes the HCP Pipeline's ReApplyFix or ReApplyFixMulti.

    If the hcp_icafix_bolds parameter is not provided ICAFix will bundle
    all bolds together and execute multi-run HCP ICAFix, the concatenated file
    will be named fMRI_CONCAT_ALL. WARNING: if session has many bolds such
    processing requires a lot of computational resources.

    EXAMPLE USE
    ===========

    ::

        qunex hcp_reapply_fix \\
            --sessions=processing/batch.txt \\
            --sessionsfolder=sessions \\
            --hcp_matlab_mode="interpreted"

    ::

        qunex hcp_reapply_fix \\
            --sessions=processing/batch.txt \\
            --sessionsfolder=sessions \\
            --hcp_icafix_bolds="GROUP_1:BOLD_1,BOLD_2|GROUP_2:BOLD_3,BOLD_4" \\
            --hcp_matlab_mode="interpreted"
    """

    r = "\n------------------------------------------------------------"
    r += "\nSession id: %s \n[started on %s]" % (sinfo['id'], datetime.now().strftime("%A, %d. %B %Y %H:%M:%S"))
    r += "\n%s HCP ReApplyFix registration [%s] ..." % (pc.action("Running", options['run']), options['hcp_processing_mode'])

    run    = True
    report = {'done': [], 'incomplete': [], 'failed': [], 'ready': [], 'not ready': [], 'skipped': []}

    try:
        # --- Base settings
        pc.doOptionsCheck(options, sinfo, 'hcp_reapply_fix')
        doHCPOptionsCheck(options, sinfo, 'hcp_reapply_fix')
        hcp = getHCPPaths(sinfo, options)

        # --- Get sorted bold numbers and bold data
        bolds, bskip, report['boldskipped'], r = pc.useOrSkipBOLD(sinfo, options, r)
        if report['boldskipped']:
            if options['hcp_filename'] == 'original':
                report['skipped'] = [bi.get('filename', str(bn)) for bn, bnm, bt, bi in bskip]
            else:
                report['skipped'] = [str(bn) for bn, bnm, bt, bi in bskip]

        # --- Parse icafix_bolds
        singleFix, icafixBolds, icafixGroups, parsOK, r = parseICAFixBolds(options, bolds, r)
        if not parsOK:
            raise ge.CommandFailed("hcp_reapply_fix", "... invalid input parameters!")

        # --- Multi threading
        if singleFix:
            parelements = max(1, min(options['parelements'], len(icafixBolds)))
        else:
            parelements = max(1, min(options['parelements'], len(icafixGroups)))
        r += "\n\n%s %d ReApplyFixes in parallel" % (pc.action("Processing", options['run']), parelements)

        # --- Execute
        # single fix
        if singleFix:
            if parelements == 1: # serial execution
                for b in icafixBolds:
                    # process
                    result = executeHCPSingleReApplyFix(sinfo, options, overwrite, hcp, run, b)

                    # merge r
                    r += result['r']

                    # merge report
                    tempReport            = result['report']
                    report['done']       += tempReport['done']
                    report['incomplete'] += tempReport['incomplete']
                    report['failed']     += tempReport['failed']
                    report['ready']      += tempReport['ready']
                    report['not ready']  += tempReport['not ready']
                    report['skipped']    += tempReport['skipped']

            else: # parallel execution
                # create a multiprocessing Pool
                processPoolExecutor = ProcessPoolExecutor(parelements)
                # process
                f = partial(executeHCPSingleReApplyFix, sinfo, options, overwrite, hcp, run)
                results = processPoolExecutor.map(f, icafixBolds)

                # merge r and report
                for result in results:
                    r                    += result['r']
                    tempReport            = result['report']
                    report['done']       += tempReport['done']
                    report['failed']     += tempReport['failed']
                    report['incomplete'] += tempReport['incomplete']
                    report['ready']      += tempReport['ready']
                    report['not ready']  += tempReport['not ready']
                    report['skipped']    += tempReport['skipped']

        # multi fix
        else:
            if parelements == 1: # serial execution
                for g in icafixGroups:
                    # process
                    result = executeHCPMultiReApplyFix(sinfo, options, overwrite, hcp, run, g)

                    # merge r
                    r += result['r']

                    # merge report
                    tempReport            = result['report']
                    report['done']       += tempReport['done']
                    report['incomplete'] += tempReport['incomplete']
                    report['failed']     += tempReport['failed']
                    report['ready']      += tempReport['ready']
                    report['not ready']  += tempReport['not ready']
                    report['skipped']    += tempReport['skipped']

            else: # parallel execution
                # create a multiprocessing Pool
                processPoolExecutor = ProcessPoolExecutor(parelements)
                # process
                f = partial(executeHCPMultiReApplyFix, sinfo, options, overwrite, hcp, run)
                results = processPoolExecutor.map(f, icafixGroups)

                # merge r and report
                for result in results:
                    r                    += result['r']
                    tempReport            = result['report']
                    report['done']       += tempReport['done']
                    report['failed']     += tempReport['failed']
                    report['incomplete'] += tempReport['incomplete']
                    report['ready']      += tempReport['ready']
                    report['not ready']  += tempReport['not ready']
                    report['skipped']    += tempReport['skipped']

        # report
        rep = []
        for k in ['done', 'incomplete', 'failed', 'ready', 'not ready', 'skipped']:
            if len(report[k]) > 0:
                rep.append("%s %s" % (", ".join(report[k]), k))

        report = (sinfo['id'], "HCP ReApplyFix: bolds " + "; ".join(rep), len(report['failed'] + report['incomplete'] + report['not ready']))

    except ge.CommandFailed as e:
        r +=  "\n\nERROR in completing %s:\n     %s\n" % (e.function, "\n     ".join(e.report))
        report = (sinfo['id'], 'HCP ReApplyFix failed')
        failed = 1
    except (pc.ExternalFailed, pc.NoSourceFolder) as errormessage:
        r = str(errormessage)
        report = (sinfo['id'], 'HCP ReApplyFix failed')
    except:
        r += "\nERROR: Unknown error occured: \n...................................\n%s...................................\n" % (traceback.format_exc())
        report = (sinfo['id'], 'HCP ReApplyFix failed')

    r += "\n\nHCP ReApplyFix %s on %s\n------------------------------------------------------------" % (pc.action("completed", options['run']), datetime.now().strftime("%A, %d. %B %Y %H:%M:%S"))

    # print r
    return (r, report)


def executeHCPSingleReApplyFix(sinfo, options, overwrite, hcp, run, bold):
    # extract data
    printbold, _, _, boldinfo = bold

    if 'filename' in boldinfo and options['hcp_filename'] == 'original':
        printbold  = boldinfo['filename']
        boldtarget = boldinfo['filename']
    else:
        printbold  = str(printbold)
        boldtarget = "%s%s" % (options['hcp_bold_prefix'], printbold)

    # prepare return variables
    r = ""
    report = {'done': [], 'incomplete': [], 'failed': [], 'ready': [], 'not ready': [], 'skipped': []}

    try:
        # run HCP hand reclassification
        r += "\n------------------------------------------------------------"
        r += "\n---> Executing HCP Hand reclassification for bold: %s\n" % printbold
        result = executeHCPHandReclassification(sinfo, options, overwrite, hcp, run, True, boldtarget, printbold)

        # merge r
        r += result['r']

        # move on to ReApplyFix
        rcReport = result['report']
        if rcReport['incomplete'] == [] and rcReport['failed'] == [] and rcReport['not ready'] == []:
            boldok = True

            # highpass
            highpass = 2000 if options['hcp_icafix_highpass'] is None else options['hcp_icafix_highpass']

            # matlab run mode, compiled=0, interpreted=1, octave=2
            if options['hcp_matlab_mode'] == "compiled":
                matlabrunmode = 0
            elif options['hcp_matlab_mode'] == "interpreted":
                matlabrunmode = 1
            elif options['hcp_matlab_mode'] == "octave":
                r += "\nWARNING: ICAFix runs with octave results are unstable!"
                matlabrunmode = 2
            else:
                r += "\nERROR: wrong value for the hcp_matlab_mode parameter!"
                boldok = False

            comm = '%(script)s \
                --path="%(path)s" \
                --subject="%(subject)s" \
                --fmri-name="%(boldtarget)s" \
                --high-pass="%(highpass)d" \
                --reg-name="%(regname)s" \
                --low-res-mesh="%(lowresmesh)s" \
                --matlab-run-mode="%(matlabrunmode)d" \
                --motion-regression="%(motionregression)s" \
                --delete-intermediates="%(deleteintermediates)s"' % {
                    'script'              : os.path.join(hcp['hcp_base'], 'ICAFIX', 'ReApplyFixPipeline.sh'),
                    'path'                : sinfo['hcp'],
                    'subject'             : sinfo['id'] + options['hcp_suffix'],
                    'boldtarget'          : boldtarget,
                    'highpass'            : int(highpass),
                    'regname'             : options['hcp_icafix_regname'],
                    'lowresmesh'          : options['hcp_lowresmesh'],
                    'matlabrunmode'       : matlabrunmode,
                    'motionregression'    : "TRUE" if options['hcp_icafix_domotionreg'] is None else options['hcp_icafix_domotionreg'],
                    'deleteintermediates' : options['hcp_icafix_deleteintermediates']}

            # -- Report command
            if boldok:
                r += "\n------------------------------------------------------------\n"
                r += "Running HCP Pipelines command via QuNex:\n\n"
                r += comm.replace("--", "\n    --").replace("             ", "")
                r += "\n------------------------------------------------------------\n"

            # -- Test files
            # postfix
            postfix = "%s%s_hp%s_clean.dtseries.nii" % (boldtarget, options['hcp_cifti_tail'], highpass)
            if options['hcp_icafix_regname'] != "NONE" and options['hcp_icafix_regname'] != "":
                postfix = "%s%s_%s_hp%s_clean.dtseries.nii" % (boldtarget, options['hcp_cifti_tail'], options['hcp_icafix_regname'], highpass)

            tfile = os.path.join(hcp['hcp_nonlin'], 'Results', boldtarget, postfix)
            fullTest = None

            # -- Run
            if run and boldok:
                if options['run'] == "run":
                    r, _, _, failed = pc.runExternalForFile(tfile, comm, 'Running single-run HCP ReApplyFix', overwrite=overwrite, thread=sinfo['id'], remove=options['log'] == 'remove', task=options['command_ran'], logfolder=options['comlogs'], logtags=[options['logtag'], boldtarget], fullTest=fullTest, shell=True, r=r)

                    if failed:
                        report['failed'].append(printbold)
                    else:
                        report['done'].append(printbold)

                # -- just checking
                else:
                    passed, _, r, failed = pc.checkRun(tfile, fullTest, 'single-run HCP ReApplyFix ' + boldtarget, r, overwrite=overwrite)
                    if passed is None:
                        r += "\n---> single-run HCP ReApplyFix can be run"
                        report['ready'].append(printbold)
                    else:
                        report['skipped'].append(printbold)

            elif run:
                report['not ready'].append(printbold)
                if options['run'] == "run":
                    r += "\n---> ERROR: images missing, skipping this BOLD!"
                else:
                    r += "\n---> ERROR: images missing, this BOLD would be skipped!"
            else:
                report['not ready'].append(printbold)
                if options['run'] == "run":
                    r += "\n---> ERROR: No hcp info for session, skipping this BOLD!"
                else:
                    r += "\n---> ERROR: No hcp info for session, this BOLD would be skipped!"

            # log beautify
            r += "\n\n"

        else:
            r += "\n===> ERROR: Hand reclassification failed for bold: %s!" % printbold
            report['failed'].append(printbold)
            boldok = False

    except (pc.ExternalFailed, pc.NoSourceFolder) as errormessage:
        r = "\n\n\n --- Failed during processing of bold %s with error:\n" % (printbold)
        r += str(errormessage)
        report['failed'].append(printbold)
    except:
        r += "\n --- Failed during processing of bold %s with error:\n %s\n" % (printbold, traceback.format_exc())
        report['failed'].append(printbold)

    return {'r': r, 'report': report}


def executeHCPMultiReApplyFix(sinfo, options, overwrite, hcp, run, group):
    # get group data
    groupname = group["name"]
    bolds = group["bolds"]

    # prepare return variables
    r = ""
    report = {'done': [], 'incomplete': [], 'failed': [], 'ready': [], 'not ready': [], 'skipped': []}

    try:
        r += "\n------------------------------------------------------------"
        r += "\n---> %s group %s" % (pc.action("Processing", options['run']), groupname)
        groupok = True

        # --- check for bold images and prepare images parameter
        boldtargets = ""

        # check if files for all bolds exist
        for b in bolds:
            # boldok
            boldok = True

            # extract data
            printbold, _, _, boldinfo = b

            if 'filename' in boldinfo and options['hcp_filename'] == 'original':
                printbold  = boldinfo['filename']
                boldtarget = boldinfo['filename']
            else:
                printbold  = str(printbold)
                boldtarget = "%s%s" % (options['hcp_bold_prefix'], printbold)

            boldimg = os.path.join(hcp['hcp_nonlin'], 'Results', boldtarget, "%s.nii.gz" % (boldtarget))
            r, boldok = pc.checkForFile2(r, boldimg, '\n     ... bold image %s present' % boldtarget, '\n     ... ERROR: bold image [%s] missing!' % boldimg, status=boldok)

            if not boldok:
                groupok = False
                break
            else:
                # add @ separator
                if boldtargets != "":
                    boldtargets = boldtargets + "@"

                # add latest image
                boldtargets = boldtargets + boldtarget

        # run HCP hand reclassification
        r += "\n---> Executing HCP Hand reclassification for group: %s\n" % groupname
        result = executeHCPHandReclassification(sinfo, options, overwrite, hcp, run, False, groupname, groupname)

        # merge r
        r += result['r']

        # check if hand reclassification was OK
        rcReport = result['report']
        if rcReport['incomplete'] == [] and rcReport['failed'] == [] and rcReport['not ready'] == []:
            groupok = True

            # matlab run mode, compiled=0, interpreted=1, octave=2
            if options['hcp_matlab_mode'] == "compiled":
                matlabrunmode = 0
            elif options['hcp_matlab_mode'] == "interpreted":
                matlabrunmode = 1
            elif options['hcp_matlab_mode'] == "octave":
                r += "\nWARNING: ICAFix runs with octave results are unstable!"
                matlabrunmode = 2
            else:
                r += "\nERROR: wrong value for the hcp_matlab_mode parameter!"
                groupok = False

            # highpass
            highpass = 0 if options['hcp_icafix_highpass'] is None else options['hcp_icafix_highpass'] 

            comm = '%(script)s \
                --path="%(path)s" \
                --subject="%(subject)s" \
                --fmri-names="%(boldtargets)s" \
                --concat-fmri-name="%(groupname)s" \
                --high-pass="%(highpass)d" \
                --reg-name="%(regname)s" \
                --low-res-mesh="%(lowresmesh)s" \
                --matlab-run-mode="%(matlabrunmode)d" \
                --motion-regression="%(motionregression)s" \
                --delete-intermediates="%(deleteintermediates)s"' % {
                    'script'              : os.path.join(hcp['hcp_base'], 'ICAFIX', 'ReApplyFixMultiRunPipeline.sh'),
                    'path'                : sinfo['hcp'],
                    'subject'             : sinfo['id'] + options['hcp_suffix'],
                    'boldtargets'         : boldtargets,
                    'groupname'           : groupname,
                    'highpass'            : int(highpass),
                    'regname'             : options['hcp_icafix_regname'],
                    'lowresmesh'          : options['hcp_lowresmesh'],
                    'matlabrunmode'       : matlabrunmode,
                    'motionregression'    : "FALSE" if options['hcp_icafix_domotionreg'] is None else options['hcp_icafix_domotionreg'],
                    'deleteintermediates' : options['hcp_icafix_deleteintermediates']}

            # -- Report command
            if groupok:
                r += "\n------------------------------------------------------------\n"
                r += "Running HCP Pipelines command via QuNex:\n\n"
                r += comm.replace("--", "\n    --").replace("             ", "")
                r += "\n------------------------------------------------------------\n"

            # -- Test files
            # postfix
            postfix = "%s%s_hp%s_clean.dtseries.nii" % (groupname, options['hcp_cifti_tail'], highpass)
            if options['hcp_icafix_regname'] != "NONE" and options['hcp_icafix_regname'] != "":
                postfix = "%s%s_%s_hp%s_clean.dtseries.nii" % (groupname, options['hcp_cifti_tail'], options['hcp_icafix_regname'], highpass)

            tfile = os.path.join(hcp['hcp_nonlin'], 'Results', groupname, postfix)
            fullTest = None

            # -- Run
            if run and groupok:
                if options['run'] == "run":
                    r, endlog, _, failed = pc.runExternalForFile(tfile, comm, 'Running multi-run HCP ReApplyFix', overwrite=overwrite, thread=sinfo['id'], remove=options['log'] == 'remove', task=options['command_ran'], logfolder=options['comlogs'], logtags=[options['logtag'], groupname], fullTest=fullTest, shell=True, r=r)

                    if failed:
                        report['failed'].append(groupname)
                    else:
                        report['done'].append(groupname)

                # -- just checking
                else:
                    passed, _, r, failed = pc.checkRun(tfile, fullTest, 'multi-run HCP ReApplyFix ' + groupname, r, overwrite=overwrite)
                    if passed is None:
                        r += "\n---> multi-run HCP ReApplyFix can be run"
                        report['ready'].append(groupname)
                    else:
                        report['skipped'].append(groupname)

            elif run:
                report['not ready'].append(groupname)
                if options['run'] == "run":
                    r += "\n---> ERROR: images missing, skipping this group!"
                else:
                    r += "\n---> ERROR: images missing, this group would be skipped!"
            else:
                report['not ready'].append(groupname)
                if options['run'] == "run":
                    r += "\n---> ERROR: No hcp info for session, skipping this group!"
                else:
                    r += "\n---> ERROR: No hcp info for session, this group would be skipped!"

            # log beautify
            r += "\n\n"

        else:
            r += "\n===> ERROR: Hand reclassification failed for bold: %s!" % printbold

    except (pc.ExternalFailed, pc.NoSourceFolder) as errormessage:
        r = "\n\n\n --- Failed during processing of group %s with error:\n" % (groupname)
        r += str(errormessage)
        report['failed'].append(groupname)
    except:
        r += "\n --- Failed during processing of group %s with error:\n %s\n" % (groupname, traceback.format_exc())
        report['failed'].append(groupname)

    return {'r': r, 'report': report}


def executeHCPHandReclassification(sinfo, options, overwrite, hcp, run, singleFix, boldtarget, printbold):
    # prepare return variables
    r = ""
    report = {'done': [], 'incomplete': [], 'failed': [], 'ready': [], 'not ready': [], 'skipped': []}

    try:
        r += "\n---> %s ICA %s" % (pc.action("Processing", options['run']), printbold)
        boldok = True

        # load parameters or use default values
        if singleFix:
            highpass = 2000 if options['hcp_icafix_highpass'] is None else options['hcp_icafix_highpass']
        else:
            highpass = 0 if options['hcp_icafix_highpass'] is None else options['hcp_icafix_highpass']

        # --- check for bold image
        icaimg = os.path.join(hcp['hcp_nonlin'], 'Results', boldtarget, "%s_hp%s_clean.nii.gz" % (boldtarget, highpass))
        r, boldok = pc.checkForFile2(r, icaimg, '\n     ... ICA %s present' % boldtarget, '\n     ... ERROR: ICA [%s] missing!' % icaimg, status=boldok)

        comm = '%(script)s \
            --study-folder="%(studyfolder)s" \
            --subject="%(subject)s" \
            --fmri-name="%(boldtarget)s" \
            --high-pass="%(highpass)d"' % {
                'script'            : os.path.join(hcp['hcp_base'], 'ICAFIX', 'ApplyHandReClassifications.sh'),
                'studyfolder'       : sinfo['hcp'],
                'subject'           : sinfo['id'] + options['hcp_suffix'],
                'boldtarget'        : boldtarget,
                'highpass'          : int(highpass)}

        # -- Report command
        if boldok:
            r += "\n\n------------------------------------------------------------\n"
            r += "Running HCP Pipelines command via QuNex:\n\n"
            r += comm.replace("--", "\n    --").replace("             ", "")
            r += "\n------------------------------------------------------------\n"

        # -- Test files
        tfile = os.path.join(hcp['hcp_nonlin'], 'Results', boldtarget, "%s_hp%s.ica" % (boldtarget, highpass), "HandNoise.txt")
        fullTest = None

        # -- Run
        if run and boldok:
            if options['run'] == "run":
                if overwrite and os.path.exists(tfile):
                    os.remove(tfile)

                r, endlog, _, failed = pc.runExternalForFile(tfile, comm, 'Running HCP HandReclassification', overwrite=overwrite, thread=sinfo['id'], remove=options['log'] == 'remove', task="hcp_HandReclassification", logfolder=options['comlogs'], logtags=[options['logtag'], boldtarget], fullTest=fullTest, shell=True, r=r)

                if failed:
                    report['failed'].append(printbold)
                else:
                    report['done'].append(printbold)

            # -- just checking
            else:
                passed, _, r, failed = pc.checkRun(tfile, fullTest, 'HCP HandReclassification ' + boldtarget, r, overwrite=overwrite)
                if passed is None:
                    r += "\n---> HCP HandReclassification can be run"
                    report['ready'].append(printbold)
                else:
                    report['skipped'].append(printbold)

        elif run:
            report['not ready'].append(printbold)
            if options['run'] == "run":
                r += "\n---> ERROR: images missing, skipping this BOLD!"
            else:
                r += "\n---> ERROR: images missing, this BOLD would be skipped!"
        else:
            report['not ready'].append(printbold)
            if options['run'] == "run":
                r += "\n---> ERROR: No hcp info for session, skipping this BOLD!"
            else:
                r += "\n---> ERROR: No hcp info for session, this BOLD would be skipped!"

        # log beautify
        r += "\n"

    except (pc.ExternalFailed, pc.NoSourceFolder) as errormessage:
        r = "\n\n\n --- Failed during processing of bold %s with error:\n" % (printbold)
        r = str(errormessage)
        report['failed'].append(printbold)
    except:
        r += "\n --- Failed during processing of bold %s with error:\n %s\n" % (printbold, traceback.format_exc())
        report['failed'].append(printbold)

    return {'r': r, 'report': report}


def parseMSMAllBolds(options, bolds, r):
    # parse the same way as with icafix first
    singleRun, hcpBolds, icafixGroups, parsOK, r = parseICAFixBolds(options, bolds, r, True)

    # extract the first one
    icafixGroup = icafixGroups[0]

    # if more than one group print a WARNING
    if (len(icafixGroups) > 1):
        # extract the first group
        r += "\n---> WARNING: multiple groups provided in hcp_icafix_bolds, running MSMAll by using only the first one [%s]!" % icafixGroup["name"]

    # validate that msmall bolds is a subset of icafixGroups
    if options['hcp_msmall_bolds'] is not None:
        msmallBolds = options['hcp_msmall_bolds'].split(",")

        for b in msmallBolds:
            if b not in hcpBolds:
                r += "\n---> ERROR: bold %s defined in hcp_msmall_bolds but not found in the used hcp_icafix_bolds!" % b
                parsOK = False

    return (singleRun, icafixGroup, parsOK, r)


def hcp_msmall(sinfo, options, overwrite=False, thread=0):
    """
    ``hcp_msmall [... processing options]``

    Runs the MSMAll step of the HCP Pipeline.

    REQUIREMENTS
    ============

    The code expects the input images to be named and present in the QuNex
    folder structure. The function will look into folder::

        <session id>/hcp/<session id>

    for files::

        MNINonLinear/Results/<boldname>/
        <boldname>_<hcp_cifti_tail>_hp<hcp_highpass>_clean.dtseries.nii

    INPUTS
    ======

    General parameters
    ------------------

    --sessions              The batch.txt file with all the sessions
                            information. [batch.txt]
    --sessionsfolder        The path to the study/sessions folder, where the
                            imaging  data is supposed to go. [.]
    --parsessions           How many sessions to run in parallel. [1]
    --overwrite             Whether to overwrite existing data (yes)
                            or not (no). [no]
    --hcp_suffix            Specifies a suffix to the session id if multiple
                            variants are run, empty otherwise. []
    --logfolder             The path to the folder where runlogs and comlogs
                            are to be stored, if other than default [].
    --log                   Whether to keep ('keep') or remove ('remove') the
                            temporary logs once jobs are completed. ['keep']
                            When a comma or pipe ('|') separated list is given,
                            the log will be created at the first provided
                            location and then linked or copied to other
                            locations. The valid locations are:

                            - 'study' (for the default:
                              `<study>/processing/logs/comlogs` location)
                            - 'session' (for `<sessionid>/logs/comlogs`)
                            - 'hcp' (for `<hcp_folder>/logs/comlogs`)
                            - '<path>' (for an arbitrary directory)

    Specific parameters
    -------------------

    In addition the following *specific* parameters will be used to guide the
    processing in this step:

    --hcp_icafix_bolds              List of bolds on which ICAFix was applied,
                                    with the same format as for ICAFix.
                                    Typically, this should be identical to the
                                    list used in the ICAFix run. If multi-run
                                    ICAFix was run with two or more groups then
                                    HCP MSMAll will be executed over the first
                                    specified group (and the scans listed for
                                    hcp_msmall_bolds must be limited to scans
                                    in the first concatenation group as well).
                                    If not provided MSMAll will assume multi-run
                                    ICAFix was executed with all bolds bundled
                                    together in a single concatenation called
                                    fMRI_CONCAT_ALL (i.e., same default
                                    behavior as in ICAFix). []
    --hcp_msmall_bolds              A comma separated list that defines the
                                    bolds that will be used in the computation
                                    of the MSMAll registration. Typically, this
                                    should be limited to resting-state scans.
                                    Specified bolds have to be a subset of bolds
                                    used from the hcp_icafix_bolds parameter
                                    [if not specified all bolds specified in
                                    hcp_icafix_bolds will be used, which is
                                    probably NOT what you want to do if
                                    hcp_icafix_bolds includes non-resting-state
                                    scans].
    --hcp_icafix_highpass           Value for the highpass filter, [0] for
                                    multi-run HCP ICAFix and [2000] for
                                    single-run HCP ICAFix. Should be identical
                                    to the value used for ICAFIX.
    --hcp_msmall_outfmriname        The name which will be given to the
                                    concatenation of scans specified by the
                                    hcp_msmall_bold parameter. [rfMRI_REST]
    --hcp_msmall_templates          Path to directory containing MSMAll template
                                    files.
                                    [<HCPPIPEDIR>/global/templates/MSMAll]
    --hcp_msmall_outregname         Output registration name.
                                    [MSMAll_InitialReg]
    --hcp_hiresmesh                 High resolution mesh node count. [164]
    --hcp_lowresmesh                Low resolution mesh node count. [32]
    --hcp_regname                   Input registration name. [MSMSulc]
    --hcp_matlab_mode               Specifies the MATLAB version, can be
                                    interpreted, compiled or octave.
                                    [compiled]
    --hcp_msmall_procstring         Identification for FIX cleaned dtseries to
                                    use.
                                    [<hcp_cifti_tail>_hp<hcp_highpass>_clean]
    --hcp_msmall_resample           Whether to automatically run
                                    HCP DeDriftAndResample if HCP MSMAll
                                    finishes successfully. [TRUE]

    OUTPUTS
    =======

    The results of this step will be generated and populated in the
    MNINonLinear folder inside the same sessions's root hcp folder.

    The final clean file can be found in::

        MNINonLinear/Results/<outfmriname>/
        <outfmriname>_<hcp_cifti_tail>_hp<hcp_highpass>_clean_vn.dtseries.nii

    where highpass is the used value for the highpass filter. The default
    highpass value is 0 for multi-run HCP ICAFix and 2000 for single-run HCP
    ICAFix. The default cifti tail (<hcp_cifti_tail>) is Atlas.

    USE
    ===

    Runs the MSMAll step of the HCP Pipeline. This function executes two steps,
    it first runs MSMAll and if it completes successfully it then executes
    the DeDriftAndResample step. To disable this automatic execution of
    DeDriftAndResample set hcp_msmall_resample to FALSE.

    The MSMAll step computes the MSMAll registration based on resting-state
    connectivity, resting-state topography, and myelin-map architecture.
    The DeDriftAndResample step applies the MSMAll registration to a specified
    set of maps and fMRI runs.

    MSMAll is intended for use with fMRI runs cleaned with hcp_icafix. Except
    for specialized/expert-user situations, the hcp_icafix_bolds parameter
    should be identical to what was used in hcp_icafix. If hcp_icafix_bolds
    is not provided MSMAll/DeDriftAndResample will assume multi-run ICAFix was
    executed with all bolds bundled together in a single concatenation called
    fMRI_CONCAT_ALL. (This is the default behavior if hcp_icafix_bolds
    parameter is not provided in the case of hcp_icafix).

    A key parameter in hcp_msmall is `hcp_msmall_bolds`, which controls the fMRI
    runs that enter into the computation of the MSMAll registration. Since
    MSMAll registration was designed to be computed from resting-state scans,
    this should be a list of the resting-state fMRI scans that you want to
    contribute to the computation of the MSMAll registration.

    However, it is perfectly fine to apply the MSMAll registration to task fMRI
    scans in the DeDriftAndResample step. The fMRI scans to which the MSMAll
    registration is applied are controlled by the `hcp_icafix_bolds` parameter,
    since typically one wants to apply the MSMAll registration to the same full
    set of fMRI scans that were cleaned using hcp_icafix.

    EXAMPLE USE
    ===========

    ::

        # HCP MSMAll after application of single-run ICAFix
        qunex hcp_msmall \\
            --sessions=processing/batch.txt \\
            --sessionsfolder=sessions \\
            --hcp_icafix_bolds="REST_1,REST_2,TASK_1,TASK_2" \\
            --hcp_msmall_bolds="REST_1,REST_2" \\
            --hcp_matlab_mode="interpreted"

    ::

        # HCP MSMAll after application of multi-run ICAFix
        qunex hcp_msmall \\
            --sessions=processing/batch.txt \\
            --sessionsfolder=sessions \\
            --hcp_icafix_bolds="GROUP_1:REST_1,REST_2,TASK_1|GROUP_2:REST_3,TASK_2" \\
            --hcp_msmall_bolds="REST_1,REST_2" \\
            --hcp_matlab_mode="interpreted"
    """

    r = "\n------------------------------------------------------------"
    r += "\nSession id: %s \n[started on %s]" % (sinfo['id'], datetime.now().strftime("%A, %d. %B %Y %H:%M:%S"))
    r += "\n%s HCP MSMAll registration [%s] ..." % (pc.action("Running", options['run']), options['hcp_processing_mode'])

    run    = True
    report = {'done': [], 'incomplete': [], 'failed': [], 'ready': [], 'not ready': [], 'skipped': []}

    try:
        # --- Base settings
        pc.doOptionsCheck(options, sinfo, 'hcp_msmall')
        doHCPOptionsCheck(options, sinfo, 'hcp_msmall')
        hcp = getHCPPaths(sinfo, options)

        # --- Get sorted bold numbers and bold data
        bolds, bskip, report['boldskipped'], r = pc.useOrSkipBOLD(sinfo, options, r)
        if report['boldskipped']:
            if options['hcp_filename'] == 'original':
                report['skipped'] = [bi.get('filename', str(bn)) for bn, bnm, bt, bi in bskip]
            else:
                report['skipped'] = [str(bn) for bn, bnm, bt, bi in bskip]

        # --- Parse msmall_bolds
        singleRun, msmallGroup, parsOK, r = parseMSMAllBolds(options, bolds, r)
        if not parsOK:
            raise ge.CommandFailed("hcp_msmall", "... invalid input parameters!")

        # --- Execute
        # single-run
        if singleRun:
            # process
            result = executeHCPSingleMSMAll(sinfo, options, overwrite, hcp, run, msmallGroup)
        # multi-run
        else:
            # process
            result = executeHCPMultiMSMAll(sinfo, options, overwrite, hcp, run, msmallGroup)

        # merge r
        r += result['r']

        # merge report
        tempReport            = result['report']
        report['done']       += tempReport['done']
        report['incomplete'] += tempReport['incomplete']
        report['failed']     += tempReport['failed']
        report['ready']      += tempReport['ready']
        report['not ready']  += tempReport['not ready']
        report['skipped']    += tempReport['skipped']

        # if all ok execute DeDrifAndResample if enabled
        if options['hcp_msmall_resample'].lower() == "true":
            if report['incomplete'] == [] and report['failed'] == [] and report['not ready'] == []:
                # single-run
                if singleRun:
                    result = executeHCPSingleDeDriftAndResample(sinfo, options, overwrite, hcp, run, msmallGroup)
                # multi-run
                else:
                    result = executeHCPMultiDeDriftAndResample(sinfo, options, overwrite, hcp, run, [msmallGroup])

                r += result['r']
                report = result['report']

        # report
        rep = []
        for k in ['done', 'incomplete', 'failed', 'ready', 'not ready', 'skipped']:
            if len(report[k]) > 0:
                rep.append("%s %s" % (", ".join(report[k]), k))

        report = (sinfo['id'], "HCP MSMAll: bolds " + "; ".join(rep), len(report['failed'] + report['incomplete'] + report['not ready']))

    except ge.CommandFailed as e:
        r +=  "\n\nERROR in completing %s:\n     %s\n" % (e.function, "\n     ".join(e.report))
        report = (sinfo['id'], 'HCP MSMAll failed')
        failed = 1
    except (pc.ExternalFailed, pc.NoSourceFolder) as errormessage:
        r = str(errormessage)
        report = (sinfo['id'], 'HCP MSMAll failed')
    except:
        r += "\nERROR: Unknown error occured: \n...................................\n%s...................................\n" % (traceback.format_exc())
        report = (sinfo['id'], 'HCP MSMAll failed')

    r += "\n\nHCP MSMAll %s on %s\n------------------------------------------------------------" % (pc.action("completed", options['run']), datetime.now().strftime("%A, %d. %B %Y %H:%M:%S"))

    # print r
    return (r, report)


def executeHCPSingleMSMAll(sinfo, options, overwrite, hcp, run, group):
    # prepare return variables
    r = ""
    report = {'done': [], 'incomplete': [], 'failed': [], 'ready': [], 'not ready': [], 'skipped': []}

    try:
        # get data
        bolds = group["bolds"]

        # msmallBolds
        msmallBolds = ""
        if options['hcp_msmall_bolds'] is not None:
            msmallBolds = options['hcp_msmall_bolds'].replace(",", "@")

        # outfmriname
        outfmriname = options['hcp_msmall_outfmriname']

        r += "\n\n------------------------------------------------------------"
        r += "\n---> %s MSMAll %s" % (pc.action("Processing", options['run']), outfmriname)
        boldsok = True

        # --- check for bold images and prepare targets parameter
        # highpass value
        highpass = 2000 if options['hcp_icafix_highpass'] is None else options['hcp_icafix_highpass'] 

        # fmriprocstring
        fmriprocstring = "%s_hp%s_clean" % (options['hcp_cifti_tail'], str(highpass))
        if options['hcp_msmall_procstring'] is not None:
            fmriprocstring = options['hcp_msmall_procstring']

        # check if files for all bolds exist
        for b in bolds:
            # set ok to true for now
            boldok = True

            # extract data
            printbold, _, _, boldinfo = b

            if 'filename' in boldinfo and options['hcp_filename'] == 'original':
                printbold  = boldinfo['filename']
                boldtarget = boldinfo['filename']
            else:
                printbold  = str(printbold)
                boldtarget = "%s%s" % (options['hcp_bold_prefix'], printbold)

            # input file check
            boldimg = os.path.join(hcp['hcp_nonlin'], 'Results', boldtarget, "%s%s.dtseries.nii" % (boldtarget, fmriprocstring))
            r, boldok = pc.checkForFile2(r, boldimg, '\n     ... bold image %s present' % boldtarget, '\n     ... ERROR: bold image [%s] missing!' % boldimg, status=boldok)

            if not boldok:
                boldsok = False

            # if msmallBolds is not defined add all icafix bolds
            if options['hcp_msmall_bolds'] is None:
                # add @ separator
                if msmallBolds != "":
                    msmallBolds = msmallBolds + "@"

                # add latest image
                msmallBolds = msmallBolds + boldtarget

        if options['hcp_msmall_templates'] is None:
          msmalltemplates = os.path.join(hcp['hcp_base'], 'global', 'templates', 'MSMAll')
        else:
          msmalltemplates = options['hcp_msmall_templates']

        # matlab run mode, compiled=0, interpreted=1, octave=2
        if options['hcp_matlab_mode'] == "compiled":
            matlabrunmode = 0
        elif options['hcp_matlab_mode'] == "interpreted":
            matlabrunmode = 1
        elif options['hcp_matlab_mode'] == "octave":
            matlabrunmode = 2
        else:
            r += "\n---> ERROR: wrong value for the hcp_matlab_mode parameter!"
            boldsok = False

        comm = '%(script)s \
            --path="%(path)s" \
            --subject="%(subject)s" \
            --fmri-names-list="%(msmallBolds)s" \
            --multirun-fix-names="" \
            --multirun-fix-concat-name="" \
            --multirun-fix-names-to-use="" \
            --output-fmri-name="%(outfmriname)s" \
            --high-pass="%(highpass)d" \
            --fmri-proc-string="%(fmriprocstring)s" \
            --msm-all-templates="%(msmalltemplates)s" \
            --output-registration-name="%(outregname)s" \
            --high-res-mesh="%(highresmesh)s" \
            --low-res-mesh="%(lowresmesh)s" \
            --input-registration-name="%(inregname)s" \
            --matlab-run-mode="%(matlabrunmode)d"' % {
                'script'              : os.path.join(hcp['hcp_base'], 'MSMAll', 'MSMAllPipeline.sh'),
                'path'                : sinfo['hcp'],
                'subject'             : sinfo['id'] + options['hcp_suffix'],
                'msmallBolds'         : msmallBolds,
                'outfmriname'         : outfmriname,
                'highpass'            : int(highpass),
                'fmriprocstring'      : fmriprocstring,
                'msmalltemplates'     : msmalltemplates,
                'outregname'          : options['hcp_msmall_outregname'],
                'highresmesh'         : options['hcp_hiresmesh'],
                'lowresmesh'          : options['hcp_lowresmesh'],
                'inregname'           : options['hcp_regname'],
                'matlabrunmode'       : matlabrunmode}

        # -- Report command
        if boldsok:
            r += "\n\n------------------------------------------------------------\n"
            r += "Running HCP Pipelines command via QuNex:\n\n"
            r += comm.replace("--", "\n    --").replace("             ", "")
            r += "\n------------------------------------------------------------\n"

        # -- Test file
        tfile = os.path.join(hcp['hcp_nonlin'], 'Results', outfmriname, "%s%s_vn.dtseries.nii" % (outfmriname, fmriprocstring))
        fullTest = None

        # -- Run
        if run and boldsok:
            if options['run'] == "run":
                if overwrite and os.path.exists(tfile):
                    os.remove(tfile)

                r, _, _, failed = pc.runExternalForFile(tfile, comm, 'Running HCP MSMAll', overwrite=overwrite, thread=sinfo['id'], remove=options['log'] == 'remove', task=options['command_ran'], logfolder=options['comlogs'], logtags=[options['logtag'], boldtarget], fullTest=fullTest, shell=True, r=r)

                if failed:
                    report['failed'].append(printbold)
                else:
                    report['done'].append(printbold)

            # -- just checking
            else:
                passed, _, r, failed = pc.checkRun(tfile, fullTest, 'HCP MSMAll ' + boldtarget, r, overwrite=overwrite)
                if passed is None:
                    r += "\n---> HCP MSMAll can be run"
                    report['ready'].append(printbold)
                else:
                    report['skipped'].append(printbold)

        elif run:
            report['not ready'].append(printbold)
            if options['run'] == "run":
                r += "\n---> ERROR: images missing, skipping this BOLD!"
            else:
                r += "\n---> ERROR: images missing, this BOLD would be skipped!"
        else:
            report['not ready'].append(printbold)
            if options['run'] == "run":
                r += "\n---> ERROR: No hcp info for session, skipping this BOLD!"
            else:
                r += "\n---> ERROR: No hcp info for session, this BOLD would be skipped!"

    except (pc.ExternalFailed, pc.NoSourceFolder) as errormessage:
        r = "\n\n\n --- Failed during processing of bolds %s\n" % (msmallBolds)
        r += str(errormessage)
        report['failed'].append(msmallBolds)
    except:
        r += "\n --- Failed during processing of bolds %s with error:\n %s\n" % (msmallBolds, traceback.format_exc())
        report['failed'].append(msmallBolds)

    return {'r': r, 'report': report}


def executeHCPMultiMSMAll(sinfo, options, overwrite, hcp, run, group):
    # prepare return variables
    r = ""
    report = {'done': [], 'incomplete': [], 'failed': [], 'ready': [], 'not ready': [], 'skipped': []}

    try:
        # get group data
        groupname = group["name"]
        bolds = group["bolds"]

        # outfmriname
        outfmriname = options['hcp_msmall_outfmriname']

        r += "\n\n------------------------------------------------------------"
        r += "\n---> %s MSMAll %s" % (pc.action("Processing", options['run']), outfmriname)

        # --- check for bold images and prepare targets parameter
        boldtargets = ""

        # highpass
        highpass = 0 if options['hcp_icafix_highpass'] is None else options['hcp_icafix_highpass']

        # fmriprocstring
        fmriprocstring = "%s_hp%s_clean" % (options['hcp_cifti_tail'], str(highpass))
        if options['hcp_msmall_procstring'] is not None:
            fmriprocstring = options['hcp_msmall_procstring']

        # check if files for all bolds exist
        for b in bolds:
            # set ok to true for now
            boldok = True

            # extract data
            printbold, _, _, boldinfo = b

            if 'filename' in boldinfo and options['hcp_filename'] == 'original':
                printbold  = boldinfo['filename']
                boldtarget = boldinfo['filename']
            else:
                printbold  = str(printbold)
                boldtarget = "%s%s" % (options['hcp_bold_prefix'], printbold)

            # input file check
            boldimg = os.path.join(hcp['hcp_nonlin'], 'Results', boldtarget, "%s%s.dtseries.nii" % (boldtarget, fmriprocstring))
            r, boldok = pc.checkForFile2(r, boldimg, '\n     ... bold image %s present' % boldtarget, '\n     ... ERROR: bold image [%s] missing!' % boldimg, status=boldok)

            if not boldok:
                break
            else:
                # add @ separator
                if boldtargets != "":
                    boldtargets = boldtargets + "@"

                # add latest image
                boldtargets = boldtargets + boldtarget

        if boldok:
            # check if group file exists
            groupica = "%s_hp%s_clean.nii.gz" % (groupname, highpass)
            groupimg = os.path.join(hcp['hcp_nonlin'], 'Results', groupname, groupica)
            r, boldok = pc.checkForFile2(r, groupimg, '\n     ... ICA %s present' % groupname, '\n     ... ERROR: ICA [%s] missing!' % groupimg, status=boldok)

        if options['hcp_msmall_templates'] is None:
          msmalltemplates = os.path.join(hcp['hcp_base'], 'global', 'templates', 'MSMAll')
        else:
          msmalltemplates = options['hcp_msmall_templates']

        # matlab run mode, compiled=0, interpreted=1, octave=2
        if options['hcp_matlab_mode'] == "compiled":
            matlabrunmode = 0
        elif options['hcp_matlab_mode'] == "interpreted":
            matlabrunmode = 1
        elif options['hcp_matlab_mode'] == "octave":
            matlabrunmode = 2
        else:
            r += "\n---> ERROR: wrong value for the hcp_matlab_mode parameter!"
            boldok = False

        # fix names to use
        fixnamestouse = boldtargets
        if options['hcp_msmall_bolds'] is not None:
            fixnamestouse = options['hcp_msmall_bolds'].replace(",", "@")

        comm = '%(script)s \
            --path="%(path)s" \
            --subject="%(subject)s" \
            --fmri-names-list="" \
            --multirun-fix-names="%(fixnames)s" \
            --multirun-fix-concat-name="%(concatname)s" \
            --multirun-fix-names-to-use="%(fixnamestouse)s" \
            --output-fmri-name="%(outfmriname)s" \
            --high-pass="%(highpass)d" \
            --fmri-proc-string="%(fmriprocstring)s" \
            --msm-all-templates="%(msmalltemplates)s" \
            --output-registration-name="%(outregname)s" \
            --high-res-mesh="%(highresmesh)s" \
            --low-res-mesh="%(lowresmesh)s" \
            --input-registration-name="%(inregname)s" \
            --matlab-run-mode="%(matlabrunmode)d"' % {
                'script'              : os.path.join(hcp['hcp_base'], 'MSMAll', 'MSMAllPipeline.sh'),
                'path'                : sinfo['hcp'],
                'subject'             : sinfo['id'] + options['hcp_suffix'],
                'fixnames'            : boldtargets,
                'concatname'          : groupname,
                'fixnamestouse'       : fixnamestouse,
                'outfmriname'         : outfmriname,
                'highpass'            : int(highpass),
                'fmriprocstring'      : fmriprocstring,
                'msmalltemplates'     : msmalltemplates,
                'outregname'          : options['hcp_msmall_outregname'],
                'highresmesh'         : options['hcp_hiresmesh'],
                'lowresmesh'          : options['hcp_lowresmesh'],
                'inregname'           : options['hcp_regname'],
                'matlabrunmode'       : matlabrunmode}

        # -- Report command
        if boldok:
            r += "\n\n------------------------------------------------------------\n"
            r += "Running HCP Pipelines command via QuNex:\n\n"
            r += comm.replace("--", "\n    --").replace("             ", "")
            r += "\n------------------------------------------------------------\n"

        # -- Test file
        tfile = os.path.join(hcp['hcp_nonlin'], 'Results', outfmriname, "%s%s_vn.dtseries.nii" % (outfmriname, fmriprocstring))
        fullTest = None

        # -- Run
        if run and boldok:
            if options['run'] == "run":
                if overwrite and os.path.exists(tfile):
                    os.remove(tfile)

                r, endlog, _, failed = pc.runExternalForFile(tfile, comm, 'Running HCP MSMAll', overwrite=overwrite, thread=sinfo['id'], remove=options['log'] == 'remove', task=options['command_ran'], logfolder=options['comlogs'], logtags=[options['logtag'], groupname], fullTest=fullTest, shell=True, r=r)

                if failed:
                    report['failed'].append(groupname)
                else:
                    report['done'].append(groupname)

            # -- just checking
            else:
                passed, _, r, failed = pc.checkRun(tfile, fullTest, 'HCP MSMAll ' + groupname, r, overwrite=overwrite)
                if passed is None:
                    r += "\n---> HCP MSMAll can be run"
                    report['ready'].append(groupname)
                else:
                    report['skipped'].append(groupname)

        elif run:
            report['not ready'].append(groupname)
            if options['run'] == "run":
                r += "\n---> ERROR: images missing, skipping this group!"
            else:
                r += "\n---> ERROR: images missing, this group would be skipped!"
        else:
            report['not ready'].append(groupname)
            if options['run'] == "run":
                r += "\n---> ERROR: No hcp info for session, skipping this BOLD!"
            else:
                r += "\n---> ERROR: No hcp info for session, this BOLD would be skipped!"

    except (pc.ExternalFailed, pc.NoSourceFolder) as errormessage:
        r = "\n\n\n --- Failed during processing of group %s with error:\n" % (groupname)
        r += str(errormessage)
        report['failed'].append(groupname)
    except:
        r += "\n --- Failed during processing of group %s with error:\n %s\n" % (groupname, traceback.format_exc())
        report['failed'].append(groupname)

    return {'r': r, 'report': report}


def hcp_dedrift_and_resample(sinfo, options, overwrite=False, thread=0):
    """
    ``hcp_dedrift_and_resample [... processing options]``

    Runs the DeDriftAndResample step of the HCP Pipeline.

    REQUIREMENTS
    ============

    The code expects the input images to be named and present in the QuNex
    folder structure. The function will look into folder::

        <session id>/hcp/<session id>

    for files::

        MNINonLinear/Results/<boldname>/
        <boldname>_<hcp_cifti_tail>_hp<hcp_highpass>_clean.dtseries.nii

    INPUTS
    ======

    General parameters
    ------------------

    --sessions          The batch.txt file with all the sessions
                        information. [batch.txt]
    --sessionsfolder    The path to the study/sessions folder, where the
                        imaging  data is supposed to go. [.]
    --parsessions       How many sessions to run in parallel. [1]
    --overwrite         Whether to overwrite existing data (yes)
                        or not (no). [no]
    --hcp_suffix        Specifies a suffix to the session id if multiple
                        variants are run, empty otherwise. []
    --logfolder         The path to the folder where runlogs and comlogs
                        are to be stored, if other than default [].
    --log               Whether to keep ('keep') or remove ('remove') the
                        temporary logs once jobs are completed. ['keep']
                        When a comma or pipe ('|') separated list is given,
                        the log will be created at the first provided
                        location and then linked or copied to other
                        locations. The valid locations are:

                        - 'study' (for the default:
                          `<study>/processing/logs/comlogs` location)
                        - 'session' (for `<sessionid>/logs/comlogs`)
                        - 'hcp' (for `<hcp_folder>/logs/comlogs`)
                        - '<path>' (for an arbitrary directory)

    Specific parameters
    -------------------

    In addition the following *specific* parameters will be used to guide the
    processing in this step:

    --hcp_icafix_bolds              List of bolds on which ICAFix was applied,
                                    with the same format as for ICAFix.
                                    Typically, this should be identical to the
                                    list used in the ICAFix run [same default
                                    as for hcp_icafix and hcp_msmall].
    --hcp_resample_concatregname    Output name of the dedrifted registration.
                                    [MSMAll]
    --hcp_resample_regname          Registration sphere name.
                                    [<hcp_msmall_outregname>_2_d40_WRN]
    --hcp_icafix_highpass           Value for the highpass filter, [0] for
                                    multi-run HCP ICAFix and [2000] for
                                    single-run HCP ICAFix. Should be identical
                                    to the value used for ICAFIX.
    --hcp_hiresmesh                 High resolution mesh node count. [164]
    --hcp_lowresmeshes              Low resolution meshes node count. To
                                    provide more values separate them with
                                    commas. [32]
    --hcp_resample_reg_files        Comma separated paths to the spheres
                                    output from the MSMRemoveGroupDrift
                                    pipeline
                                    [<HCPPIPEDIR>/global/templates/MSMAll/<file1>,
                                    <HCPPIPEDIR>/global/templates/MSMAll/<file2>].
                                    Where <file1> is equal to:
                                    DeDriftingGroup.L.sphere.DeDriftMSMAll.
                                    164k_fs_LR.surf.gii and <file2> is equal
                                    to DeDriftingGroup.R.sphere.DeDriftMSMAll.
                                    164k_fs_LR.surf.gii
    --hcp_resample_maps             Comma separated paths to maps that will
                                    have the MSMAll registration applied that
                                    are not myelin maps
                                    [sulc,curvature,corrThickness,thickness].
    --hcp_resample_myelinmaps       Comma separated paths to myelin maps
                                    [MyelinMap,SmoothedMyelinMap].
    --hcp_bold_smoothFWHM           Smoothing FWHM that matches what was
                                    used in the fMRISurface pipeline. [2]
    --hcp_matlab_mode               Specifies the Matlab version, can be
                                    interpreted, compiled or octave.
                                    [compiled]
    --hcp_icafix_domotionreg        Whether to regress motion parameters as
                                    part of the cleaning. The default value
                                    after a single-run HCP ICAFix is [TRUE],
                                    while the default after a multi-run HCP
                                    ICAFix is [FALSE].
    --hcp_resample_dontfixnames     A list of comma separated bolds that will
                                    not have HCP ICAFix reapplied to them.
                                    Only applicable if single-run ICAFix was
                                    used. Generally not recommended. [NONE]
    --hcp_resample_myelintarget     A myelin target file is required to run
                                    this pipeline when using a different mesh
                                    resolution than the original
                                    MSMAll registration. [NONE]
    --hcp_resample_inregname        A string to enable multiple fMRI
                                    resolutions (e.g._1.6mm). [NONE]

    OUTPUTS
    =======

    The results of this step will be populated in the MNINonLinear folder inside
    the same sessions's root hcp folder.


    EXAMPLE USE
    ===========

    ::

        # HCP DeDriftAndResample after application of single-run ICAFix
        qunex hcp_dedrift_and_resample \\
            --sessions=processing/batch.txt \\
            --sessionsfolder=sessions \\
            --hcp_icafix_bolds="REST_1,REST_2,TASK_1,TASK_2" \\
            --hcp_matlab_mode="interpreted"

    ::

        # HCP DeDriftAndResample after application of multi-run ICAFix
        qunex hcp_dedrift_and_resample \\
            --sessions=processing/batch.txt \\
            --sessionsfolder=sessions \\
            --hcp_icafix_bolds="GROUP_1:REST_1,REST_2,TASK_1|GROUP_2:REST_3,TASK_2" \\
            --hcp_matlab_mode="interpreted"
    """

    r = "\n------------------------------------------------------------"
    r += "\nSession id: %s \n[started on %s]" % (sinfo['id'], datetime.now().strftime("%A, %d. %B %Y %H:%M:%S"))
    r += "\n%s HCP DeDriftAndResample registration [%s] ..." % (pc.action("Running", options['run']), options['hcp_processing_mode'])

    run    = True
    report = {'done': [], 'incomplete': [], 'failed': [], 'ready': [], 'not ready': [], 'skipped': []}

    try:
        # --- Base settings
        pc.doOptionsCheck(options, sinfo, 'hcp_dedrift_and_resample')
        doHCPOptionsCheck(options, sinfo, 'hcp_dedrift_and_resample')
        hcp = getHCPPaths(sinfo, options)

        # --- Get sorted bold numbers and bold data
        bolds, bskip, report['boldskipped'], r = pc.useOrSkipBOLD(sinfo, options, r)
        if report['boldskipped']:
            if options['hcp_filename'] == 'original':
                report['skipped'] = [bi.get('filename', str(bn)) for bn, bnm, bt, bi in bskip]
            else:
                report['skipped'] = [str(bn) for bn, bnm, bt, bi in bskip]

        # --- Parse msmall_bolds
        singleRun, icafixBolds, dedriftGroups, parsOK, r = parseICAFixBolds(options, bolds, r, True)

        if not parsOK:
            raise ge.CommandFailed("hcp_dedrift_and_resample", "... invalid input parameters!")

        # --- Execute
        # single-run
        if singleRun:
            # process
            result = executeHCPSingleDeDriftAndResample(sinfo, options, overwrite, hcp, run, dedriftGroups[0])
        # multi-run
        else:
            # process
            result = executeHCPMultiDeDriftAndResample(sinfo, options, overwrite, hcp, run, dedriftGroups)

        # merge r
        r += result['r']

        # merge report
        tempReport            = result['report']
        report['done']       += tempReport['done']
        report['incomplete'] += tempReport['incomplete']
        report['failed']     += tempReport['failed']
        report['ready']      += tempReport['ready']
        report['not ready']  += tempReport['not ready']
        report['skipped']    += tempReport['skipped']

        # report
        rep = []
        for k in ['done', 'incomplete', 'failed', 'ready', 'not ready', 'skipped']:
            if len(report[k]) > 0:
                rep.append("%s %s" % (", ".join(report[k]), k))

        report = (sinfo['id'], "HCP DeDriftAndResample: " + "; ".join(rep), len(report['failed'] + report['incomplete'] + report['not ready']))

    except ge.CommandFailed as e:
        r +=  "\n\nERROR in completing %s:\n     %s\n" % (e.function, "\n     ".join(e.report))
        report = (sinfo['id'], 'HCP DeDriftAndResample failed')
        failed = 1
    except (pc.ExternalFailed, pc.NoSourceFolder) as errormessage:
        r = str(errormessage)
        report = (sinfo['id'], 'HCP DeDriftAndResample failed')
    except:
        r += "\nERROR: Unknown error occured: \n...................................\n%s...................................\n" % (traceback.format_exc())
        report = (sinfo['id'], 'HCP DeDriftAndResample failed')

    r += "\n\nHCP DeDriftAndResample %s on %s\n------------------------------------------------------------" % (pc.action("completed", options['run']), datetime.now().strftime("%A, %d. %B %Y %H:%M:%S"))

    # print r
    return (r, report)


def executeHCPSingleDeDriftAndResample(sinfo, options, overwrite, hcp, run, group):
    # prepare return variables
    r = ""
    report = {'done': [], 'incomplete': [], 'failed': [], 'ready': [], 'not ready': [], 'skipped': []}

    try:
        # regname
        regname = "%s_2_d40_WRN" % options['hcp_msmall_outregname']
        if options['hcp_resample_regname'] is not None:
            regname = options['hcp_resample_regname']

        # get group data
        bolds = group["bolds"]

        r += "\n\n------------------------------------------------------------"
        r += "\n---> %s DeDriftAndResample" % (pc.action("Processing", options['run']))
        boldsok = True

        # --- check for bold images and prepare targets parameter
        boldtargets = ""

        # highpass
        highpass = 2000 if options['hcp_icafix_highpass'] is not None else options['hcp_icafix_highpass']

        # check if files for all bolds exist
        for b in bolds:
            # set ok to true for now
            boldok = True

            # extract data
            printbold, _, _, boldinfo = b

            if 'filename' in boldinfo and options['hcp_filename'] == 'original':
                printbold  = boldinfo['filename']
                boldtarget = boldinfo['filename']
            else:
                printbold  = str(printbold)
                boldtarget = "%s%s" % (options['hcp_bold_prefix'], printbold)

            # input file check
            boldimg = os.path.join(hcp['hcp_nonlin'], 'Results', boldtarget, "%s_hp%s_clean.nii.gz" % (boldtarget, highpass))
            r, boldok = pc.checkForFile2(r, boldimg, '\n     ... bold image %s present' % boldtarget, '\n     ... ERROR: bold image [%s] missing!' % boldimg, status=boldok)

            if not boldok:
                boldsok = False

            # add @ separator
            if boldtargets != "":
                boldtargets = boldtargets + "@"

            # add latest image
            boldtargets = boldtargets + boldtarget

        # matlab run mode, compiled=0, interpreted=1, octave=2
        if options['hcp_matlab_mode'] == "compiled":
            matlabrunmode = 0
        elif options['hcp_matlab_mode'] == "interpreted":
            matlabrunmode = 1
        elif options['hcp_matlab_mode'] == "octave":
            matlabrunmode = 2
        else:
            r += "\n     ... ERROR: wrong value for the hcp_matlab_mode parameter!"
            boldsok = False

        # dedrift reg files
        regfiles = hcp['hcp_base'] + "/global/templates/MSMAll/DeDriftingGroup.L.sphere.DeDriftMSMAll.164k_fs_LR.surf.gii" + "@" + hcp['hcp_base'] + "/global/templates/MSMAll/DeDriftingGroup.R.sphere.DeDriftMSMAll.164k_fs_LR.surf.gii"
        if options['hcp_resample_reg_files'] is not None:
            regfiles = options['hcp_resample_reg_files'].replace(",", "@")

        comm = '%(script)s \
            --path="%(path)s" \
            --subject="%(subject)s" \
            --high-res-mesh="%(highresmesh)s" \
            --low-res-meshes="%(lowresmeshes)s" \
            --registration-name="%(regname)s" \
            --dedrift-reg-files="%(regfiles)s" \
            --concat-reg-name="%(concatregname)s" \
            --maps="%(maps)s" \
            --myelin-maps="%(myelinmaps)s" \
            --multirun-fix-names="NONE" \
            --multirun-fix-concat-names="NONE" \
            --fix-names="%(fixnames)s" \
            --dont-fix-names="%(dontfixnames)s" \
            --smoothing-fwhm="%(smoothingfwhm)s" \
            --high-pass="%(highpass)d" \
            --matlab-run-mode="%(matlabrunmode)d" \
            --motion-regression="%(motionregression)s" \
            --myelin-target-file="%(myelintargetfile)s" \
            --input-reg-name="%(inputregname)s"' % {
                'script'              : os.path.join(hcp['hcp_base'], 'DeDriftAndResample', 'DeDriftAndResamplePipeline.sh'),
                'path'                : sinfo['hcp'],
                'subject'             : sinfo['id'] + options['hcp_suffix'],
                'highresmesh'         : options['hcp_highresmesh'],
                'lowresmeshes'        : options['hcp_lowresmeshes'].replace(",", "@"),
                'regname'             : regname,
                'regfiles'            : regfiles,
                'concatregname'       : options['hcp_resample_concatregname'],
                'maps'                : options['hcp_resample_maps'].replace(",", "@"),
                'myelinmaps'          : options['hcp_resample_myelinmaps'].replace(",", "@"),
                'fixnames'            : boldtargets,
                'dontfixnames'        : options['hcp_resample_dontfixnames'].replace(",", "@"),
                'smoothingfwhm'       : options['hcp_bold_smoothFWHM'],
                'highpass'            : int(highpass),
                'matlabrunmode'       : matlabrunmode,
                'motionregression'    : "TRUE" if options['hcp_icafix_domotionreg'] is None else options['hcp_icafix_domotionreg'],
                'myelintargetfile'    : options['hcp_resample_myelintarget'],
                'inputregname'        : options['hcp_resample_inregname']}

        # -- Report command
        if boldsok:
            r += "\n\n------------------------------------------------------------\n"
            r += "Running HCP Pipelines command via QuNex:\n\n"
            r += comm.replace("--", "\n    --").replace("             ", "")
            r += "\n------------------------------------------------------------\n"

        # -- Test file (currently check only last bold)
        lastbold = boldtargets.split("@")[-1]
        tfile = os.path.join(hcp['hcp_nonlin'], 'Results', lastbold, "%s%s_%s.dtseries.nii" % (lastbold, options['hcp_cifti_tail'], options['hcp_resample_concatregname']))
        fullTest = None

        # -- Run
        if run and boldsok:
            if options['run'] == "run":
                r, endlog, _, failed = pc.runExternalForFile(tfile, comm, 'Running HCP DeDriftAndResample', overwrite=overwrite, thread=sinfo['id'], remove=options['log'] == 'remove', task="hcp_dedrift_and_resample", logfolder=options['comlogs'], logtags=[options['logtag'], regname], fullTest=fullTest, shell=True, r=r)

                if failed:
                    report['failed'].append(regname)
                else:
                    report['done'].append(regname)

            # -- just checking
            else:
                passed, _, r, failed = pc.checkRun(tfile, fullTest, 'HCP DeDriftAndResample', r, overwrite=overwrite)
                if passed is None:
                    r += "\n---> HCP DeDriftAndResample can be run"
                    report['ready'].append(regname)
                else:
                    report['skipped'].append(regname)

        elif run:
            report['not ready'].append(regname)
            if options['run'] == "run":
                r += "\n---> ERROR: images missing, skipping this group!"
            else:
                r += "\n---> ERROR: images missing, this group would be skipped!"
        else:
            report['not ready'].append(regname)
            if options['run'] == "run":
                r += "\n---> ERROR: No hcp info for session, skipping this BOLD!"
            else:
                r += "\n---> ERROR: No hcp info for session, this BOLD would be skipped!"

    except (pc.ExternalFailed, pc.NoSourceFolder) as errormessage:
        r = "\n\n\n --- Failed during processing of group %s with error:\n" % ("DeDriftAndResample")
        r += str(errormessage)
        report['failed'].append(regname)
    except:
        r += "\n --- Failed during processing of group %s with error:\n %s\n" % ("DeDriftAndResample", traceback.format_exc())
        report['failed'].append(regname)

    return {'r': r, 'report': report}


def executeHCPMultiDeDriftAndResample(sinfo, options, overwrite, hcp, run, groups):
    # prepare return variables
    r = ""
    report = {'done': [], 'incomplete': [], 'failed': [], 'ready': [], 'not ready': [], 'skipped': []}

    try:
        r += "\n\n------------------------------------------------------------"
        r += "\n---> %s DeDriftAndResample" % (pc.action("Processing", options['run']))

        # --- check for bold images and prepare targets parameter
        groupList = []
        grouptargets = ""
        boldList = []
        boldtargets = ""

        # highpass
        highpass = 0 if options['hcp_icafix_highpass'] is None else options['hcp_icafix_highpass']

        # runok
        runok = True

        # check if files for all bolds exist
        for g in groups:
            # get group data
            groupname = g["name"]
            bolds = g["bolds"]

            # for storing bolds
            groupbolds = ""

            for b in bolds:
                # extract data
                printbold, _, _, boldinfo = b

                if 'filename' in boldinfo and options['hcp_filename'] == 'original':
                    printbold  = boldinfo['filename']
                    boldtarget = boldinfo['filename']
                else:
                    printbold  = str(printbold)
                    boldtarget = "%s%s" % (options['hcp_bold_prefix'], printbold)

                # input file check
                boldimg = os.path.join(hcp['hcp_nonlin'], 'Results', boldtarget, "%s_hp%s_clean.nii.gz" % (boldtarget, highpass))
                r, boldok = pc.checkForFile2(r, boldimg, '\n     ... bold image %s present' % boldtarget, '\n     ... ERROR: bold image [%s] missing!' % boldimg)

                if not boldok:
                    runok = False

                # add @ separator
                if groupbolds != "":
                    groupbolds = groupbolds + "@"

                # add latest image
                boldList.append(boldtarget)
                groupbolds = groupbolds + boldtarget

            # check if group file exists
            groupica = "%s_hp%s_clean.nii.gz" % (groupname, highpass)
            groupimg = os.path.join(hcp['hcp_nonlin'], 'Results', groupname, groupica)
            r, groupok = pc.checkForFile2(r, groupimg, '\n     ... ICA %s present' % groupname, '\n     ... ERROR: ICA [%s] missing!' % groupimg)

            if not groupok:
                runok = False

            # add @ or % separator
            if grouptargets != "":
                grouptargets = grouptargets + "@"
                boldtargets = boldtargets + "%"

            # add latest group
            groupList.append(groupname)
            grouptargets = grouptargets + groupname
            boldtargets = boldtargets + groupbolds

        # matlab run mode, compiled=0, interpreted=1, octave=2
        if options['hcp_matlab_mode'] == "compiled":
            matlabrunmode = 0
        elif options['hcp_matlab_mode'] == "interpreted":
            matlabrunmode = 1
        elif options['hcp_matlab_mode'] == "octave":
            matlabrunmode = 2
        else:
            r += "\n---> ERROR: wrong value for the hcp_matlab_mode parameter!"
            runok = False

        # dedrift reg files
        regfiles = hcp['hcp_base'] + "/global/templates/MSMAll/DeDriftingGroup.L.sphere.DeDriftMSMAll.164k_fs_LR.surf.gii" + "@" + hcp['hcp_base'] + "/global/templates/MSMAll/DeDriftingGroup.R.sphere.DeDriftMSMAll.164k_fs_LR.surf.gii"
        if options['hcp_resample_reg_files'] is not None:
            regfiles = options['hcp_resample_reg_files'].replace(",", "@")

        # regname
        regname = "%s_2_d40_WRN" % options['hcp_msmall_outregname']
        if options['hcp_resample_regname'] is not None:
            regname = options['hcp_resample_regname']

        comm = '%(script)s \
            --path="%(path)s" \
            --subject="%(subject)s" \
            --high-res-mesh="%(highresmesh)s" \
            --low-res-meshes="%(lowresmeshes)s" \
            --registration-name="%(regname)s" \
            --dedrift-reg-files="%(regfiles)s" \
            --concat-reg-name="%(concatregname)s" \
            --maps="%(maps)s" \
            --myelin-maps="%(myelinmaps)s" \
            --multirun-fix-names="%(mrfixnames)s" \
            --multirun-fix-concat-names="%(mrfixconcatnames)s" \
            --fix-names="NONE" \
            --dont-fix-names="%(dontfixnames)s" \
            --smoothing-fwhm="%(smoothingfwhm)s" \
            --high-pass="%(highpass)d" \
            --matlab-run-mode="%(matlabrunmode)d" \
            --motion-regression="%(motionregression)s" \
            --myelin-target-file="%(myelintargetfile)s" \
            --input-reg-name="%(inputregname)s"' % {
                'script'              : os.path.join(hcp['hcp_base'], 'DeDriftAndResample', 'DeDriftAndResamplePipeline.sh'),
                'path'                : sinfo['hcp'],
                'subject'             : sinfo['id'] + options['hcp_suffix'],
                'highresmesh'         : options['hcp_hiresmesh'],
                'lowresmeshes'        : options['hcp_lowresmeshes'].replace(",", "@"),
                'regname'             : regname,
                'regfiles'            : regfiles,
                'concatregname'       : options['hcp_resample_concatregname'],
                'maps'                : options['hcp_resample_maps'].replace(",", "@"),
                'myelinmaps'          : options['hcp_resample_myelinmaps'].replace(",", "@"),
                'mrfixnames'          : boldtargets,
                'mrfixconcatnames'    : grouptargets,
                'dontfixnames'        : options['hcp_resample_dontfixnames'].replace(",", "@"),
                'smoothingfwhm'       : options['hcp_bold_smoothFWHM'],
                'highpass'            : int(highpass),
                'matlabrunmode'       : matlabrunmode,
                'motionregression'    : "FALSE" if options['hcp_icafix_domotionreg'] is not None else options['hcp_icafix_domotionreg'],
                'myelintargetfile'    : options['hcp_resample_myelintarget'],
                'inputregname'        : options['hcp_resample_inregname']}

        # -- Additional parameters
        # -- hcp_resample_extractnames
        if options['hcp_resample_extractnames'] is not None:
            # variables for storing
            extractnames = ""
            extractconcatnames = ""

            # split to groups
            ens = options['hcp_resample_extractnames'].split("|")
            # iterate
            for en in ens:
                en_split = en.split(":")
                concatname = en_split[0]

                # if none all is good
                if (concatname.upper() == "NONE"):
                    concatname = concatname.upper()
                    boldnames = "NONE"
                # wrong input
                elif len(en_split) == 0:
                    runok = False
                    r += "\n---> ERROR: invalid input, check the hcp_resample_extractnames parameter!"
                # else check if concatname is in groups
                else:
                    # extract fix names ok?
                    fixnames = en_split[1].split(",")
                    for fn in fixnames:
                        # extract fixname name ok?
                        if fn not in boldList:
                            runok = False
                            r += "\n---> ERROR: extract fix name [%s], not found in provided fix names!" % fn

                    if len(en_split) > 0:
                        boldnames = en_split[1].replace(",", "@")

                # add @ or % separator
                if extractnames != "":
                    extractconcatnames = extractconcatnames + "@"
                    extractnames = extractnames + "%"

                # add latest group
                extractconcatnames = extractconcatnames + concatname
                extractnames = extractnames + boldnames

            # append to command
            comm += '             --multirun-fix-extract-names="%s"' % extractnames
            comm += '             --multirun-fix-extract-concat-names="%s"' % extractconcatnames

        # -- hcp_resample_extractextraregnames
        if options['hcp_resample_extractextraregnames'] is not None:
            comm += '             --multirun-fix-extract-extra-regnames="%s"' % options['hcp_resample_extractextraregnames']

        # -- hcp_resample_extractvolume
        if options['hcp_resample_extractvolume'] is not None:
            extractvolume = options['hcp_resample_extractvolume'].upper()

            # check value
            if extractvolume != "TRUE" and extractvolume != "FALSE":
                runok = False
                r += "\n---> ERROR: invalid extractvolume parameter [%s], expecting TRUE or FALSE!" % extractvolume

            # append to command
            comm += '             --multirun-fix-extract-volume="%s"' % extractvolume

        # -- Report command
        if runok:
            r += "\n\n------------------------------------------------------------\n"
            r += "Running HCP Pipelines command via QuNex:\n\n"
            r += comm.replace("--", "\n    --").replace("             ", "")
            r += "\n------------------------------------------------------------\n"

        # -- Test file
        tfile = os.path.join(hcp['hcp_nonlin'], 'Results', groupname, "%s%s_%s_hp%s_clean.dtseries.nii" % (groupname, options['hcp_cifti_tail'], options['hcp_resample_concatregname'], highpass))
        fullTest = None

        # -- Run
        if run and runok:
            if options['run'] == "run":
                if overwrite and os.path.exists(tfile):
                    os.remove(tfile)

                r, endlog, _, failed = pc.runExternalForFile(tfile, comm, 'Running HCP DeDriftAndResample', overwrite=overwrite, thread=sinfo['id'], remove=options['log'] == 'remove', task="hcp_dedrift_and_resample", logfolder=options['comlogs'], logtags=[options['logtag'], groupname], fullTest=fullTest, shell=True, r=r)

                if failed:
                    report['failed'].append(grouptargets)
                else:
                    report['done'].append(grouptargets)

            # -- just checking
            else:
                passed, _, r, failed = pc.checkRun(tfile, fullTest, 'HCP DeDriftAndResample', r, overwrite=overwrite)
                if passed is None:
                    r += "\n---> HCP DeDriftAndResample can be run"
                    report['ready'].append(grouptargets)
                else:
                    report['skipped'].append(grouptargets)

        elif run:
            report['not ready'].append(grouptargets)
            if options['run'] == "run":
                r += "\n---> ERROR: images missing, skipping this group!"
            else:
                r += "\n---> ERROR: images missing, this group would be skipped!"
        else:
            report['not ready'].append(grouptargets)
            if options['run'] == "run":
                r += "\n---> ERROR: No hcp info for session, skipping this BOLD!"
            else:
                r += "\n---> ERROR: No hcp info for session, this BOLD would be skipped!"

    except (pc.ExternalFailed, pc.NoSourceFolder) as errormessage:
        r = "\n\n\n --- Failed during processing of group %s with error:\n" % ("DeDriftAndResample")
        r += str(errormessage)
        report['failed'].append(grouptargets)
    except:
        r += "\n --- Failed during processing of group %s with error:\n %s\n" % ("DeDriftAndResample", traceback.format_exc())
        report['failed'].append(grouptargets)

    return {'r': r, 'report': report}


def hcp_asl(sinfo, options, overwrite=False, thread=0):
    """
    ``hcp_asl [... processing options]``
    ``hcpa [... processing options]``

    Runs the HCP ASL Pipeline.

    REQUIREMENTS
    ============

    The code expects the first three HCP preprocessing steps
    (hcp_pre_freesurfer, hcp_freesurfer and hcp_post_freesurfer) to have
    been run and finished successfully.

    INPUTS
    ======

    General parameters
    ------------------

    When running the command, the following *general* processing parameters are
    taken into account:

    --sessions            The batch.txt file with all the sessions information.
                          [batch.txt]
    --sessionsfolder      The path to the study/sessions folder, where the
                          imaging data is supposed to go. [.]
    --parsessions         How many sessions to run in parallel. [1]
    --overwrite           Whether to overwrite existing data (yes) or not (no).
                          [no]
    --hcp_suffix          Specifies a suffix to the session id if multiple
                          variants are run, empty otherwise. []
    --logfolder           The path to the folder where runlogs and comlogs
                          are to be stored, if other than default. []
    --log                 Whether to keep ("keep") or remove ("remove") the
                          temporary logs once jobs are completed. ["keep"]
                          When a comma or pipe ("|") separated list is given,
                          the log will be created at the first provided location
                          and then linked or copied to other locations.
                          The valid locations are:

                          - "study" (for the default:
                            "<study>/processing/logs/comlogs" location)
                          - "session" (for "<sessionid>/logs/comlogs")
                          - "hcp" (for "<hcp_folder>/logs/comlogs")
                          - "<path>" (for an arbitrary directory)

    In addition a number of *specific* parameters can be used to guide the
    processing in this step:

    HCP ASL parameters
    ------------------

    --hcp_gdcoeffs                  Path to a file containing gradient
                                    distortion coefficients, alternatively a
                                    string describing multiple options
                                    (see below) can be provided.
    --hcp_asl_mtname                Filename for empirically estimated
                                    MT-correction scaling factors. []
    --hcp_asl_territories_atlas     Atlas of vascular territories from
                                    Mutsaerts. []
    --hcp_asl_territories_labels    Labels corresponding to territories_atlas. []
    --hcp_asl_cores                 Number of cores to use when applying motion
                                    correction and other potentially multi-core
                                    operations. [1]
    --hcp_asl_use_t1                If specified, the T1 estimates from the
                                    satrecov model fit will be used in perfusion
                                    estimation in oxford_asl. The flag is not
                                    set by default.
    --hcp_asl_interpolation         Interpolation order for registrations
                                    corresponding to scipy’s map_coordinates
                                    function. [1]
    --hcp_asl_nobandingcorr         If this option is provided, MT and ST
                                    banding corrections won’t be applied.
                                    The flag is not set by default.

    Gradient coefficient file specification:
    ----------------------------------------

    `--hcp_gdcoeffs` parameter can be set to either "NONE", a path to a specific
    file to use, or a string that describes, which file to use in which case.
    Each option of the string has to be divided by a pipe "|" character and it
    has to specify, which information to look up, a possible value, and a file
    to use in that case, separated by a colon ":" character. The information
    too look up needs to be present in the description of that session.
    Standard options are e.g.::

        institution: Yale
        device: Siemens|Prisma|123456

    Where device is formatted as <manufacturer>|<model>|<serial number>.

    If specifying a string it also has to include a `default` option, which
    will be used in the information was not found. An example could be::

        "default:/data/gc1.conf|model:Prisma:/data/gc/Prisma.conf|model:Trio:/data/gc/Trio.conf"

    With the information present above, the file `/data/gc/Prisma.conf` would
    be used.

    OUTPUTS
    =======

    The results of this step will be present in the ASL folder in the
    sessions's root hcp folder.

    EXAMPLE USE
    ===========

    Example run:

        qunex hcp_asl \
            --sessionsfolder="$<path_to_study_folder>/sessions" \
            --sessions="<path_to_study_folder>/processing/batch.txt"

    Run with scheduler, while bumbing up the number of used cores:

        qunex hcp_asl \
            --sessionsfolder="$<path_to_study_folder>/sessions" \
            --sessions="<path_to_study_folder>/processing/batch.txt"
            --hcp_asl_cores="8" \
            --scheduler="SLURM,time=24:00:00,ntasks=1,cpus-per-task=1,mem-per-cpu=16000"
    """

    r = "\n------------------------------------------------------------"
    r += "\nSession id: %s \n[started on %s]" % (sinfo["id"], datetime.now().strftime("%A, %d. %B %Y %H:%M:%S"))
    r += "\n%s HCP DiffusionPreprocessing Pipeline [%s] ..." % (pc.action("Running", options["run"]), options["hcp_processing_mode"])

    run    = True
    report = "Error"

    try:
        pc.doOptionsCheck(options, sinfo, "hcp_asl")
        doHCPOptionsCheck(options, sinfo, "hcp_asl")
        hcp = getHCPPaths(sinfo, options)

        if "hcp" not in sinfo:
            r += "\n---> ERROR: There is no hcp info for session %s in batch.txt" % (sinfo["id"])
            run = False

        # get library path
        asl_library = os.path.join(os.environ["QUNEXLIBRARY"], "etc/asl")

        # lookup gdcoeffs file
        gdcfile, r, run = checkGDCoeffFile(options["hcp_gdcoeffs"], hcp=hcp, sinfo=sinfo, r=r, run=run)
        if gdcfile == "NONE":
            r += "\n---> ERROR: Gradient coefficient file is required!"
            run = False

        # get struct files
        # ACPC-aligned, DC-restored structural image
        t1w_file = os.path.join(sinfo["hcp"], sinfo["id"], "T1w", "T1w_acpc_dc_restore.nii.gz")
        if not os.path.exists(t1w_file):
            r += "\n---> ERROR: ACPC-aligned, DC-restored structural image not found [%s]" % t1w_file
            run = False

        # Brain-extracted ACPC-aligned DC-restored structural image
        t1w_brain_file = os.path.join(sinfo["hcp"], sinfo["id"], "T1w", "T1w_acpc_dc_restore_brain.nii.gz")
        if not os.path.exists(t1w_brain_file):
            r += "\n---> ERROR: Brain-extracted ACPC-aligned DC-restored structural image not found [%s]" % t1w_brain_file
            run = False

        # mbpcasl_file image
        asl_filename = [v for (k, v) in sinfo.items() if k.isdigit() and v["name"] == "mbPCASLhr"][0]["filename"]
        mbpcasl_file = os.path.join(hcp["ASL_source"], sinfo["id"] + "_" + asl_filename + ".nii.gz")
        if not os.path.exists(mbpcasl_file):
            r += "\n---> ERROR: MbPCASLhr acquistion data not found [%s]" % mbpcasl_file
            run = False

        # AP and PA fieldmaps for use in distortion correction
        asl_ap_filename = [v for (k, v) in sinfo.items() if k.isdigit() and v["name"] == "PCASLhr" and v["phenc"] == "AP"][0]["filename"]
        fmap_ap_file = os.path.join(hcp["ASL_source"], sinfo["id"] + "_" + asl_ap_filename + ".nii.gz")
        if not os.path.exists(fmap_ap_file):
            r += "\n---> ERROR: AP fieldmap not found [%s]" % fmap_ap_file
            run = False

        asl_pa_filename = [v for (k, v) in sinfo.items() if k.isdigit() and v["name"] == "PCASLhr" and v["phenc"] == "PA"][0]["filename"]
        fmap_pa_file = os.path.join(hcp["ASL_source"], sinfo["id"] + "_" + asl_pa_filename + ".nii.gz")
        if not os.path.exists(fmap_ap_file):
            r += "\n---> ERROR: PA fieldmap not found [%s]" % fmap_pa_file
            run = False

        # wmparc
        wmparc_file = os.path.join(sinfo["hcp"], sinfo["id"], "T1w", "wmparc.nii.gz")
        if not os.path.exists(wmparc_file):
            r += "\n---> ERROR: wmparc.nii.gz from FreeSurfer not found [%s]" % wmparc_file
            run = False

        # ribbon
        ribbon_file = os.path.join(sinfo["hcp"], sinfo["id"], "T1w", "ribbon.nii.gz")
        if not os.path.exists(ribbon_file):
            r += "\n---> ERROR: ribbon.nii.gz from FreeSurfer not found [%s]" % ribbon_file
            run = False

        # build the command
        if run:
            comm = '%(script)s \
                --studydir="%(studydir)s" \
                --subid="%(subid)s" \
                --grads="%(grads)s" \
                --struct="%(struct)s" \
                --sbrain="%(sbrain)s" \
                --mbpcasl="%(mbpcasl)s" \
                --fmap_ap="%(fmap_ap)s" \
                --fmap_pa="%(fmap_pa)s" \
                --wmparc="%(wmparc)s" \
                --ribbon="%(ribbon)s" \
                --verbose' % {
                    "script"                : "hcp_asl",
                    "studydir"              : sinfo['hcp'],
                    "subid"                 : sinfo["id"],
                    "grads"                 : gdcfile,
                    "struct"                : t1w_file,
                    "sbrain"                : t1w_brain_file,
                    "mbpcasl"               : mbpcasl_file,
                    "fmap_ap"               : fmap_ap_file,
                    "fmap_pa"               : fmap_pa_file,
                    "wmparc"                : wmparc_file,
                    "ribbon"                : ribbon_file}

            # -- Optional parameters
            if options["hcp_asl_mtname"] is not None:
                comm += "                --mtname=" + options["hcp_asl_mtname"]

            if options["hcp_asl_territories_atlas"] is not None:
                comm += "                --territories_atlas=" + options["hcp_asl_territories_atlas"]

            if options["hcp_asl_territories_labels"] is not None:
                comm += "                --territories_labels=" + options["hcp_asl_territories_labels"]

            if options["hcp_asl_use_t1"]:
                comm += "                --use_t1"

            if options["hcp_asl_nobandingcorr"]:
                comm += "                --nobandingcorr"

            if options["hcp_asl_interpolation"] is not None:
                comm += "                --interpolation=" + options["hcp_asl_interpolation"]

            if options["hcp_asl_cores"] is not None:
                comm += "                --cores=" + options["hcp_asl_cores"]

            # -- Report command
            if run:
                r += "\n\n------------------------------------------------------------\n"
                r += "Running HCP Pipelines command via QuNex:\n\n"
                r += comm.replace("                --", "\n    --")
                r += "\n------------------------------------------------------------\n"

            # -- Test files
            tfile = os.path.join(hcp["hcp_nonlin"], "ASL", "arrival_Atlas.dscalar.nii")
            full_test = None

        # -- Run
        if run:
            if options["run"] == "run":
                if overwrite and os.path.exists(tfile):
                    os.remove(tfile)

                r, endlog, report, failed  = pc.runExternalForFile(tfile, comm, "Running HCP ASL", overwrite=overwrite, thread=sinfo["id"], remove=options["log"] == "remove", task=options["command_ran"], logfolder=options["comlogs"], logtags=options["logtag"], fullTest=full_test, shell=True, r=r)

            # -- just checking
            else:
                passed, report, r, failed = pc.checkRun(tfile, full_test, "HCP ASL", r, overwrite=overwrite)
                if passed is None:
                    r += "\n---> HCP ASL can be run"
                    report = "HCP ASL can be run"
                    failed = 0

        else:
            r += "\n---> Session can not be processed."
            report = "HCP ASL can not be run"
            failed = 1

    except (pc.ExternalFailed, pc.NoSourceFolder) as errormessage:
        r = str(errormessage)
        failed = 1
    except:
        r += "\nERROR: Unknown error occured: \n...................................\n%s...................................\n" % (traceback.format_exc())
        failed = 1

    r += "\n\nHCP ASL Preprocessing %s on %s\n------------------------------------------------------------" % (pc.action("completed", options["run"]), datetime.now().strftime("%A, %d. %B %Y %H:%M:%S"))

    # print r
    return (r, (sinfo["id"], report, failed))


def hcp_dtifit(sinfo, options, overwrite=False, thread=0):
    """
    hcp_dtifit - documentation not yet available.
    """

    r = "\n------------------------------------------------------------"
    r += "\nSession id: %s \n[started on %s]" % (sinfo['id'], datetime.now().strftime("%A, %d. %B %Y %H:%M:%S"))
    r += "\n%s HCP DTI Fix ..." % (pc.action("Running", options['run']))

    run    = True
    report = "Error"

    try:
        pc.doOptionsCheck(options, sinfo, 'hcp_dtifit')
        doHCPOptionsCheck(options, sinfo, 'hcp_dtifit')
        hcp = getHCPPaths(sinfo, options)

        if 'hcp' not in sinfo:
            r += "---> ERROR: There is no hcp info for session %s in batch.txt" % (sinfo['id'])
            run = False

        for tfile in ['bvals', 'bvecs', 'data.nii.gz', 'nodif_brain_mask.nii.gz']:
            if not os.path.exists(os.path.join(hcp['T1w_folder'], 'Diffusion', tfile)):
                r += "---> ERROR: Could not find %s file!" % (tfile)
                run = False
            else:
                r += "---> %s found!" % (tfile)

        comm = 'dtifit \
            --data="%(data)s" \
            --out="%(out)s" \
            --mask="%(mask)s" \
            --bvecs="%(bvecs)s" \
            --bvals="%(bvals)s"' % {
                'data'              : os.path.join(hcp['T1w_folder'], 'Diffusion', 'data'),
                'out'               : os.path.join(hcp['T1w_folder'], 'Diffusion', 'dti'),
                'mask'              : os.path.join(hcp['T1w_folder'], 'Diffusion', 'nodif_brain_mask'),
                'bvecs'             : os.path.join(hcp['T1w_folder'], 'Diffusion', 'bvecs'),
                'bvals'             : os.path.join(hcp['T1w_folder'], 'Diffusion', 'bvals')}

        # -- Report command
        if run:
            r += "\n\n------------------------------------------------------------\n"
            r += "Running HCP Pipelines command via QuNex:\n\n"
            r += comm.replace("--", "\n    --").replace("             ", "")
            r += "\n------------------------------------------------------------\n"

        # -- Test files

        tfile = os.path.join(hcp['T1w_folder'], 'Diffusion', 'dti_FA.nii.gz')

        # -- Run

        if run:

            if options['run'] == "run":
                if overwrite and os.path.exists(tfile):
                    os.remove(tfile)

                r, _, report, failed = pc.runExternalForFile(tfile, comm, 'Running HCP DTI Fit', overwrite=overwrite, thread=sinfo['id'], remove=options['log'] == 'remove', task=options['command_ran'], logfolder=options['comlogs'], logtags=options['logtag'], shell=True, r=r)


            # -- just checking
            else:
                passed, report, r, failed = pc.checkRun(tfile, None, 'HCP DTI Fit', r, overwrite=overwrite)
                if passed is None:
                    r += "\n---> HCP DTI Fit can be run"
                    report = "HCP DTI Fit FS can be run"
                    failed = 0

        else:
            r += "---> Session can not be processed."
            report = "HCP DTI Fit can not be run"
            failed = 1

    except (pc.ExternalFailed, pc.NoSourceFolder) as errormessage:
        r = str(errormessage)
        failed = 1
    except:
        r += "\nERROR: Unknown error occured: \n...................................\n%s...................................\n" % (traceback.format_exc())
        failed = 1

    r += "\n\nHCP Diffusion Preprocessing %s on %s\n------------------------------------------------------------" % (pc.action("completed", options['run']), datetime.now().strftime("%A, %d. %B %Y %H:%M:%S"))

    # print r
    return (r, (sinfo['id'], report, failed))


def hcp_bedpostx(sinfo, options, overwrite=False, thread=0):
    """
    hcp_bedpostx - documentation not yet available.
    """

    r = "\n------------------------------------------------------------"
    r += "\nSession id: %s \n[started on %s]" % (sinfo['id'], datetime.now().strftime("%A, %d. %B %Y %H:%M:%S"))
    r += "\n%s HCP Bedpostx GPU ..." % (pc.action("Running", options['run']))

    run    = True
    report = "Error"

    try:
        pc.doOptionsCheck(options, sinfo, 'hcp_bedpostx')
        doHCPOptionsCheck(options, sinfo, 'hcp_bedpostx')
        hcp = getHCPPaths(sinfo, options)

        if 'hcp' not in sinfo:
            r += "---> ERROR: There is no hcp info for session %s in batch.txt" % (sinfo['id'])
            run = False

        for tfile in ['bvals', 'bvecs', 'data.nii.gz', 'nodif_brain_mask.nii.gz']:
            if not os.path.exists(os.path.join(hcp['T1w_folder'], 'Diffusion', tfile)):
                r += "---> ERROR: Could not find %s file!" % (tfile)
                run = False

        for tfile in ['FA', 'L1', 'L2', 'L3', 'MD', 'MO', 'S0', 'V1', 'V2', 'V3']:
            if not os.path.exists(os.path.join(hcp['T1w_folder'], 'Diffusion', 'dti_' + tfile + '.nii.gz')):
                r += "---> ERROR: Could not find %s file!" % (tfile)
                run = False
        if not run:
            r += "---> all necessary files found!"

        comm = 'fslbedpostx_gpu \
            %(data)s \
            --nf=%(nf)s \
            --rician \
            --model="%(model)s"' % {
                'data'              : os.path.join(hcp['T1w_folder'], 'Diffusion', '.'),
                'nf'                : "3",
                'model'             : "2"}

        # -- Report command
        if run:
            r += "\n\n------------------------------------------------------------\n"
            r += "Running HCP Pipelines command via QuNex:\n\n"
            r += comm.replace("--", "\n    --").replace("             ", "")
            r += "\n------------------------------------------------------------\n"

        # -- test files

        tfile = os.path.join(hcp['T1w_folder'], 'Diffusion.bedpostX', 'mean_fsumsamples.nii.gz')

        # -- run

        if run:
            if options['run'] == "run":
                if overwrite and os.path.exists(tfile):
                    os.remove(tfile)

                r, _, report, failed = pc.runExternalForFile(tfile, comm, 'Running HCP BedpostX', overwrite=overwrite, thread=sinfo['id'], remove=options['log'] == 'remove', task=options['command_ran'], logfolder=options['comlogs'], logtags=options['logtag'], shell=True, r=r)

            # -- just checking
            else:
                passed, report, r, failed = pc.checkRun(tfile, None, 'HCP BedpostX', r, overwrite=overwrite)
                if passed is None:
                    r += "\n---> HCP BedpostX can be run"
                    report = "HCP BedpostX can be run"
                    failed = 0

        else:
            r += "---> Session can not be processed."
            report = "HCP BedpostX can not be run"
            failed = 1

    except (pc.ExternalFailed, pc.NoSourceFolder) as errormessage:
        r = str(errormessage)
        failed = 1
    except:
        r += "\nERROR: Unknown error occured: \n...................................\n%s...................................\n" % (traceback.format_exc())
        failed = 1

    r += "\n\nHCP Diffusion Preprocessing %s on %s\n------------------------------------------------------------" % (pc.action("completed", options['run']), datetime.now().strftime("%A, %d. %B %Y %H:%M:%S"))

    print(r)
    return (r, (sinfo['id'], report, failed))


def map_hcp_data(sinfo, options, overwrite=False, thread=0):
    """
    ``map_hcp_data [... processing options]``

    Maps the results of the HCP preprocessing.

    * T1w.nii.gz                            -> images/structural/T1w.nii.gz
    * aparc+aseg.nii.gz                     -> images/segmentation/freesurfer/mri/aparc+aseg_t1.nii.gz
                                            -> images/segmentation/freesurfer/mri/aparc+aseg_bold.nii.gz
                                               (2mm iso downsampled version)
    * fsaverage_LR32k/*                     -> images/segmentation/hcp/fsaverage_LR32k
    * BOLD_[N][hcp_nifti_tail].nii.gz       -> images/functional/[boldname][N][qx_nifti_tail].nii.gz
    * BOLD_[N][hcp_cifti_tail].dtseries.nii -> images/functional/[boldname][N][qx_cifti_tail].dtseries.nii
    * Movement_Regressors.txt               -> images/functional/movement/[boldname][N]_mov.dat

    INPUTS
    ======

    The relevant processing parameters are:

    --sessions              The batch.txt file with all the session information.
                            [batch.txt]
    --sessionsfolder        The path to the study/sessions folder, where the
                            imaging data is supposed to go. [.]
    --parsessions           How many sessions to run in parallel. [1]
    --overwrite             Whether to overwrite existing data (yes) or not
                            (no). [no]
    --hcp_suffix            Specifies a suffix to the session id if multiple
                            variants are run, empty otherwise. []
    --hcp_bold_variant      Optional variant of HCP BOLD preprocessing. If
                            specified, the results will be copied/linked from
                            `Results<hcp_bold_variant>`. []
    --bolds                 Which bold images (as they are specified in the
                            batch.txt file) to copy over. It can be a single
                            type (e.g. 'task'), a pipe separated list (e.g.
                            'WM|Control|rest') or 'all' to copy all. [all]
    --boldname              The prefix for the fMRI files in the images folder.
                            [bold]
    --img_suffix            Specifies a suffix for 'images' folder to enable
                            support for multiple parallel workflows. Empty
                            if not used. []
    --qx_nifti_tail         The tail to use for the mapped volume files in the
                            QuNex file structure. If not specified or if set
                            to 'None', the value of hcp_nifti_tail will be used.
    --qx_cifti_tail         The tail to use for the mapped cifti files in the
                            QuNex file structure. If not specified or if set
                            to 'None', the value of hcp_cifti_tail will be used.
    --bold_variant          Optional variant for functional images. If
                            specified, functional images will be mapped into
                            `functional<bold_variant>` folder. []

    The parameters can be specified in command call or session.txt file.
    If possible, the files are not copied but rather hard links are created to
    save space. If hard links can not be created, the files are copied.

    Specific attention needs to be paid to the use of `hcp_nifti_tail`,
    `hcp_cifti_tail`, `hcp_suffix`, and `hcp_bold_variant` that relate to
    file location and naming within the HCP folder structure and
    `qx_nifti_tail`, `qx_cifti_tail`, `img_suffix`, and `bold_variant` that
    relate to file and folder naming within the QuNex folder structure.

    `hcp_suffix` parameter enables the use of a parallel HCP minimal processing
    stream. To enable the same separation in the QuNex folder structure,
    `img_suffix` parameter has to be set. In this case HCP data will be mapped
    to `<sessionsfolder>/<session id>/images<img_suffix>` folder instead of the
    default `<sessionsfolder>/<session id>/images` folder.

    Similarly, if separate variants of bold image processing were run, and the
    results were stored in `MNINonLinear/Results<hcp_bold_variant>`, the
    `hcp_bold_variant` parameter needs to be set to map the data from the
    correct location. `bold_variant` parameter on the other hand enables
    continued parallel processing of bold data in the QuNex folder structure
    by mapping bold data to `functional<bold_variant>` folder instead of the
    default `functional` folder.

    Based on HCP minimal preprocessing choices, both CIFTI and NIfTI volume
    files can be marked using different tails. E.g. CIFT files are marked with
    an `_Atlas` tail, NIfTI files are marked with `_hp2000_clean` tail after
    employing ICAFIX procedure. When mapping the data, it is important that
    the correct files are mapped. The correct tails for NIfTI volume, and
    CIFTI files are specified using the `hcp_nifti_tail` and `hcp_cifti_tail`
    parameters. When the data is mapped into QuNex folder structure the tails
    to be used for NIfTI and CIFTI data are specified with `qx_nifti_tail` and
    `qx_cifti_tail` parameters, respectively. If the `qx_*_tail` parameters
    are not provided explicitly, the values specified in the `hcp_*_tail`
    parameters will be used.

    USE
    ===

    map_hcp_data maps the results of the HCP preprocessing (in MNINonLinear) to
    the `<sessionsfolder>/<session id>/images<img_suffix>` folder structure.
    Specifically, it copies the files and folders:

    - T1w.nii.gz
        - images<img_suffix>/structural/T1w.nii.gz
    - aparc+aseg.nii.gz
        - images<img_suffix>/segmentation/freesurfer/mri/aparc+aseg_t1.nii.gz
        - images<img_suffix>/segmentation/freesurfer/mri/aparc+aseg_bold.nii.gz (2mm iso downsampled version)
    - fsaverage_LR32k/*
        - images<img_suffix>/segmentation/hcp/fsaverage_LR32k
    - BOLD_[N]<hcp_nifti_tail>.nii.gz
        - images<img_suffix>/functional<bold variant>/<boldname>[N]<qx_nifti_tail>.nii.gz
    - BOLD_[N]<hcp_cifti_tail>.dtseries.nii
        - images<img_suffix>/functional<bold variant>/<boldname>[N]<qx_cifti_tail>.dtseries.nii
    - Movement_Regressors.txt
        - images<img_suffix>/functional<bold variant>/movement/<boldname>[N]_mov.dat

    EXAMPLE USE
    ===========

    ::

        qunex map_hcp_data sessions=fcMRI/sessions_hcp.txt sessionsfolder=sessions \\
              overwrite=no hcp_cifti_tail=_Atlas bolds=all
    """

    r = "\n------------------------------------------------------------"
    r += "\nSession id: %s \n[started on %s]" % (sinfo['id'], datetime.now().strftime("%A, %d. %B %Y %H:%M:%S"))
    r += "\nMapping HCP data ... \n"
    r += "\n   The command will map the results of the HCP preprocessing from sessions's hcp\n   to sessions's images folder. It will map the T1 structural image, aparc+aseg \n   segmentation in both high resolution as well as one downsampled to the \n   resolution of BOLD images. It will map the 32k surface mapping data, BOLD \n   data in volume and cifti representation, and movement correction parameters. \n\n   Please note: when mapping the BOLD data, two parameters are key: \n\n   --bolds parameter defines which BOLD files are mapped based on their\n     specification in batch.txt file. Please see documentation for formatting. \n        If the parameter is not specified the default value is 'all' and all BOLD\n        files will be mapped. \n\n   --hcp_nifti_tail and --hcp_cifti_tail specifiy which kind of the nifti and cifti files will be copied over. \n     The tail is added after the boldname[N] start. If the parameters are not specified \n     explicitly the default is ''.\n\n   Based on settings:\n\n    * %s BOLD files will be copied\n    * '%s' nifti tail will be used\n    * '%s' cifti tail will be used." % (", ".join(options['bolds'].split("|")), options['hcp_nifti_tail'], options['hcp_cifti_tail'])
    if any([options['hcp_suffix'], options['img_suffix']]) :
        r += "\n   Based on --hcp_suffix and --img_suffix parameters, the files will be mapped from hcp/%s%s/MNINonLinear to 'images%s' folder!" % (sinfo['id'], options['hcp_suffix'], options['img_suffix'])
    if any([options['hcp_bold_variant'], options['bold_variant']]) :
        r += "\n   Based on --hcp_bold_variant and --bold_variant parameters, the files will be mapped from MNINonLinear/Results%s to 'images%s/functional%s folder!" % (options['hcp_bold_variant'], options['img_suffix'], options['bold_variant'])
    r += "\n\n........................................................"

    # --- file/dir structure


    f = pc.getFileNames(sinfo, options)
    d = pc.getSessionFolders(sinfo, options)

    #    MNINonLinear/Results/<boldname>/<boldname>.nii.gz -- volume
    #    MNINonLinear/Results/<boldname>/<boldname>_Atlas.dtseries.nii -- cifti
    #    MNINonLinear/Results/<boldname>/Movement_Regressors.txt -- movement
    #    MNINonLinear/T1w.nii.gz -- atlas T1 hires
    #    MNINonLinear/aparc+aseg.nii.gz -- FS hires segmentation

    # ------------------------------------------------------------------------------------------------------------
    #                                                                                      map T1 and segmentation

    report = {}
    failed = 0

    r += "\n\nSource folder: " + d['hcp']
    r += "\nTarget folder: " + d['s_images']

    r += "\n\nStructural data: ..."
    status = True

    if os.path.exists(f['t1']) and not overwrite:
        r += "\n ... T1 ready"
        report['T1'] = 'present'
    else:
        status, r = gc.linkOrCopy(os.path.join(d['hcp'], 'MNINonLinear', 'T1w.nii.gz'), f['t1'], r, status, "T1")
        report['T1'] = 'copied'

    if os.path.exists(f['fs_aparc_t1']) and not overwrite:
        r += "\n ... highres aseg+aparc ready"
        report['hires aseg+aparc'] = 'present'
    else:
        status, r = gc.linkOrCopy(os.path.join(d['hcp'], 'MNINonLinear', 'aparc+aseg.nii.gz'), f['fs_aparc_t1'], r, status, "highres aseg+aparc")
        report['hires aseg+aparc'] = 'copied'

    if os.path.exists(f['fs_aparc_bold']) and not overwrite:
        r += "\n ... lowres aseg+aparc ready"
        report['lores aseg+aparc'] = 'present'
    else:
        if os.path.exists(f['fs_aparc_bold']):
            os.remove(f['fs_aparc_bold'])
        if os.path.exists(os.path.join(d['hcp'], 'MNINonLinear', 'T1w_restore.2.nii.gz')) and os.path.exists(f['fs_aparc_t1']):
            # prepare logtags
            if options['logtag'] != "":
                options['logtag'] += "_"
            logtags = options['logtag'] + "%s-flirt_%s" % (options['command_ran'], sinfo['id'])

            _, endlog, _, failedcom = pc.runExternalForFile(f['fs_aparc_bold'], 'flirt -interp nearestneighbour -ref %s -in %s -out %s -applyisoxfm 2' % (os.path.join(d['hcp'], 'MNINonLinear', 'T1w_restore.2.nii.gz'), f['fs_aparc_t1'], f['fs_aparc_bold']), ' ... resampling t1 cortical segmentation (%s) to bold space (%s)' % (os.path.basename(f['fs_aparc_t1']), os.path.basename(f['fs_aparc_bold'])), overwrite=overwrite, remove=options['log'] == 'remove', logfolder=options['comlogs'], logtags=logtags, shell=True)
            if failedcom:
                report['lores aseg+aparc'] = 'failed'
                failed += 1
            else:
                report['lores aseg+aparc'] = 'generated'
        else:
            r += "\n ... ERROR: could not generate downsampled aseg+aparc, files missing!"
            report['lores aseg+aparc'] = 'failed'
            status = False
            failed += 1

    report['surface'] = 'ok'
    if os.path.exists(os.path.join(d['hcp'], 'MNINonLinear', 'fsaverage_LR32k')):
        r += "\n ... processing surface files"
        sfiles = glob.glob(os.path.join(d['hcp'], 'MNINonLinear', 'fsaverage_LR32k', '*.*'))
        npre, ncp = 0, 0
        if len(sfiles):
            sid = os.path.basename(sfiles[0]).split(".")[0]
        for sfile in sfiles:
            tfile = os.path.join(d['s_s32k'], ".".join(os.path.basename(sfile).split(".")[1:]))
            if os.path.exists(tfile) and not overwrite:
                npre += 1
            else:
                if ".spec" in tfile:
                    file = open(sfile, 'r')
                    s = file.read()
                    s = s.replace(sid + ".", "")
                    tf = open(tfile, 'w')
                    print(s, file=tf)
                    tf.close()
                    r += "\n     -> updated .spec file [%s]" % (sid)
                    ncp += 1
                    continue
                if gc.linkOrCopy(sfile, tfile):
                    ncp += 1
                else:
                    r += "\n     -> ERROR: could not map or copy %s" % (sfile)
                    report['surface'] = 'error'
                    failed += 1
        if npre:
            r += "\n     -> %d files already copied" % (npre)
        if ncp:
            r += "\n     -> copied %d surface files" % (ncp)
    else:
        r += "\n ... ERROR: missing folder: %s!" % (os.path.join(d['hcp'], 'MNINonLinear', 'fsaverage_LR32k'))
        status = False
        report['surface'] = 'error'
        failed += 1

    # ------------------------------------------------------------------------------------------------------------
    #                                                                                          map functional data

    r += "\n\nFunctional data: \n ... mapping %s BOLD files\n ... mapping '%s' hcp nifti tail to '%s' qx nifti tail\n ... mapping '%s' hcp cifti tail to '%s' qx cifti tail\n" % (", ".join(options['bolds'].split("|")), options['hcp_nifti_tail'], options['qx_nifti_tail'], options['hcp_cifti_tail'], options['qx_cifti_tail'])

    report['boldok'] = 0
    report['boldfail'] = 0
    report['boldskipped'] = 0

    bolds, skipped, report['boldskipped'], r = pc.useOrSkipBOLD(sinfo, options, r)

    for boldnum, boldname, boldtask, boldinfo in bolds:

        r += "\n ... " + boldname

        # --- filenames
        f.update(pc.getBOLDFileNames(sinfo, boldname, options))

        status = True
        hcp_bold_name = ""

        try:
            # -- get source bold name

            if 'filename' in boldinfo and options['hcp_filename'] == 'original':
                hcp_bold_name = boldinfo['filename']
            elif 'bold' in boldinfo:
                hcp_bold_name = boldinfo['bold']
            else:
                hcp_bold_name = "%s%d" % (options['hcp_bold_prefix'], boldnum)

            # -- check if present and map

            hcp_bold_path = os.path.join(d['hcp'], 'MNINonLinear', 'Results' + options['hcp_bold_variant'], hcp_bold_name)

            if not os.path.exists(hcp_bold_path):
                r += "\n     ... ERROR: source folder does not exist [%s]!" % (hcp_bold_path)
                status = False

            else:
                if os.path.exists(f['bold_vol']) and not overwrite:
                    r += "\n     ... volume image ready"
                else:
                    # r += "\n     ... linking volume image \n         %s to\n         -> %s" % (os.path.join(hcp_bold_path, hcp_bold_name + '.nii.gz'), f['bold'])
                    status, r = gc.linkOrCopy(os.path.join(hcp_bold_path, hcp_bold_name + options['hcp_nifti_tail'] + '.nii.gz'), f['bold_qx_vol'], r, status, "volume image", "\n     ... ")

                if os.path.exists(f['bold_dts']) and not overwrite:
                    r += "\n     ... grayordinate image ready"
                else:
                    # r += "\n     ... linking cifti image\n         %s to\n         -> %s" % (os.path.join(hcp_bold_path, hcp_bold_name + options['hcp_cifti_tail'] + '.dtseries.nii'), f['bold_dts'])
                    status, r = gc.linkOrCopy(os.path.join(hcp_bold_path, hcp_bold_name + options['hcp_cifti_tail'] + '.dtseries.nii'), f['bold_qx_dts'], r, status, "grayordinate image", "\n     ... ")

                if os.path.exists(f['bold_mov']) and not overwrite:
                    r += "\n     ... movement data ready"
                else:
                    if os.path.exists(os.path.join(hcp_bold_path, 'Movement_Regressors.txt')):
                        mdata = [line.strip().split() for line in open(os.path.join(hcp_bold_path, 'Movement_Regressors.txt'))]
                        mfile = open(f['bold_mov'], 'w')
                        print("# Generated by QuNex %s on %s" % (gc.get_qunex_version(), datetime.now().strftime("%Y-%m-%d_%H.%M.%s")), file=mfile)
                        print("#", file=mfile)
                        print("#frame     dx(mm)     dy(mm)     dz(mm)     X(deg)     Y(deg)     Z(deg)", file=mfile)
                        c = 0
                        for mline in mdata:
                            if len(mline) >= 6:
                                c += 1
                                mline = "%6d   %s" % (c, "   ".join(mline[0:6]))
                                print(mline.replace(' -', '-'), file=mfile)
                        mfile.close()
                        r += "\n     ... movement data prepared"
                    else:
                        r += "\n     ... ERROR: could not prepare movement data, source does not exist: %s" % os.path.join(hcp_bold_path, 'Movement_Regressors.txt')
                        failed += 1
                        status = False

            if status:
                r += "\n     ---> Data ready!\n"
                report['boldok'] += 1
            else:
                r += "\n     ---> ERROR: Data missing, please check source!\n"
                report['boldfail'] += 1
                failed += 1

        except (pc.ExternalFailed, pc.NoSourceFolder) as errormessage:
            r = str(errormessage)
            report['boldfail'] += 1
            failed += 1
        except:
            r += "\nERROR: Unknown error occured: \n...................................\n%s...................................\n" % (traceback.format_exc())
            time.sleep(3)
            failed += 1

    if len(skipped) > 0:
        r += "\nThe following BOLD images were not mapped as they were not specified in\n'--bolds=\"%s\"':\n" % (options['bolds'])
        for boldnum, boldname, boldtask, boldinfo in skipped:
            if 'filename' in boldinfo and options['hcp_filename'] == 'original':
                r += "\n ... %s [task: '%s']" % (boldinfo['filename'], boldtask)
            else:
                r += "\n ... %s [task: '%s']" % (boldname, boldtask)

    r += "\n\nHCP data mapping completed on %s\n------------------------------------------------------------\n" % (datetime.now().strftime("%A, %d. %B %Y %H:%M:%S"))
    rstatus = "T1: %(T1)s, aseg+aparc hires: %(hires aseg+aparc)s lores: %(lores aseg+aparc)s, surface: %(surface)s, bolds ok: %(boldok)d, bolds failed: %(boldfail)d, bolds skipped: %(boldskipped)d" % (report)

    # print r
    return (r, (sinfo['id'], rstatus, failed))

def hcp_task_fmri_analysis(sinfo, options, overwrite=False, thread=0):
    """
    ``hcp_task_fmri_analysis [... processing options]``

    Runs the Diffusion step of HCP Pipeline.

    REQUIREMENTS
    ============

    The requirement for this command is a successful completion of the
    minimal HCP preprocessing pipeline.

    INPUTS
    ======

    General parameters
    ------------------

    --sessions          The batch.txt file with all the sessions
                        information. [batch.txt]
    --sessionsfolder    The path to the study/sessions folder, where the
                        imaging  data is supposed to go. [.]
    --parsessions       How many sessions to run in parallel. [1]
    --overwrite         Whether to overwrite existing data (yes)
                        or not (no). [no]
    --hcp_suffix        Specifies a suffix to the session id if multiple
                        variants are run, empty otherwise. []
    --logfolder         The path to the folder where runlogs and comlogs
                        are to be stored, if other than default [].
    --log               Whether to keep ('keep') or remove ('remove') the
                        temporary logs once jobs are completed. ['keep']
                        When a comma or pipe ('|') separated list is given,
                        the log will be created at the first provided
                        location and then linked or copied to other
                        locations. The valid locations are:

                        - 'study' (for the default:
                          `<study>/processing/logs/comlogs` location)
                        - 'session' (for `<sessionid>/logs/comlogs`)
                        - 'hcp' (for `<hcp_folder>/logs/comlogs`)
                        - '<path>' (for an arbitrary directory)

    Specific parameters
    -------------------

    In addition the following *specific* parameters will be used to guide the
    processing in this step:

    --hcp_task_lvl1tasks            List of task fMRI scan names, which are
                                    the prefixes of the time series filename
                                    for the TaskName task. Multiple task fMRI
                                    scan names should be provided as a comma
                                    separated list. []
    --hcp_task_lvl1fsfs             List of design names, which are the prefixes
                                    of the fsf filenames for each scan run.
                                    Should contain same number of design files
                                    as time series images in --hcp_task_lvl1tasks
                                    option (N-th design will be used for N-th
                                    time series image). Provide a comma separated
                                    list of design names. If no value is passed
                                    to --hcp_task_lvl1fsfs, the value will be set
                                    to --hcp_task_lvl1tasks.
    --hcp_task_lvl2task             Name of Level2 subdirectory in which all
                                    Level2 feat directories are written for
                                    TaskName. [NONE]
    --hcp_task_lvl2fsf              Prefix of design.fsf filename for the Level2
                                    analysis for TaskName. If no value is passed
                                    to --hcp_task_lvl2fsf, the value will be set
                                    to the same list passed to
                                    --hcp_task_lvl2task.
    --hcp_task_summaryname          Naming convention for single-subject summary
                                    directory. Mandatory when running Level1
                                    analysis only, and should match naming of
                                    Level2 summary directories. Default when running
                                    Level2 analysis is derived from
                                    --hcp_task_lvl2task and --hcp_task_lvl2fsf options
                                    'tfMRI_TaskName/DesignName_TaskName'. [NONE]
    --hcp_task_confound             Confound matrix text filename (e.g., output
                                    of fsl_motion_outliers). Assumes file is in
                                    <SubjectID>/MNINonLinear/Results/<ScanName>.
                                    [NONE]
    --hcp_bold_smoothFWHM           Smoothing FWHM that matches what was used in
                                    the fMRISurface pipeline. [2]
    --hcp_bold_final_smoothFWHM     Value (in mm FWHM) of total desired
                                    smoothing, reached by calculating the
                                    additional smoothing required and applying
                                    that additional amount to data previously
                                    smoothed in fMRISurface. Default=2, which is
                                    no additional smoothing above HCP minimal
                                    preprocessing pipelines outputs.
    --hcp_task_highpass             Apply additional highpass filter (in seconds)
                                    to time series and task design. This is above
                                    and beyond temporal filter applied during
                                    preprocessing. To apply no additional
                                    filtering, set to 'NONE'. [200]
    --hcp_task_lowpass              Apply additional lowpass filter (in seconds)
                                    to time series and task design. This is above
                                    and beyond temporal filter applied during
                                    preprocessing. Low pass filter is generally
                                    not advised for Task fMRI analyses. [NONE]
    --hcp_task_procstring           String value in filename of time series
                                    image, specifying the additional processing
                                    that was previously applied (e.g.,
                                    FIX-cleaned data with 'hp2000_clean' in
                                    filename). [NONE]
    --hcp_regname                   Name of surface registration technique.
                                    [MSMSulc]
    --hcp_grayordinatesres          Value (in mm) that matches value in
                                    'Atlas_ROIs' filename. [2]
    --hcp_lowresmesh                Value (in mm) that matches surface resolution
                                    for fMRI data. [32]
    --hcp_task_vba                  A flag for using VBA. Only use this flag if you
                                    want unconstrained volumetric blurring of your
                                    data, otherwise set to NO for faster, less
                                    biased, and more senstive processing
                                    (grayordinates results do not use
                                    unconstrained volumetric blurring and are
                                    always produced). This flag is not set by
                                    defult.
    --hcp_task_parcellation         Name of parcellation scheme to conduct
                                    parcellated analysis. Default setting is
                                    NONE, which will perform dense analysis
                                    instead. Non-greyordinates parcellations
                                    are not supported because they are not valid
                                    for cerebral cortex. Parcellation supersedes
                                    smoothing (i.e. no smoothing is done). [NONE]
    --hcp_task_parcellation_file    Absolute path to the parcellation dlabel
                                    file [NONE]

    OUTPUTS
    =======

    The results of this step will be populated in the MNINonLinear folder inside
    the same sessions's root hcp folder.


    EXAMPLE USE
    ===========

    ::

        # First level HCP TaskfMRIanalysis
        qunex hcp_task_fmri_analysis \\
            --sessions=processing/batch.txt \\
            --sessionsfolder=sessions \\
            --hcp_task_lvl1tasks="TASK_1,TASK_2"

    ::

        # Second level HCP TaskfMRIanalysis
        qunex hcp_task_fmri_analysis \\
            --sessions=processing/batch.txt \\
            --sessionsfolder=sessions \\
            --hcp_task_lvl1tasks="TASK_1,TASK_2" \\
            --hcp_task_lvl2task="study/lvl2feats"
    """

    r = "\n------------------------------------------------------------"
    r += "\nSession id: %s \n[started on %s]" % (sinfo['id'], datetime.now().strftime("%A, %d. %B %Y %H:%M:%S"))
    r += "\n%s HCP fMRI task analysis pipeline [%s] ..." % (pc.action("Running", options['run']), options['hcp_processing_mode'])

    run    = True
    report = "Error"

    try:
        pc.doOptionsCheck(options, sinfo, 'hcp_task_fmri_analysis')
        doHCPOptionsCheck(options, sinfo, 'hcp_task_fmri_analysis')
        hcp = getHCPPaths(sinfo, options)

        if 'hcp' not in sinfo:
            r += "\n---> ERROR: There is no hcp info for session %s in batch.txt" % (sinfo['id'])
            run = False

        # parse input parameters
        # hcp_task_lvl1tasks
        lvl1tasks = ""
        if options['hcp_task_lvl1tasks'] is not None:
            lvl1tasks = options['hcp_task_lvl1tasks'].replace(",", "@")
        else:
            r += "\n---> ERROR: hcp_task_lvl1tasks parameter is not provided"
            run = False

        # --- build the command
        if run:
            comm = '%(script)s \
                --study-folder="%(studyfolder)s" \
                --subject="%(subject)s" \
                --lvl1tasks="%(lvl1tasks)s" ' % {
                    'script'             : os.path.join(hcp['hcp_base'], 'TaskfMRIAnalysis', 'TaskfMRIAnalysis.sh'),
                    'studyfolder'        : sinfo['hcp'],
                    'subject'            : sinfo['id'] + options['hcp_suffix'],
                    'lvl1tasks'          : lvl1tasks
                }

            # optional parameters

            # hcp_task_lvl1fsfs
            if options['hcp_task_lvl1fsfs'] is not None:
                lvl1fsfs = options['hcp_task_lvl1fsfs'].replace(",", "@")
                if (len(lvl1sfs.split(",")) != len(lvl1tasks.split(","))):
                    r += "\n---> ERROR: mismatch in the length of hcp_task_lvl1tasks and hcp_task_lvl1fsfs"
                    run = False

                comm += "                --lvl1fsfs=\"%s\"" % lvl1fsfs

            # hcp_task_lvl2task
            if options['hcp_task_lvl2task'] is not None:
                comm += "                --lvl2task=\"%s\"" % options['hcp_task_lvl2task']

                # hcp_task_lvl2fsf
                if options['hcp_task_lvl2fsf'] is not None:
                    comm += "                --lvl2fsf=\"%s\"" % options['hcp_task_lvl2fsf']

            # summary name
            # mandatory for Level1
            if options['hcp_task_lvl2task'] is None and options['hcp_task_summaryname'] is None:
                r += "\n---> ERROR: hcp_task_summaryname is mandatory when running Level1 analysis!"
                run = False
            
            if options['hcp_task_summaryname'] is not None:
                comm += "                --summaryname=\"%s\"" % options['hcp_task_summaryname']

            # confound
            if options['hcp_task_confound'] is not None:
                comm += "                --confound==\"%s\"" % options['hcp_task_confound']

            # origsmoothingFWHM
            if options['hcp_bold_smoothFWHM'] is not None and options['hcp_bold_smoothFWHM'] != "2":
                comm += "                --origsmoothingFWHM=\"%s\"" % options['hcp_bold_smoothFWHM']

            # finalsmoothingFWHM
            if options['hcp_bold_final_smoothFWHM'] is not None:
                comm += "                --finalsmoothingFWHM=\"%s\"" % options['hcp_bold_final_smoothFWHM']

            # highpassfilter
            if options['hcp_task_highpass'] is not None:
                comm += "                --highpassfilter=\"%s\"" % options['hcp_task_highpass']

            # lowpassfilter
            if options['hcp_task_lowpass'] is not None:
                comm += "                --lowpassfilter=\"%s\"" % options['hcp_task_lowpass']

            # procstring
            if options['hcp_task_procstring'] is not None:
                comm += "                --procstring=\"%s\"" % options['hcp_task_procstring']

            # regname
            if options['hcp_regname'] is not None and options['hcp_regname'] not in ["MSMSulc", "NONE", "none", "None"]:
                comm += "                --regname=\"%s\"" % options['hcp_regname']

            # grayordinatesres
            if options['hcp_grayordinatesres'] is not None and options['hcp_grayordinatesres'] != 2:
                comm += "                --grayordinatesres=\"%d\"" % options['hcp_grayordinatesres']

            # lowresmesh
            if options['hcp_lowresmesh'] is not None and options['hcp_lowresmesh'] != "32":
                comm += "                --lowresmesh=\"%s\"" % options['hcp_lowresmesh']

            # parcellation
            if options['hcp_task_parcellation'] is not None:
                comm += "                --parcellation=\"%s\"" % options['hcp_task_parcellation']

            # parcellationfile
            if options['hcp_task_parcellation_file'] is not None:
                comm += "                --parcellationfile=\"%s\"" % options['hcp_task_parcellation_file']

            # hcp_task_vba flag
            if options['hcp_task_vba']:
                comm += '                --vba="YES"'

            # -- Report command
            if run:
                r += "\n\n------------------------------------------------------------\n"
                r += "Running HCP Pipelines command via QuNex:\n\n"
                r += comm.replace("                --", "\n    --")
                r += "\n------------------------------------------------------------\n"

            # -- Test files
            tfile = None
            full_test = None

        # -- Run
        if run:
            if options['run'] == "run":
                if tfile is not None and overwrite and os.path.exists(tfile):
                    os.remove(tfile)

                r, endlog, report, failed  = pc.runExternalForFile(tfile, comm, 'Running HCP fMRI task analysis', overwrite=overwrite, thread=sinfo['id'], remove=options['log'] == 'remove', task=options['command_ran'], logfolder=options['comlogs'], logtags=options['logtag'], fullTest=None, shell=True, r=r)

            # -- just checking
            else:
                passed, report, r, failed = pc.checkRun(tfile, full_test, 'HCP Diffusion', r, overwrite=overwrite)
                if passed is None:
                    r += "\n---> HCP fMRI task analysis can be run"
                    report = "HCP fMRI task analysis can be run"
                    failed = 0

        else:
            r += "\n---> Session can not be processed."
            report = "HCP fMRI task analysis can not be run"
            failed = 1

    except (pc.ExternalFailed, pc.NoSourceFolder), errormessage:
        r = str(errormessage)
        failed = 1
    except:
        r += "\nERROR: Unknown error occured: \n...................................\n%s...................................\n" % (traceback.format_exc())
        failed = 1

    r += "\n\nHCP fMRI task analysis Preprocessing %s on %s\n------------------------------------------------------------" % (pc.action("completed", options['run']), datetime.now().strftime("%A, %d. %B %Y %H:%M:%S"))

    # print r
    return (r, (sinfo['id'], report, failed))<|MERGE_RESOLUTION|>--- conflicted
+++ resolved
@@ -2186,11 +2186,7 @@
             if options['hcp_dwi_cudaversion'] is not None:
                 comm += "                --cuda-version=" + options['hcp_dwi_cudaversion']
 
-<<<<<<< HEAD
-            if options['hcp_dwi_nogpu'] == "True":
-=======
             if options['hcp_dwi_nogpu']:
->>>>>>> 171d91d7
                 comm += "                --no-gpu"
 
             # -- Report command
