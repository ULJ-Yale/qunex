--- conflicted
+++ resolved
@@ -2832,15 +2832,9 @@
                                    "No sessions were found to process!", "Please check the data and sessions parameter!")
 
         # -- loop through sessions folders
-
-<<<<<<< HEAD
         report = {'missing source': [], 'pre-existing target': [],
                   'pre-processed source': [], 'processed': [], 'error': []}
 
-=======
-        report = {'missing source': [], 'pre-existing target': [], 'pre-processed source': [], 'processed': []}
-        
->>>>>>> 451a04ae
         for sfolder in sfolders:
             ssfile = os.path.join(sfolder, sourcefile)
             stfile = os.path.join(sfolder, targetfile)
