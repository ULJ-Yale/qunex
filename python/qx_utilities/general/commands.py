--- conflicted
+++ resolved
@@ -12,11 +12,7 @@
 """
 
 # qx_utilities imports
-<<<<<<< HEAD
-from general import dicom, bids, fourdfp, dicomdeid, fidl, qximg, img, nifti, palm, scheduler, utilities, meltmovfidl, commands_support, bruker
-=======
-from general import dicom, bids, fourdfp, dicomdeid, fidl, qximg, img, nifti, palm, scheduler, utilities, meltmovfidl, commands_support, extensions
->>>>>>> c1d5c8b0
+from general import dicom, bids, fourdfp, dicomdeid, fidl, qximg, img, nifti, palm, scheduler, utilities, meltmovfidl, commands_support, bruker, extensions
 
 # pipeline imports
 from hcp import import_hcp, setup_hcp, export_hcp
