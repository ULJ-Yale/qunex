--- conflicted
+++ resolved
@@ -61,11 +61,7 @@
     'fc_compute_roifc':                [('flist', 'string'), ('roiinfo', 'string'), ('frames', 'string'), ('targetf', 'string'), ('options', 'string')],
     'fc_compute_gbc':                  [('flist', 'string'), ('command', 'string'), ('sroiinfo', 'string'), ('troiinfo', 'string'), ('frames', 'string'), ('targetf', 'string'), ('options', 'string')],
     'fc_compute_seedmaps':             [('flist', 'string'), ('roiinfo', 'string'), ('frames', 'string'), ('targetf', 'string'), ('options', 'string')],
-<<<<<<< HEAD
-    'fc_compute_seedmaps_multiple':    [('flist', 'string'), ('roiinfo', 'string'), ('inmask', 'numeric'), ('options', 'string'), ('targetf', 'string'), ('method', 'string'), ('ignore', 'string'), ('cv', 'string')],
-=======
     'fc_compute_seedmaps_multiple':    [('flist', 'string'), ('roiinfo', 'string'), ('inmask', 'string'), ('options', 'string'), ('targetf', 'string'), ('method', 'string'), ('ignore', 'string'), ('cv', 'string')],
->>>>>>> 56ec73fc
     'fc_extract_roi_timeseries_masked':   [('flist', 'string'), ('roiinfo', 'string'), ('inmask', 'string'), ('targetf', 'string'), ('options', 'string'), ('method', 'string'), ('ignore', 'string'), ('rcodes', 'string'), ('mcodes', 'string'), ('bmask', 'string')],
     'fc_extract_trial_timeseries_masked': [('flist', 'string'), ('roif', 'string'), ('targetf', 'string'), ('tevents', 'string'), ('frames', 'numeric'), ('scrubvar', 'string')],
     'fc_segment_mri':                  [('flist', 'string'), ('smask', 'string'), ('tmask', 'string'), ('mask', 'numeric'), ('root', 'string'), ('options', 'string'), ('verbose', 'string')],
