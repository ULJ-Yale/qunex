--- conflicted
+++ resolved
@@ -407,7 +407,6 @@
 
     Converts MR images from DICOM to NIfTI format.
 
-<<<<<<< HEAD
     Parameters:
         --folder (str, default '.'):
             The base session folder with the dicom subfolder that holds session
@@ -555,152 +554,6 @@
                 --unzip=yes \\
                 --gzip=no \\
                 --parelements=3
-=======
-    INPUTS
-    ======
-
-    --folder           The base session folder with the dicom subfolder that 
-                       holds session numbered folders with dicom files. [.]
-    --clean            Whether to remove preexisting NIfTI files (yes), leave
-                       them and abort (no) or ask interactively (ask). [ask]
-    --unzip            If the dicom files are gziped whether to unzip them 
-                       (yes), leave them be and abort (no) or ask interactively
-                       (ask). [ask]
-    --gzip             Whether to gzip individual DICOM files after they were
-                       processed ('file'), gzip a DICOM sequence or acquisition 
-                       as an tar.gz archive ('folder'), or leave them ungzipped 
-                       ('no'). Valid options are 'folder', 'file', 'no', 'ask'. 
-                       ['ask']
-    --verbose          Whether to be report on the progress (True) or not
-                       (False). [True]
-    --parelements      How many parallel processes to run dcm2nii conversion 
-                       with. [1]
-
-    OUTPUTS
-    =======
-
-    After running, the command will place all the generated NIfTI files into the
-    nii subfolder, named with sequential image number. It will also generate two
-    additional files: a session.txt file and a DICOM-Report.txt file.
-
-    session.txt file
-    ----------------
-
-    The session.txt will be placed in the session base folder. It will contain
-    the information about the session id, subject id, location of folders and a
-    list of created NIfTI images with their description.
-
-    An example session.txt file would be::
-
-        id: OP169
-        subject: OP169
-        dicom: /Volumes/pooh/MBLab/fMRI/SWM-D-v1/sessions/OP169/dicom
-        raw_data: /Volumes/pooh/MBLab/fMRI/SWM-D-v1/sessions/OP169/nii
-        data: /Volumes/pooh/MBLab/fMRI/SWM-D-v1/sessions/OP169/4dfp
-        hcp: /Volumes/pooh/MBLab/fMRI/SWM-D-v1/sessions/OP169/hcp
-        01: Survey
-        02: T1w 0.7mm N1
-        03: T2w 0.7mm N1
-        04: Survey
-        05: C-BOLD 3mm 48 2.5s FS-P
-        06: C-BOLD 3mm 48 2.5s FS-A
-        07: BOLD 3mm 48 2.5s
-        08: BOLD 3mm 48 2.5s
-        09: BOLD 3mm 48 2.5s
-        10: BOLD 3mm 48 2.5s
-        11: BOLD 3mm 48 2.5s
-        12: BOLD 3mm 48 2.5s
-        13: RSBOLD 3mm 48 2.5s
-        14: RSBOLD 3mm 48 2.5s
-
-    For each of the listed images there will be a corresponding NIfTI file in
-    the nii subfolder (e.g. 7.nii.gz for the first BOLD sequence), if a NIfTI
-    file could be generated (Survey images for instance don't convert). The
-    generated session.txt files form the basis for the following HCP and other
-    processing steps.
-
-    DICOM-Report.txt file
-    ---------------------
-
-    The DICOM-Report.txt file will be created and placed in the sessions's dicom
-    subfolder. The file will list the images it found, the information about
-    their original sequence number and the resulting NIfTI file number, the name
-    of the sequence, the number of frames, TR and TE values, subject id, time of
-    acquisition, information and warnings about any additional processing it had
-    to perform (e.g. recenter structural images, switch f and z dimensions,
-    reslice due to premature end of recording, etc.). In some cases some of the
-    information (number of frames, TE, TR) might not be reported if that
-    information was not present or couldn't be found in the DICOM file.
-
-    dcm2nii log files
-    -----------------
-
-    For each image conversion attempt a dcm2nii_[N].log file will be created
-    that holds the output of the dcm2nii command that was run to convert the
-    DICOM files to a NIfTI image.
-
-    USE
-    ===
-
-    The command is used to convert MR images from DICOM to NIfTI format. It
-    searches for images within the dicom subfolder within the provided
-    session folder (folder). It expects to find each image within a separate
-    subfolder. It then converts the images to NIfTI format and places them
-    in the nii folder within the session folder. To reduce the space use it
-    can then gzip the dicom files (gzip). To speed the process up, it can
-    run multiple dcm2nii processes in parallel (parelements).
-
-    Before running, the command check for presence of existing NIfTI files. The
-    behavior when finding them is defined by clean parameter. If set to 'ask',
-    it will ask interactively, what to do. If set to 'yes' it will remove any
-    existing files and proceed. If set to 'no' it will leave them and abort.
-
-    Before running, the command also checks whether DICOM files might be
-    gzipped. If that is the case, the response depends on the setting of the
-    unzip parameter. If set to 'yes' it will automatically gunzip them and
-    continue. If set to 'no', it will leave them be and abort. If set to 'ask',
-    it will ask interactively, what to do.
-
-    Multiple sessions and scheduling
-    --------------------------------
-
-    The command can be run for multiple sessions by specifying `sessions` and
-    optionally `sessionsfolder` and `parelements` parameters. In this case the
-    command will be run for each of the specified sessions in the sessionsfolder
-    (current directory by default). Optional `filter` and `sessionids`
-    parameters can be used to filter sessions or limit them to just specified id
-    codes. (for more information see online documentation). `sessionsfolder` 
-    will be filled in automatically as each sessions's folder. Commands will run
-    in parallel by utilizing the specified number of parelements (1 by default).
-
-    If `scheduler` parameter is set, the command will be run using the specified
-    scheduler settings (see `qunex ?schedule` for more information). If set in
-    combination with `sessions` parameter, sessions will be processed over
-    multiple nodes, `core` parameter specifying how many sessions to run per
-    node. Optional `scheduler_environment`, `scheduler_workdir`,
-    `scheduler_sleep`, and `nprocess` parameters can be set.
-
-    Set optional `logfolder` parameter to specify where the processing logs
-    should be stored. Otherwise the processor will make best guess, where the
-    logs should go.
-
-    EXAMPLE USE
-    ===========
-    
-    ::
-
-        qunex dicom2nii folder=. clean=yes unzip=yes gzip=yes parelements=3
-
-    Multiple sessions example::
-
-        qunex dicom2nii \\
-          --sessionsfolder="/data/my_study/sessions" \\
-          --sessions="OP*" \\
-          --clean=yes \\
-          --unzip=yes \\
-          --gzip=no \\
-          --parelements=3
->>>>>>> 451a04ae
     """
 
     print("Running dicom2nii\n=================")
@@ -1047,7 +900,6 @@
 
     Converts MR images from DICOM and PAR/REC files to NIfTI format.
 
-<<<<<<< HEAD
     Parameters:
         --folder (str, default '.'):
             The base session folder with the dicom subfolder that holds session
@@ -1240,201 +1092,6 @@
                 --unzip=yes \\
                 --gzip=no \\
                 --parelements=3
-=======
-    INPUTS
-    ======
-
-    --folder           The base session folder with the dicom subfolder that
-                       holds session numbered folders with dicom files. [.]
-
-    --clean            Whether to remove preexisting NIfTI files (yes), leave
-                       them and abort (no) or ask interactively (ask). [ask]
-
-    --unzip            If the dicom files are gziped whether to unzip them
-                       (yes), leave them be and abort (no) or ask interactively 
-                       (ask). [ask]
-
-    --gzip             Whether to gzip individual DICOM files after they were
-                       processed ('file'), gzip a DICOM sequence or acquisition 
-                       as an tar.gz archive ('folder'), or leave them ungzipped 
-                       ('no'). Valid options are 'folder', 'file', 'no', 'ask'. 
-                       ['ask']
-
-    --sessionid        The id code to use for this session. If not provided, the
-                       session id is extracted from dicom files.
-
-    --verbose          Whether to be report on the progress (True) or not
-                       (False). [True]
-
-    --parelements      How many parallel processes to run dcm2nii conversion
-                       with. [1]
-
-    --tool             What tool to use for the conversion [auto]. It can be
-                       one of:
-
-                       - auto (determine best tool based on heuristics)
-                       - dcm2niix
-                       - dcm2nii
-                       - dicm2nii
-
-    --add_image_type   Adds image type information to the sequence name 
-                       (Siemens scanners). The value should specify how many of
-                       image type labels from the end of the image type list to
-                       add. [0]
-
-    --add_json_info    What sequence information to extract from
-                       JSON sidecar files and add to session.txt file.
-                       Specify a comma separated list of fields or 'all'.
-                       See list in session.txt file description below. []
-
-    OUTPUTS
-    =======
-
-    After running, the command will place all the generated NIfTI files into the
-    nii subfolder, named with sequential image number. It will also generate two
-    additional files: a session.txt file and a DICOM-Report.txt file.
-
-    session.txt file
-    ----------------
-
-    The session.txt will be placed in the session base folder. It will contain
-    the information about the session id, subject id, location of folders and a 
-    list of created NIfTI images with their description.
-
-    Subject id will be extracted from the session id assuming the session id
-    formula: `<subject id>_<session id>`. If there is no underscore in the 
-    session id, the subject id is assumed to equal session id.
-    
-    An example session.txt file would be::
-
-        id: OP169_baseline
-        subject: OP169
-        dicom: /Volumes/pooh/MBLab/fMRI/SWM-D-v1/sessions/OP169/dicom
-        raw_data: /Volumes/pooh/MBLab/fMRI/SWM-D-v1/sessions/OP169/nii
-        data: /Volumes/pooh/MBLab/fMRI/SWM-D-v1/sessions/OP169/4dfp
-        hcp: /Volumes/pooh/MBLab/fMRI/SWM-D-v1/sessions/OP169/hcp
-        01: Survey
-        02: T1w 0.7mm N1
-        03: T2w 0.7mm N1
-        04: Survey
-        05: C-BOLD 3mm 48 2.5s FS-P
-        06: C-BOLD 3mm 48 2.5s FS-A
-        07: BOLD 3mm 48 2.5s
-        08: BOLD 3mm 48 2.5s
-        09: BOLD 3mm 48 2.5s
-        10: BOLD 3mm 48 2.5s
-        11: BOLD 3mm 48 2.5s
-        12: BOLD 3mm 48 2.5s
-        13: RSBOLD 3mm 48 2.5s
-        14: RSBOLD 3mm 48 2.5s
-
-    For each of the listed images there will be a corresponding NIfTI file in
-    the nii subfolder (e.g. 7.nii.gz for the first BOLD sequence), if a NIfTI
-    file could be generated (Survey images for instance don't convert). The
-    generated session.txt files form the basis for the following HCP and other
-    processing steps.
-
-    The following information can be extracted from sidecar JSON files and added
-    to the sequence information in session.txt file::
-    
-        :<fieldname>:       <JSON key>
-        :TR:                RepetitionTime
-        :PEDirection:       PhaseEncodingDirection
-        :EchoSpacing:       EffectiveEchoSpacing
-        :DwellTime:         DwellTime
-        :ReadoutDirection:  ReadoutDirection
-
-    DICOM-Report.txt file
-    ---------------------
-
-    The DICOM-Report.txt file will be created and placed in the session's dicom
-    subfolder. The file will list the images it found, the information about
-    their original sequence number and the resulting NIfTI file number, the name
-    of the sequence, the number of frames, TR and TE values, session id, time of
-    acquisition, information and warnings about any additional processing it had
-    to perform (e.g. recenter structural images, switch f and z dimensions,
-    reslice due to premature end of recording, etc.). In some cases some of the
-    information (number of frames, TE, TR) might not be reported if that
-    information was not present or couldn't be found in the DICOM file.
-
-    log files
-    ---------
-
-    For each image conversion attempt a dcm2nii_[N] (or dicm2nii_[N].log) file
-    will be created that holds the output of the command that was run to convert 
-    the DICOM or PAR/REC files to a NIfTI image.
-
-    USE
-    ===
-
-    The command is used to convert MR images from DICOM and PAR/REC files to
-    NIfTI format. It searches for images within the a dicom subfolder within the
-    provided session folder (folder). It expects to find each image within a
-    separate subfolder. It then converts the found images to NIfTI format and
-    places them in the nii folder within the session folder. To reduce the space
-    used it can then gzip the dicom or .REC files (gzip). The tool to be used 
-    for the conversion can be specified explicitly or determined automatically.
-    It can be one of 'dcm2niix', 'dcm2nii', 'dicm2nii' or 'auto'. If set to 
-    'auto', for dicom files the conversion is done using dcm2niix, and for 
-    PAR/REC files, dicm2nii is used if QuNex is set to use Matlab, otherwise 
-    also PAR/REC files are converted using dcm2niix. If set explicitly, the 
-    command will try to use the tool specified. To speed the process up, the 
-    command can run it can run multiple conversion processes in parallel. The 
-    number of processes to run in parallel is specified using the parelements
-    parameter.
-
-    Before running, the command check for presence of existing NIfTI files. The
-    behavior when finding them is defined by clean parameter. If set to 'ask',
-    it will ask interactively, what to do. If set to 'yes' it will remove any
-    existing files and proceede. If set to 'no' it will leave them and abort.
-
-    Before running, the command also checks whether DICOM or .REC files might be
-    gzipped. If that is the case, the response depends on the setting of the
-    unzip parameter. If set to 'yes' it will automatically gunzip them and
-    continue. If set to 'no', it will leave them be and abort. If set to 'ask',
-    it will ask interactively, what to do.
-
-    Multiple sessions and scheduling
-    --------------------------------
-
-    The command can be run for multiple sessions by specifying `sessions` and
-    optionally `sessionsfolder` and `parelements` parameters. In this case the
-    command will be run for each of the specified sessions in the sessionsfolder
-    (current directory by default). Optional `filter` and `sessionids` parameters
-    can be used to filter sessions or limit them to just specified id codes.
-    (for more information see online documentation). `sfolder` will be filled in
-    automatically as each sessions's folder. Commands will run in parallel by
-    utilizing the specified number of parelements (1 by default).
-
-    If `scheduler` parameter is set, the command will be run using the specified
-    scheduler settings (see `qunex ?schedule` for more information). If set in
-    combination with `sessions` parameter, sessions will be processed over
-    multiple nodes, `core` parameter specifying how many sessions to run per
-    node. Optional `scheduler_environment`, `scheduler_workdir`,
-    `scheduler_sleep`, and `nprocess` parameters can be set.
-
-    Set optional `logfolder` parameter to specify where the processing logs
-    should be stored. Otherwise the processor will make best guess, where the
-    logs should go.
-
-    EXAMPLE USE
-    ===========
-
-    ::
-
-        qunex dicom2nii folder=. clean=yes unzip=yes gzip=folder parelements=3
-    
-    
-    Multiple sessions example::
-
-        qunex dicom2niix \\
-          --sessionsfolder="/data/my_study/sessions" \\
-          --sessions="OP*" \\
-          --clean=yes \\
-          --unzip=yes \\
-          --gzip=no \\
-          --parelements=3
->>>>>>> 451a04ae
     """
 
     print("Running dicom2niix\n==================")
