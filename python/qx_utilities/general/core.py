#!/usr/bin/env python
# encoding: utf-8

# SPDX-FileCopyrightText: 2021 QuNex development team <https://qunex.yale.edu/>
#
# SPDX-License-Identifier: GPL-3.0-or-later

"""
``core.py``

This file holds code for core support functions used by other code for
preprocessing and analysis. The functions are for internal use
and can not be called externally.
"""

import re
import os.path
import os
import shutil
import subprocess
import time
import multiprocessing
import glob
import sys
import types
import traceback
import gzip
from datetime import datetime

import general.filelock as fl
import general.exceptions as ge
import general.commands_support as gcs


def readSessionData(filename, verbose=False):
    """
    ``readSessionData(filename, verbose=False)``

    Reads a `batch.txt` file.

    USE
    ===

    An internal function for reading `batch.txt` files. It reads the file and
    returns a list of sessions with the information on images and the additional
    parameters specified in the header.

    """

    if not os.path.exists(filename):
        print("\n\n=====================================================\nERROR: Batch file does not exist [%s]" % (filename))
        raise ValueError("ERROR: Batch file not found: %s" % (filename))

    file = open(filename, 'r')
    s = file.read()
    s = s.replace("\r", "\n")
    s = s.replace("\n\n", "\n")
    s = re.sub("^#.*?\n", "", s)

    s = s.split("\n---")
    s = [e for e in s if len(e) > 10]

    nsearch = re.compile('(.*?)\((.*)\)')
    csearch = re.compile('c([0-9]+)$')

    slist = []
    gpref = {}

    c = 0
    first = True
    try:
        for sub in s:
            sub = sub.split('\n')
            sub = [e.strip() for e in sub]
            sub = [e.split("#")[0].strip() for e in sub]
            sub = [e for e in sub if len(e) > 0]

            dic = {}
            for line in sub:
                c += 1

                # --- read preferences / settings
                if line.startswith('--'):
                    pkey, pvalue = [e.strip() for e in line.split(':', 1)]
                    if first:
                        gpref[pkey[2:]] = pvalue
                    else:
                        dic[pkey] = pvalue
                    continue

                elif line.startswith('_') or line.startswith('-'):
                    pkey, pvalue = [e.strip() for e in line.split(':', 1)]
                    if first:
                        gpref[pkey[1:]] = pvalue
                    else:
                        dic[pkey] = pvalue
                    continue

                # --- split line
                line = line.split(':')
                line = [e.strip() for e in line]
                if len(line) < 2:
                    continue

                # --- read ima data
                if line[0].isdigit():
                    image = {}
                    image['ima'] = line[0]
                    remove = []
                    for e in line:
                        m = nsearch.match(e)
                        if m:
                            image[m.group(1)] = m.group(2)
                            remove.append(e)

                    for e in remove:
                        line.remove(e)

                    ni = len(line)
                    if ni > 1:
                        image['name'] = line[1]
                    if ni > 2:
                        image['task'] = line[2]
                    if ni > 3:
                        image['ext']  = line[3]

                    dic[line[0]] = image


                # --- read conc data
                elif csearch.match(line[0]):
                    conc = {}
                    conc['cnum'] = line[0]
                    for e in line:
                        m = nsearch.match(e)
                        if m:
                            conc[m.group(1)] = m.group(2)
                            line.remove(e)

                    ni = len(line)
                    if ni < 3:
                        print("Missing data for conc entry!")
                        raise AssertionError('Not enough values in conc definition line!')

                    conc['label'] = line[1]
                    conc['conc']  = line[2]
                    conc['fidl']  = line[3]
                    dic[line[0]]  = conc

                # --- read rest of the data
                else:
                    dic[line[0]] = ":".join(line[1:])

            if len(dic) > 0:
                if "id" not in dic:
                    if verbose:
                        print("WARNING: There is a record missing an id field and is being omitted from processing.")
                # elif "data" not in dic:
                #    if verbose:
                #        print("WARNING: Session %s is missing a data field and is being omitted from processing." % (dic['id']))
                else:
                    slist.append(dic)

            # check paths
            for field in ['dicom', 'raw_data', 'data', 'hpc']:
                if field in dic:
                    if not os.path.exists(dic[field]) and verbose:
                        print("WARNING: session %s - folder %s: %s specified in %s does not exist! Check your paths!" % (dic['id'], field, dic[field], os.path.basename(filename)))


    except:
        print("\n\n=====================================================\nERROR: There was an error with the batch.txt file in line %d:\n---> %s\n\n--------\nError raised:\n" % (c, line))
        raise

    return slist, gpref



def readList(filename, verbose=False):
    """
    ``readList(filename, verbose=False)``

    An internal function for reading list files. It reads the file and
    returns a list of sessions each with the provided list of files.
    """

    slist   = []
    session = {}

    with open(filename) as f:
        for line in f:
            if line.strip()[:1] == "#":
                continue

            line = [e.strip() for e in line.split(":")]

            if len(line) == 2:

                if line[0] == "session id":
                    if session is not None:
                        slist.append(session)
                    session['id'] = line[1]

                else:
                    if line[0] in session:
                        session[line[0]].append(line[1])
                    else:
                        session[line[0]] = [line[1]]

    return slist


def getSessionList(listString, filter=None, sessionids=None, sessionsfolder=None, verbose=False):
    """
    ``getSessionList(listString, filter=None, sessionids=None, sessionsfolder=None, verbose=False)``

    Gets a list of sessions as an array of dictionaries.

    USE
    ===

    An internal function for getting a list of sessions as an array of
    dictionaries in the form::

        [{'id': <session id>, [... other keys]}, {'id': <session id>, [... other keys]}]

    The provided listString can be:

    - a comma, space or pipe separated list of session id codes,
    - a path to a batch file (identified by .txt extension),
    - a path to a `*.list` file (identified by .list extension).

    In the first cases, the dictionary will include only session ids, in the
    second all the other information present in the batch file, in the third
    lists of specified files, e.g.::

        [{'id': <session id>, 'file': [<first file>, <second file>], 'roi': [<first file>], ...}, ...]

    If filter is provided (not None), only sessions that match the filter will
    be returned. If sessionids is provided (not None), only sessions with
    matching id will be returned. If sessionsfolder is provided (not None),
    sessions from a listString will be treated as glob patterns and all folders
    that match the pattern in the sessionsfolder will be returned as session
    ids.
    """

    gpref = {}

    listString = listString.strip()

    if re.match(".*\.list$", listString):
        slist = readList(listString, verbose=verbose)

    elif os.path.isfile(listString):
        slist, gpref = readSessionData(listString, verbose=verbose)

    elif re.match(".*\.txt$", listString) or '/' in listString:
        raise ValueError("ERROR: The specified session file is not found! [%s]!" % listString)

    else:
        slist = [e.strip() for e in re.split(' +|,|\|', listString)]

        if sessionsfolder is None:
            slist = [{'id': e} for e in slist]

        else:
            nlist = []
            for s in slist:
                nlist += glob.glob(os.path.join(sessionsfolder, s))
            slist = [{'id': os.path.basename(e)} for e in nlist]

    if sessionids is not None and sessionids.strip() != "":
        sessionids = re.split(' +|,|\|', sessionids)
        slist = [e for e in slist if e['id'] in sessionids]

    if filter is not None and filter.strip() != "":
        try:
            filters = [[f.strip() for f in e.split(':')] for e in filter.split("|")]
        except:
            raise ge.CommandFailed("getSessionList", "Invalid filter parameter", "The provided filter parameter is invalid: '%s'" % (filter), "The parameter should be a '|' separated  string of <key>:<value> pairs!", "Please adjust the parameter!")

        if any([len(e) != 2 for e in filters]):
            raise ge.CommandFailed("getSessionList", "Invalid filter parameter", "The provided filter parameter is invalid: '%s'" % (filter), "The parameter should be a '|' separated  string of <key>:<value> pairs!", "Please adjust the parameter!")

        for key, value in filters:
            slist = [e for e in slist if key in e and e[key] == value]

    return slist, gpref


def deduceFolders(args):
    """
    ``deduceFolders(args)``

    Tries to deduce the location of study specific folders based on the provided
    arguments. For internal use only.
    """

    reference  = args.get('reference')
    logfolder  = args.get('logfolder')
    basefolder = args.get('basefolder')
    sessionsfolder = args.get('sessionsfolder')
    sourcefolder = args.get('sourcefolder')
    folder = args.get('folder')

    if sessionsfolder:
        sessionsfolder = os.path.abspath(sessionsfolder)

    if basefolder is None:
        if sessionsfolder:
            basefolder = os.path.dirname(sessionsfolder)
        else:
            for f in [os.path.abspath(e) for e in [logfolder, sourcefolder, folder, reference, "."] if e]:
                if f and not basefolder:
                    while os.path.dirname(f) and os.path.dirname(f) != '/':
                        f = os.path.dirname(f)
                        if os.path.exists(os.path.join(f, '.qunexstudy')):
                            basefolder = f
                            break
                        elif os.path.exists(os.path.join(f, '.mnapstudy')):
                            basefolder = f
                            break

    if logfolder is None:
        logfolder = os.path.abspath(".")
        if basefolder:
            logfolder = os.path.join(basefolder, 'processing', 'logs')

    return {'basefolder': basefolder, 'sessionsfolder': sessionsfolder, 'logfolder': logfolder}


def runExternalParallel(calls, cores=None, prepend=''):
    """
    ``runExternalParallel(calls, cores=None, prepend='')``

    Runs external commands specified in 'calls' in parallel utilizing all the
    available or the number of cores specified in 'cores'.

    INPUTS
    ======

    --calls        A list of dictionaries that specifies the commands to run. It
                   should consists of:

                   - name (the name of the command to run)
                   - args (the actual command provided as a list of arguments)
                   - sout (the name of the log file to which to direct the
                     standard output from the command ran)

    --cores        The number of cores to utilize. If specified as None or
                   'all', all available cores will be utilized.
    --prepend      The string to prepend to each line of progress report.

    EXAMPLE USE
    ===========

    ::

        runExternalParallel({'name': 'List all zip files', 'args': ['ls' '-l' '*.zip'], 'sout': 'zips.log'}, cores=1, prepend=' ... ')
    """

    if cores is None or cores in ['all', 'All', 'ALL']:
        cores = multiprocessing.cpu_count()
    else:
        try:
            cores = int(cores)
        except:
            cores = 1

    running   = []
    completed = []

    while True:

        # --- check if we can add a process to run
        if len(running) < cores:
            if calls:
                call = calls.pop(0)
                if call['sout']:
                    sout = open(call['sout'], 'a', 1)
                else:
                    sout = open(os.devnull, 'w')

                print("Starting log for %s at %s\nThe command being run: \n>> %s\n" % (call['name'], str(datetime.now()).split('.')[0], " ".join(call['args'])), file=sout)

                try:
                    if 'shell' in call and call['shell']:
                        running.append({'call': call, 'sout': sout, 'p': subprocess.Popen(call['args'], stdout=sout, stderr=sout, bufsize=0, shell=True)})
                    else:
                        running.append({'call': call, 'sout': sout, 'p': subprocess.Popen(call['args'], stdout=sout, stderr=sout, bufsize=0)})

                    if call['sout']:
                        print(prepend + "started running %s at %s, track progress in %s" % (call['name'], str(datetime.now()).split('.')[0], call['sout']))
                    else:
                        print(prepend + "started running %s at %s" % (call['name'], str(datetime.now()).split('.')[0]))
                except:
                    print(prepend + "ERROR: failed to start running %s. Please check your environment!" % (call['name']))
                    completed.append({'exit': -9, 'name': call['name'], 'log': call['sout'], 'args': call['args']})
                continue

        # --- check if a process finished
        done = []
        for n in range(len(running)):
            running[n]['sout'].flush()

            if running[n]['p'].poll() is not None:
                running[n]['sout'].close()
                if running[n]['call']['sout']:
                    print(prepend + "finished running %s (exit code: %d), log in %s" % (running[n]['call']['name'], running[n]['p'].poll(), running[n]['call']['sout']))
                else:
                    print(prepend + "finished running %s (exit code: %d)" % (running[n]['call']['name'], running[n]['p'].poll()))
                completed.append({'exit': running[n]['p'].poll(), 'name': running[n]['call']['name'], 'log': running[n]['call']['sout'], 'args': running[n]['call']['args']})
                done.append(n)
        if done:
            while done:
                running.pop(done.pop())
            continue

        # --- check if we are done:
        if not calls and not running:
            print(prepend + "DONE")
            break

        # --- wait a bit
        time.sleep(1)

    return completed


results = []
lock    = multiprocessing.Lock()

def record(response):
    """
    ``record(response)``

    Appends response from a completed function.

    For internal use only.
    """

    global results

    results.append(response)

    with lock:
        name, result, targetLog, prepend = response
        if targetLog:
            see = " [log: %s]." % (targetLog)
        else:
            see = "."

        if result:
            print("%s%s failed%s" % (prepend, name, see))
        else:
            print("%s%s finished successfully%s" % (prepend, name, see))

# Logger class that prints both to stdour and to console
class Logger(object):
    def __init__(self, logfile):
        self.terminal = sys.stdout
        self.log = open(logfile, "a")

    def write(self, message):
        self.terminal.write(message)
        self.log.write(message)

    def close(self):
        self.log.close()

    def flush(self):
        #this flush method is needed for python 3 compatibility.
        #this handles the flush command by doing nothing.
        #you might want to specify some extra behavior here.
        pass

def runWithLog(function, args=None, logfile=None, name=None, prepend=""):
    """
    ``runWithLog(function, args=None, logfile=None, name=None)``

    Runs a function with the arguments by redirecting standard output and
    standard error to the specified log file.

    For internal use only.
    """

    timestamp = datetime.now().strftime("%Y-%m-%d_%H.%M.%S.%f")

    if name is None:
        name = function.__name__

    if logfile:
        logfolder, logname = os.path.split(logfile)

        base_logname, ext_logname = os.path.splitext(logname)
        logname  = base_logname + "_" + timestamp + ext_logname

        # truncate too long lognames
        max_log_length = 150
        if len(logname) > max_log_length:
            logname = (logname[:max_log_length] + '(...).log')

        tlogfile = os.path.join(logfolder, 'tmp_' + logname)

        if not os.path.exists(logfolder):
            os.makedirs(logfolder)
        with lock:
            # header
            with open(tlogfile, "w") as f:
                print("# Generated by QuNex %s on %s" % (get_qunex_version(), timestamp), file=f)
                print("#", file=f)
            print(prepend + "started running %s at %s, track progress in %s" % (name, str(datetime.now()).split('.')[0], tlogfile))

        sysstdout = sys.stdout
        sysstderr = sys.stderr
        sys.stdout = Logger(tlogfile)
        sys.stderr = sys.stdout
    else:
        with lock:
            print("# Generated by QuNex %s on %s" % (get_qunex_version(), timestamp))
            print("#")
            print(prepend + "started running %s at %s" % (name, str(datetime.now()).split('.')[0]))

    with lock:
        print("call: gmri %s %s\n-----------------------------------------" % (function.__name__, " ".join(['%s="%s"' % (k, v) for (k, v) in args.items()])))

    try:
        result = function(**args)
    except ge.CommandNull as e:
        with lock:
            print(ge.reportCommandNull(name, e))
            print
        result = e
    except ge.CommandFailed as e:
        with lock:
            print(ge.reportCommandFailed(name, e))
            print
        result = e
    except Exception as e:
        with lock:
            print("\n\nERROR")
            print(traceback.format_exc())
        result = e

    with lock:
        print("\n-----------------------------------------\nFinished at %s" % (datetime.now().strftime("%Y-%m-%d %H:%M:%S")))

    # schedule command fix
    if name == "schedule":
        result = False

    if not result:
        print("\n===> Successful completion of task")

    if logfile:
        sys.stdout.close()
        sys.stdout = sysstdout
        sys.stderr = sysstderr

        # log prefix
        log_prefix = "done_"
        if result:
            log_prefix = "error_"
        comlogname = os.path.join(logfolder, log_prefix + logname)

        os.rename(os.path.join(logfolder, 'tmp_' + logname), comlogname)

        # create runlog
        if "comlog" in logfolder:
            logfolder = logfolder.replace("comlog", "runlog")

            if not os.path.exists(logfolder):
                try:
                    os.makedirs(logfolder)
                except:
                    r = "\n\nERROR: Could not create folder for logfile [%s]!" % (logfolder)
                    print(r)
                    raise ge.CommandFailed(function="runWithLog", error=r)

        # runlog file
        runlogname = "Log-" + logname

        # print to runlog file and close
        logfile = os.path.join(logfolder, runlogname)
        lf = open(logfile, 'a')

        # header
        lf.write("# Generated by QuNex %s on %s\n" % (get_qunex_version(), timestamp))
        lf.write("#\n")

        # split name to command name and session
        split = name.split(": ")

        # print session if exists
        if len(split) > 1:
            print("session: %s\n" % split[1])

        # print command name
        lf.write("qunex %s\n" % split[0])
        for k, v in args.items():
            lf.write("  --%s=\"%s\"\n" % (k, v))

        # print final status
        if result:
            lf.write("\nERROR running %s\n" % name)
        else:
            lf.write("\n===> Successful completion of task\n")

        lf.close()
    else:
        comlogname = None

    return name, result, comlogname, prepend


def runInParallel(calls, cores=None, prepend=""):
    """
    ``runInParallel(calls, cores=None, prepend="")``

    Runs functions specified in 'calls' in parallel utilizing all the available
    or the number of cores specified in 'cores'.

    INPUTS
    ======

    --calls        A list of dictionaries that specifies the commands to run.
                   It should consists of:

                   - name (the name of the command to run)
                   - function (the function to be run)
                   - args (the arguments to be passed to the function)
                   - logfile (the path to the log file to which to direct the
                     standard output from the command ran)

    --cores        The number of cores to utilize. If specified as None or
                   'all', all available cores will be utilized.
    --prepend      The string to prepend to each line of progress report.

    EXAMPLE USE
    ===========

    ::

        runInParallel({'name': 'Sort dicom files', 'function': dicom.sort_dicom, 'args': {'folder': '.'}, 'sout': 'sort_dicom.log'}, cores=1, prepend=' ... ')
    """

    global results

    if cores is None or cores in ['all', 'All', 'ALL']:
        cores = multiprocessing.cpu_count()
    else:
        try:
            cores = int(cores)
        except:
            cores = 1

    pool    = multiprocessing.Pool(processes=cores)
    results = []

    for call in calls:
        pool.apply_async(runWithLog, (call['function'], call['args'], call['logfile'], call['name'], prepend), callback=record)

    pool.close()
    pool.join()

    return results



def checkFiles(testFolder, specFile, fields=None, report=None, append=False):
    """
    ``checkFiles(testFolder, specFile, fields=None, report=None, append=False)``

    Check the testFolder for presence of files as specified in specFile, which
    lists files one per line with space delimited paths. Additionally an array
    of key-value pairs can be provided. If present every instance of {<key>}
    will be replaced by <value>. If report is specified, a report will be
    written to that file. Where there might be two alternative options of results
    e.g. difference because of AP/PA direction, then the alternative is to
    be provided in the same line separated by a pipe '|'
    """

    # --- open the report if needed:

    if report:
        if type(report) is types.FileType:
            rout = report
            fileClose = False
        else:
            fileClose = True
            try:
                if append:
                    rout = open(report, 'a')
                else:
                    rout = open(report, 'w')
            except:
                raise ge.CommandFailed("checkFiles", "Report file could not be opened", "Failed to open a report file for writing: %s" % (report), "Please check your settings and paths!")
        print("\n#-----------------------------------------\n# Full file check report\n# . denotes file present\n# X denotes file absent\n", file=rout)

    # --- initial tests

    if not os.path.exists(testFolder):
        print("The folder to be tested does not exist: %s \nPlease check your settings and paths!" % (testFolder), file=rout)
        print("\n#-----------------=== End Full File Report ===----------------------", file=rout)
        if fileClose:
            rout.close()
        raise ge.CommandFailed("checkFiles", "Folder to test does not exist", "The folder to be tested does not exist: %s" % (testFolder), "Please check your settings and paths!")

    if not os.path.exists(specFile):
        print("The specification file to test folder against does not exist: %s\nPlease check your settings and paths!" % (specFile), file=rout)
        print("\n#-----------------=== End Full File Report ===----------------------", file=rout)
        if fileClose:
            rout.close()
        raise ge.CommandFailed("checkFiles", "Specification file does not exist", "The specification file to test folder against does not exist: %s" % (specFile), "Please check your settings and paths!")

    # --- read the spec

    files = open(specFile, 'r').read()

    if fields:
        for key, value in fields:
            files = files.replace('{%s}' % (key), value)

    files = [[f.strip().split() for f in e.split('|')] for e in files.split('\n') if len(e) and not e.startswith('#')]

    # --- test the files

    present = []
    missing = []
    for testfiles in files:
        fileMissing = True
        for testfile in testfiles:
            test = [testFolder] + testfile
            tfile = os.path.join(*test)
            if os.path.exists(tfile):
                present.append(tfile)
                fileMissing = False
                if report:
                    print(". " + tfile, file=rout)
                break
        if fileMissing:
            missing.append(tfile)
            if report:
                print("X " + tfile, file=rout)

    if report:
        print("\n#-----------------=== End Full File Report ===----------------------", file=rout)
        if fileClose:
            rout.close()

    status = len(missing) == 0

    return status, present, missing


def printAndLog(*args, **kwargs):
    """
    ``printAndLog(*args, **kwargs)``

    Prints all that is given as nonpositional argument to the standard output.

    INPUTS
    ======

    --file         Prints to the file.
    --write        Creates a file and writes to it.
    --append       Opens a file and appends to it.
    --silent       Whether to not print to stdout.
    --end          How to end ['\n'].
    """

    silent = kwargs.get('silent', False)
    file   = kwargs.get('file', None)
    write  = kwargs.get('write', None)
    append = kwargs.get('append', None)
    end    = kwargs.get('end', '\n')

    if write:
        write = open(write, 'w')
    if append:
        append = open(append, 'a')

    for element in args + (end, ):
        if not silent:
            print(element, end=" ")
        for out in [append, write, file]:
            if out:
                print(element, end=" ", file=out)

    for toclose in [append, write]:
        if toclose:
            toclose.close()



def getLogFile(folders=None, tags=None):
    """
    ``getLogFile(folders=None, tags=None)``

    Creates a log file in the comlogs folder.

    INPUTS
    ======

    --folders      A dictionary with the known paths.
    --tags         An array of strings to use to create the filename.

    OUTPUTS
    =======

    --filename         The path to the log file.
    --file handle      The file handle of the open file.

    USE
    ===

    Creates a log file in the comlogs folder and returns the name and the file
    handle. It tries to find the correct location for the log based on the
    provided folders.

    """

    folders = deduceFolders(folders)

    if 'logfolder' not in folders:
        raise ge.CommandFailed("getLogFile", "Logfolder not found" , "Could not deduce the location of the log folder based on the provided information!")

    basestring = (str, bytes)
    if isinstance(tags, basestring) or tags is None:
        tags = []

    logstamp = datetime.now().strftime("%Y-%m-%d_%H.%M.%S.%f")
    logname  = tags + [logstamp]
    logname  = [e for e in logname if e]
    logname  = "_".join(logname)
    logname  = os.path.join(folders['logfolder'], 'comlogs', "tmp_%s.log" % (logname))
    logfile  = open(logname, 'w')

    return logname, logfile


def closeLogFile(logfile=None, logname=None, status="done"):
    """
    ``closeLogFile(logfile=None, logname=None, status="done")``

    Closes the logfile and swaps the 'tmp_', 'done_', 'error_', 'incomplete_' at
    the start of the logname to the provided status.
    """

    if logfile:
        logfile.close()

    if logname:
        logfolder, newname = os.path.split(logname)
        newname = re.sub('^(tmp_|done_|error_|incomplete_|)', status + '_', newname)
        newfile = os.path.join(logfolder, newname)
        os.rename(logname, newfile)

    return newfile


def underscore(s):
    s = s + "\n" + "".join(['=' for e in range(len(s))])
    return s


def plist(s):
    '''
    plist(s)
    Processes the string, spliting it by the pipe "|" symbol, trimming
    any whitespace caracters from start or end of each resulting
    substring, and retuns an array of substrings of length more than 0.
    '''
    s = s.split('|')
    s = [e.strip() for e in s]
    s = [e for e in s if len(e) > 0]
    return s


def pcslist(s):
    '''
    pcslist(s)
    Processes the string, spliting it by the pipe "|", comma or space, trimming
    any whitespace caracters from start or end of each resulting substring, and
    retuns an array of substrings of length more than 0.
    '''
    s = re.split(' *, *| *\| *| +', s)
    s = [e.strip() for e in s]
    s = [e for e in s if len(e) > 0]
    return s


def linkOrCopy(source, target, r=None, status=None, name=None, prefix=None, symlink=False):
    """
    linkOrCopy - documentation not yet available.
    """
    if status is None:
        status = True
    if name is None:
        name = "file"
    if prefix is None:
        prefix = "\n ... "
    if os.path.exists(source):
        try:
            if os.path.exists(target):
                if os.path.samefile(source, target):
                    if r is None:
                        return status and True
                    else:
                        return (status and True, "%s%s%s already mapped" % (r, prefix, name))
                else:
                    os.remove(target)
<<<<<<< HEAD
            fl.link(source, target)
=======

            # link
            if not symlink:
                os.link(source, target)
            else:
                os.symlink(source, target)

>>>>>>> dbaf9390
            if r is None:
                return status and True
            else:
                return (status and True, "%s%s%s mapped" % (r, prefix, name))
        except:
            try:
                shutil.copy2(source, target)
                if r is None:
                    return status and True
                else:
                    return (status and True, "%s%s%s copied" % (r, prefix, name))
            except:
                if r is None:
                    return False
                else:
                    return (False, "%s%sERROR: %s could not be copied, check permissions! " % (r, prefix, name))
        return True
    else:
        if r is None:
            return False
        else:
            return (False, "%s%sERROR: %s could not be copied, source file does not exist [%s]! " % (r, prefix, name, source))


def moveLinkOrCopy(source, target, action=None, r=None, status=None, name=None, prefix=None, lock=False):
    """
    moveLinkOrCopy - documentation not yet available.
    """
    if action is None:
        action = 'link'
    if status is None:
        status = True
    if name is None:
        name = source
    if prefix is None:
        prefix = ""

    def report(rstatus, msg):
        if lock:
            fl.unlock(target)
        if r is None:
            return rstatus
        else:
            return rstatus, r + prefix + msg

    if os.path.exists(source):

        targetfolder = os.path.dirname(target)
        if not os.path.exists(targetfolder):
            io = fl.makedirs(targetfolder)
            if io:
                if io != 'File exists':
                    return report(False, "ERROR: %s could not be %sed, target folder could not be created, check permissions! " % (name, action))

        if lock:
            fl.lock(target)

        if action == 'link':
            io = fl.link(source, target)
            if not io:
                return report(status, "%s mapped" % (name))
            elif io == 'File exists':
                if os.path.samefile(source, target):
                    return report(status, "%s already mapped [%s]" % (name, target))
                else:
                    io = fl.remove(target)
                    if io and io != 'No such file or directory':
                        return report(False, "ERROR: %s could not be %sed, existing file could not be removed, check permissions! " % (name, action))
                    io = fl.link(source, target)
                    if not io:
                        return report(status, "%s mapped" % (name))
                    else:
                        action = 'copy'
            else:
                action = 'copy'

        if action == 'copy':
            try:
                shutil.copy2(source, target)
                return report(status, "%s copied" % (name))
            except:
                return report(False, "ERROR: %s could not be copied, check permissions! " % (name))

        if action == 'move':
            try:
                shutil.move(source, target)
                return report(status, "%s moved" % (name))
            except:
                return report(False, "ERROR: %s could not be moved, check permissions! " % (name))

        if action == 'gzip':
            try:
                with open(source, 'rb') as f_in, gzip.open(target, 'wb') as f_out:
                    shutil.copyfileobj(f_in, f_out)
                return report(status, "%s copied and gzipped" % (name))
            except:
                return report(False, "ERROR: %s could not be copied and gzipped, check permissions! " % (name))

    else:
        return report(False, "WARNING: %s could not be %sed, source file either does not exist or can not be accessed [%s]! " % (name, action, source))


def createSessionFile(command, sfolder, session, subject, overwrite, prefix=""):
    """
    ``createSessionFile(command, sfolder, session, subject, overwrite, prefix)``

    Creates the generic, non pipeline specific, session file.
    """

    # open fifle
    sfile = os.path.join(sfolder, 'session.txt')
    if os.path.exists(sfile):
        if overwrite == 'yes':
            os.remove(sfile)
            print(prefix + "--> removed existing session.txt file")
        else:
            raise ge.CommandFailed(command, "session.txt file already present!", "A session.txt file alredy exists [%s]" % (sfile), "Please check or set parameter 'overwrite' to 'yes' to rebuild it!")

    sout = open(sfile, 'w')
    print("# Generated by QuNex %s on %s" % (get_qunex_version(), datetime.now().strftime("%Y-%m-%d_%H.%M.%S.%f")), file=sout)
    print("#", file=sout)
    print('id:', session, file=sout)
    print('subject:', subject, file=sout)

    # bids
    bfolder = os.path.join(sfolder, 'bids')
    if os.path.exists(bfolder):
        print('bids:', bfolder, file=sout)

    # nii
    nfolder = os.path.join(sfolder, 'nii')
    if os.path.exists(bfolder):
        print('raw_data:', nfolder, file=sout)

    # hcp
    hfolder = os.path.join(sfolder, 'hcp')
    print('hcp:', hfolder, file=sout)

    # empty line
    print(file=sout)

    # return
    return sout

def get_qunex_version():
    """
    Returns the version of currently used QuNex suite.
    """

    # open the version file and read its contents
    with open(os.path.join(os.environ['TOOLS'], os.environ['QUNEXREPO'], 'VERSION.md'), "r") as f:
        version  = f.read().strip()

    return version<|MERGE_RESOLUTION|>--- conflicted
+++ resolved
@@ -910,9 +910,6 @@
                         return (status and True, "%s%s%s already mapped" % (r, prefix, name))
                 else:
                     os.remove(target)
-<<<<<<< HEAD
-            fl.link(source, target)
-=======
 
             # link
             if not symlink:
@@ -920,11 +917,11 @@
             else:
                 os.symlink(source, target)
 
->>>>>>> dbaf9390
             if r is None:
                 return status and True
             else:
                 return (status and True, "%s%s%s mapped" % (r, prefix, name))
+
         except:
             try:
                 shutil.copy2(source, target)
