#!/usr/bin/env python
# encoding: utf-8

# SPDX-FileCopyrightText: 2021 QuNex development team <https://qunex.yale.edu/>
#
# SPDX-License-Identifier: GPL-3.0-or-later

"""
``core.py``

This file holds code for core support functions used by other code for
preprocessing and analysis. The functions are for internal use
and can not be called externally.
"""

import re
import os.path
import os
import shutil
import subprocess
import time
import multiprocessing
import glob
import sys
import types
import traceback
import gzip
import math
from datetime import datetime
from concurrent.futures import ProcessPoolExecutor

import general.filelock as fl
import general.exceptions as ge
import general.commands_support as gcs


def readSessionData(filename, verbose=False):
    """
    ``readSessionData(filename, verbose=False)``

    Reads a `batch.txt` file.

    USE
    ===

    An internal function for reading `batch.txt` files. It reads the file and
    returns a list of sessions with the information on images and the additional
    parameters specified in the header.

    """

    if not os.path.exists(filename):
        print("\n\n=====================================================\nERROR: Batch file does not exist [%s]" % (filename))
        raise ValueError("ERROR: Batch file not found: %s" % (filename))

    file = open(filename, 'r')
    s = file.read()
    s = s.replace("\r", "\n")
    s = s.replace("\n\n", "\n")
    s = re.sub("^#.*?\n", "", s)

    s = s.split("\n---")
    s = [e for e in s if len(e) > 10]

    nsearch = re.compile('(.*?)\((.*)\)')
    csearch = re.compile('c([0-9]+)$')

    slist = []
    gpref = {}

    c = 0
    first = True
    try:
        for sub in s:
            sub = sub.split('\n')
            sub = [e.strip() for e in sub]
            sub = [e.split("#")[0].strip() for e in sub]
            sub = [e for e in sub if len(e) > 0]

            dic = {}
            for line in sub:
                c += 1

                # --- read preferences / settings
<<<<<<< HEAD
                if line.startswith(('_', '-', '--')):
=======
                if line.startswith('--'):
                    pkey, pvalue = [e.strip() for e in line.split(':', 1)]
                    if first:
                        gpref[pkey[2:]] = pvalue
                    else:
                        dic[pkey] = pvalue
                    continue

                elif line.startswith('_') or line.startswith('-'):
>>>>>>> a019d3b2
                    pkey, pvalue = [e.strip() for e in line.split(':', 1)]
                    if first:
                        gpref[pkey[1:]] = pvalue
                    else:
                        dic[pkey] = pvalue
                    continue

                # --- split line
                line = line.split(':')
                line = [e.strip() for e in line]
                if len(line) < 2:
                    continue

                # --- read ima data
                if line[0].isdigit():
                    image = {}
                    image['ima'] = line[0]
                    remove = []
                    for e in line:
                        m = nsearch.match(e)
                        if m:
                            image[m.group(1).strip()] = m.group(2).strip()
                            remove.append(e)

                    for e in remove:
                        line.remove(e)

                    ni = len(line)
                    if ni > 1:
                        image['name'] = line[1]
                    if ni > 2:
                        image['task'] = line[2]
                    if ni > 3:
                        image['ext']  = line[3]

                    dic[line[0]] = image


                # --- read conc data
                elif csearch.match(line[0]):
                    conc = {}
                    conc['cnum'] = line[0]
                    for e in line:
                        m = nsearch.match(e)
                        if m:
                            conc[m.group(1).strip()] = m.group(2).strip()
                            line.remove(e)

                    ni = len(line)
                    if ni < 3:
                        print("Missing data for conc entry!")
                        raise AssertionError('Not enough values in conc definition line!')

                    conc['label'] = line[1]
                    conc['conc']  = line[2]
                    conc['fidl']  = line[3]
                    dic[line[0]]  = conc

                # --- read rest of the data
                else:
                    dic[line[0]] = ":".join(line[1:])

            if len(dic) > 0:
                if ("id" not in dic) and ("session" not in dic):
                    if verbose:
                        print("WARNING: There is a record missing an id field and is being omitted from processing.")
                # elif "data" not in dic:
                #    if verbose:
                #        print("WARNING: Session %s is missing a data field and is being omitted from processing." % (dic['id']))
                else:
                    slist.append(dic)

            # check paths
            for field in ['dicom', 'raw_data', 'data', 'hpc']:
                if field in dic:
                    if not os.path.exists(dic[field]) and verbose:
                        print("WARNING: session %s - folder %s: %s specified in %s does not exist! Check your paths!" % (dic['id'], field, dic[field], os.path.basename(filename)))

    except:
        print("\n\n=====================================================\nERROR: There was an error with the batch.txt file in line %d:\n---> %s\n\n--------\nError raised:\n" % (c, line))
        raise

    return slist, gpref



def readList(filename, verbose=False):
    """
    ``readList(filename, verbose=False)``

    An internal function for reading list files. It reads the file and
    returns a list of sessions each with the provided list of files.
    """

    slist   = []
    session = {}

    with open(filename) as f:
        for line in f:
            if line.strip()[:1] == "#":
                continue

            line = [e.strip() for e in line.split(":")]

            if len(line) == 2:

                if line[0] == "session id":
                    if session is not None:
                        slist.append(session)
                    session['id'] = line[1]

                else:
                    if line[0] in session:
                        session[line[0]].append(line[1])
                    else:
                        session[line[0]] = [line[1]]

    return slist


def getSessionList(listString, filter=None, sessionids=None, sessionsfolder=None, verbose=False):
    """
    ``getSessionList(listString, filter=None, sessionids=None, sessionsfolder=None, verbose=False)``

    Gets a list of sessions as an array of dictionaries.

    USE
    ===

    An internal function for getting a list of sessions as an array of
    dictionaries in the form::

        [{'id': <session id>, [... other keys]}, {'id': <session id>, [... other keys]}]

    The provided listString can be:

    - a comma, space or pipe separated list of session id codes,
    - a path to a batch file (identified by .txt extension),
    - a path to a `*.list` file (identified by .list extension).

    In the first cases, the dictionary will include only session ids, in the
    second all the other information present in the batch file, in the third
    lists of specified files, e.g.::

        [{'id': <session id>, 'file': [<first file>, <second file>], 'roi': [<first file>], ...}, ...]

    If filter is provided (not None), only sessions that match the filter will
    be returned. If sessionids is provided (not None), only sessions with
    matching id will be returned. If sessionsfolder is provided (not None),
    sessions from a listString will be treated as glob patterns and all folders
    that match the pattern in the sessionsfolder will be returned as session
    ids.
    """

    gpref = {}

    listString = listString.strip()

    if re.match(".*\.list$", listString):
        slist = readList(listString, verbose=verbose)

    elif os.path.isfile(listString):
        slist, gpref = readSessionData(listString, verbose=verbose)

    elif re.match(".*\.txt$", listString) or '/' in listString:
        raise ValueError("ERROR: The specified session file is not found! [%s]!" % listString)

    else:
        slist = [e.strip() for e in re.split(' +|,|\|', listString)]

        if sessionsfolder is None:
            slist = [{'id': e} for e in slist]

        else:
            nlist = []
            for s in slist:
                nlist += glob.glob(os.path.join(sessionsfolder, s))
            slist = [{'id': os.path.basename(e)} for e in nlist]

    if sessionids is not None and sessionids.strip() != "":
        sessionids = re.split(' +|,|\|', sessionids)
        slist = [e for e in slist if e['id'] in sessionids]

    if filter is not None and filter.strip() != "":
        try:
            filters = [[f.strip() for f in e.split(':')] for e in filter.split("|")]
        except:
            raise ge.CommandFailed("getSessionList", "Invalid filter parameter", "The provided filter parameter is invalid: '%s'" % (filter), "The parameter should be a '|' separated  string of <key>:<value> pairs!", "Please adjust the parameter!")

        if any([len(e) != 2 for e in filters]):
            raise ge.CommandFailed("getSessionList", "Invalid filter parameter", "The provided filter parameter is invalid: '%s'" % (filter), "The parameter should be a '|' separated  string of <key>:<value> pairs!", "Please adjust the parameter!")

        for key, value in filters:
            slist = [e for e in slist if key in e and e[key] == value]

    # are we inside a SLURM job array?
    if 'SLURM_ARRAY_TASK_ID' in os.environ:
        # get ID for this job
        slurm_array_ix = int(os.environ['SLURM_ARRAY_TASK_ID'])

        # get size of job array
        slurm_array_size = int(os.environ['SLURM_ARRAY_TASK_MAX']) + 1

        # get the chunk
        slist = slist[slurm_array_ix::slurm_array_size]

    return slist, gpref


def deduceFolders(args):
    """
    ``deduceFolders(args)``

    Tries to deduce the location of study specific folders based on the provided
    arguments. For internal use only.
    """

    reference  = args.get('reference')
    logfolder  = args.get('logfolder')
    basefolder = args.get('basefolder')
    sessionsfolder = args.get('sessionsfolder')
    sourcefolder = args.get('sourcefolder')
    folder = args.get('folder')

    if sessionsfolder:
        sessionsfolder = os.path.abspath(sessionsfolder)

    if basefolder is None:
        if sessionsfolder:
            basefolder = os.path.dirname(sessionsfolder)
        else:
            for f in [os.path.abspath(e) for e in [logfolder, sourcefolder, folder, reference, "."] if e]:
                if f and not basefolder:
                    while os.path.dirname(f) and os.path.dirname(f) != '/':
                        f = os.path.dirname(f)
                        if os.path.exists(os.path.join(f, '.qunexstudy')):
                            basefolder = f
                            break
                        elif os.path.exists(os.path.join(f, '.mnapstudy')):
                            basefolder = f
                            break

    if logfolder is None:
        logfolder = os.path.abspath(".")
        if basefolder:
            logfolder = os.path.join(basefolder, 'processing', 'logs')

    return {'basefolder': basefolder, 'sessionsfolder': sessionsfolder, 'logfolder': logfolder}


def runExternalParallel(calls, cores=None, prepend=''):
    """
    ``runExternalParallel(calls, cores=None, prepend='')``

    Runs external commands specified in 'calls' in parallel utilizing all the
    available or the number of cores specified in 'cores'.

    INPUTS
    ======

    --calls        A list of dictionaries that specifies the commands to run. It
                   should consists of:

                   - name (the name of the command to run)
                   - args (the actual command provided as a list of arguments)
                   - sout (the name of the log file to which to direct the
                     standard output from the command ran)

    --cores        The number of cores to utilize. If specified as None or
                   'all', all available cores will be utilized.
    --prepend      The string to prepend to each line of progress report.

    EXAMPLE USE
    ===========

    ::

        runExternalParallel({'name': 'List all zip files', 'args': ['ls' '-l' '*.zip'], 'sout': 'zips.log'}, cores=1, prepend=' ... ')
    """

    if cores is None or cores in ['all', 'All', 'ALL']:
        cores = len(os.sched_getaffinity(0))
    else:
        try:
            cores = int(cores)
        except:
            cores = 1

    running   = []
    completed = []

    while True:

        # --- check if we can add a process to run
        if len(running) < cores:
            if calls:
                call = calls.pop(0)
                if call['sout']:
                    sout = open(call['sout'], 'a', 1)
                else:
                    sout = open(os.devnull, 'w')

                print("Starting log for %s at %s\nThe command being run: \n>> %s\n" % (call['name'], str(datetime.now()).split('.')[0], " ".join(call['args'])), file=sout)

                try:
                    if 'shell' in call and call['shell']:
                        running.append({'call': call, 'sout': sout, 'p': subprocess.Popen(call['args'], stdout=sout, stderr=sout, bufsize=0, shell=True)})
                    else:
                        running.append({'call': call, 'sout': sout, 'p': subprocess.Popen(call['args'], stdout=sout, stderr=sout, bufsize=0)})

                    if call['sout']:
                        print(prepend + "started running %s at %s, track progress in %s" % (call['name'], str(datetime.now()).split('.')[0], call['sout']))
                    else:
                        print(prepend + "started running %s at %s" % (call['name'], str(datetime.now()).split('.')[0]))
                except:
                    print(prepend + "ERROR: failed to start running %s. Please check your environment!" % (call['name']))
                    completed.append({'exit': -9, 'name': call['name'], 'log': call['sout'], 'args': call['args']})
                continue

        # --- check if a process finished
        done = []
        for n in range(len(running)):
            running[n]['sout'].flush()

            if running[n]['p'].poll() is not None:
                running[n]['sout'].close()
                if running[n]['call']['sout']:
                    print(prepend + "finished running %s (exit code: %d), log in %s" % (running[n]['call']['name'], running[n]['p'].poll(), running[n]['call']['sout']))
                else:
                    print(prepend + "finished running %s (exit code: %d)" % (running[n]['call']['name'], running[n]['p'].poll()))
                completed.append({'exit': running[n]['p'].poll(), 'name': running[n]['call']['name'], 'log': running[n]['call']['sout'], 'args': running[n]['call']['args']})
                done.append(n)
        if done:
            while done:
                running.pop(done.pop())
            continue

        # --- check if we are done:
        if not calls and not running:
            print(prepend + "DONE")
            break

        # --- wait a bit
        time.sleep(1)

    return completed


results = []
lock = multiprocessing.Lock()


def record(response):
    """
    ``record(response)``

    Appends response from a completed function.

    For internal use only.
    """

    global results

    results.append(response)

    with lock:
        name, result, targetLog, prepend = response
        if targetLog:
            see = " [log: %s]." % (targetLog)
        else:
            see = "."

        if result:
            print("%s%s failed%s" % (prepend, name, see))
        else:
            print("%s%s finished successfully%s" % (prepend, name, see))


def record_future(future):
    if future.exception() is not None:
        print("Unhandled exception")
        print(future.exception())
    else:
        record(future.result())


# Logger class that prints both to stdour and to console
class Logger(object):
    def __init__(self, logfile):
        self.terminal = sys.stdout
        self.log = open(logfile, "a")

    def write(self, message):
        self.terminal.write(message)
        self.log.write(message)

    def close(self):
        self.log.close()

    def flush(self):
        #this flush method is needed for python 3 compatibility.
        #this handles the flush command by doing nothing.
        #you might want to specify some extra behavior here.
        pass

def runWithLog(function, args=None, logfile=None, name=None, prepend=""):
    """
    ``runWithLog(function, args=None, logfile=None, name=None)``

    Runs a function with the arguments by redirecting standard output and
    standard error to the specified log file.

    For internal use only.
    """

    timestamp = datetime.now().strftime("%Y-%m-%d_%H.%M.%S.%f")

    if name is None:
        name = function.__name__

    if logfile:
        logfolder, logname = os.path.split(logfile)

        base_logname, ext_logname = os.path.splitext(logname)
        logname  = base_logname + "_" + timestamp + ext_logname

        # truncate too long lognames
        max_log_length = 150
        if len(logname) > max_log_length:
            logname = (logname[:max_log_length] + '(...).log')

        tlogfile = os.path.join(logfolder, 'tmp_' + logname)

        if not os.path.exists(logfolder):
            os.makedirs(logfolder)
        with lock:
            # header
            with open(tlogfile, "w") as f:
                print("# Generated by QuNex %s on %s" % (get_qunex_version(), timestamp), file=f)
                print("#", file=f)
            print(prepend + "started running %s at %s, track progress in %s" % (name, str(datetime.now()).split('.')[0], tlogfile))

        sysstdout = sys.stdout
        sysstderr = sys.stderr
        sys.stdout = Logger(tlogfile)
        sys.stderr = sys.stdout
    else:
        with lock:
            print("# Generated by QuNex %s on %s" % (get_qunex_version(), timestamp))
            print("#")
            print(prepend + "started running %s at %s" % (name, str(datetime.now()).split('.')[0]))

    with lock:
        print("call: gmri %s %s\n-----------------------------------------" % (function.__name__, " ".join(['%s="%s"' % (k, v) for (k, v) in args.items()])))

    try:
        result = function(**args)
    except ge.CommandNull as e:
        with lock:
            print(ge.reportCommandNull(name, e))
            print
        result = e
    except ge.CommandFailed as e:
        with lock:
            print(ge.reportCommandFailed(name, e))
            print
        result = e
    except Exception as e:
        with lock:
            print("\n\nERROR")
            print(traceback.format_exc())
        result = e

    with lock:
        print("\n-----------------------------------------\nFinished at %s" % (datetime.now().strftime("%Y-%m-%d %H:%M:%S")))

    # schedule command fix
    if name == "schedule":
        result = False

    if not result:
        print("\n===> Successful completion of task")

    if logfile:
        sys.stdout.close()
        sys.stdout = sysstdout
        sys.stderr = sysstderr

        # log prefix
        log_prefix = "done_"
        if result:
            log_prefix = "error_"
        comlogname = os.path.join(logfolder, log_prefix + logname)

        os.rename(os.path.join(logfolder, 'tmp_' + logname), comlogname)

        # create runlog
        if "comlog" in logfolder:
            logfolder = logfolder.replace("comlog", "runlog")

            if not os.path.exists(logfolder):
                try:
                    os.makedirs(logfolder)
                except:
                    r = "\n\nERROR: Could not create folder for logfile [%s]!" % (logfolder)
                    print(r)
                    raise ge.CommandFailed(function="runWithLog", error=r)

        # runlog file
        runlogname = "Log-" + logname

        # print to runlog file and close
        logfile = os.path.join(logfolder, runlogname)
        lf = open(logfile, 'a')

        # header
        lf.write("# Generated by QuNex %s on %s\n" % (get_qunex_version(), timestamp))
        lf.write("#\n")

        # split name to command name and session
        split = name.split(": ")

        # print session if exists
        if len(split) > 1:
            print("session: %s\n" % split[1])

        # print command name
        lf.write("qunex %s\n" % split[0])
        for k, v in args.items():
            lf.write("  --%s=\"%s\"\n" % (k, v))

        # print final status
        if result:
            lf.write("\nERROR running %s\n" % name)
        else:
            lf.write("\n===> Successful completion of task\n")

        lf.close()
    else:
        comlogname = None

    return name, result, comlogname, prepend


def runInParallel(calls, cores=None, prepend=""):
    """
    ``runInParallel(calls, cores=None, prepend="")``

    Runs functions specified in 'calls' in parallel utilizing all the available
    or the number of cores specified in 'cores'.

    INPUTS
    ======

    --calls        A list of dictionaries that specifies the commands to run.
                   It should consists of:

                   - name (the name of the command to run)
                   - function (the function to be run)
                   - args (the arguments to be passed to the function)
                   - logfile (the path to the log file to which to direct the
                     standard output from the command ran)

    --cores        The number of cores to utilize. If specified as None or
                   'all', all available cores will be utilized.
    --prepend      The string to prepend to each line of progress report.

    EXAMPLE USE
    ===========

    ::

        runInParallel({'name': 'Sort dicom files', 'function': dicom.sort_dicom, 'args': {'folder': '.'}, 'sout': 'sort_dicom.log'}, cores=1, prepend=' ... ')
    """

    global results

    if cores is None or cores in ['all', 'All', 'ALL']:
        cores = len(os.sched_getaffinity(0))
    else:
        try:
            cores = int(cores)
        except:
            cores = 1

    results = []
    with ProcessPoolExecutor(max_workers=cores) as executor:
        for call in calls:
            future = executor.submit(runWithLog, call['function'], call['args'], call['logfile'], call['name'], prepend)
            future.add_done_callback(record_future)
        
    return results



def checkFiles(testFolder, specFile, fields=None, report=None, append=False):
    """
    ``checkFiles(testFolder, specFile, fields=None, report=None, append=False)``

    Check the testFolder for presence of files as specified in specFile, which
    lists files one per line with space delimited paths. Additionally an array
    of key-value pairs can be provided. If present every instance of {<key>}
    will be replaced by <value>. If report is specified, a report will be
    written to that file. Where there might be two alternative options of results
    e.g. difference because of AP/PA direction, then the alternative is to
    be provided in the same line separated by a pipe '|'
    """

    # --- open the report if needed:

    if report:
        if type(report) is types.FileType:
            rout = report
            fileClose = False
        else:
            fileClose = True
            try:
                if append:
                    rout = open(report, 'a')
                else:
                    rout = open(report, 'w')
            except:
                raise ge.CommandFailed("checkFiles", "Report file could not be opened", "Failed to open a report file for writing: %s" % (report), "Please check your settings and paths!")
        print("\n#-----------------------------------------\n# Full file check report\n# . denotes file present\n# X denotes file absent\n", file=rout)

    # --- initial tests

    if not os.path.exists(testFolder):
        print("The folder to be tested does not exist: %s \nPlease check your settings and paths!" % (testFolder), file=rout)
        print("\n#-----------------=== End Full File Report ===----------------------", file=rout)
        if fileClose:
            rout.close()
        raise ge.CommandFailed("checkFiles", "Folder to test does not exist", "The folder to be tested does not exist: %s" % (testFolder), "Please check your settings and paths!")

    if not os.path.exists(specFile):
        print("The specification file to test folder against does not exist: %s\nPlease check your settings and paths!" % (specFile), file=rout)
        print("\n#-----------------=== End Full File Report ===----------------------", file=rout)
        if fileClose:
            rout.close()
        raise ge.CommandFailed("checkFiles", "Specification file does not exist", "The specification file to test folder against does not exist: %s" % (specFile), "Please check your settings and paths!")

    # --- read the spec

    files = open(specFile, 'r').read()

    if fields:
        for key, value in fields:
            files = files.replace('{%s}' % (key), value)

    files = [[f.strip().split() for f in e.split('|')] for e in files.split('\n') if len(e) and not e.startswith('#')]

    # --- test the files

    present = []
    missing = []
    for testfiles in files:
        fileMissing = True
        for testfile in testfiles:
            test = [testFolder] + testfile
            tfile = os.path.join(*test)
            if os.path.exists(tfile):
                present.append(tfile)
                fileMissing = False
                if report:
                    print(". " + tfile, file=rout)
                break
        if fileMissing:
            missing.append(tfile)
            if report:
                print("X " + tfile, file=rout)

    if report:
        print("\n#-----------------=== End Full File Report ===----------------------", file=rout)
        if fileClose:
            rout.close()

    status = len(missing) == 0

    return status, present, missing


def printAndLog(*args, **kwargs):
    """
    ``printAndLog(*args, **kwargs)``

    Prints all that is given as nonpositional argument to the standard output.

    INPUTS
    ======

    --file         Prints to the file.
    --write        Creates a file and writes to it.
    --append       Opens a file and appends to it.
    --silent       Whether to not print to stdout.
    --end          How to end ['\n'].
    """

    silent = kwargs.get('silent', False)
    file   = kwargs.get('file', None)
    write  = kwargs.get('write', None)
    append = kwargs.get('append', None)
    end    = kwargs.get('end', '\n')

    if write:
        write = open(write, 'w')
    if append:
        append = open(append, 'a')

    for element in args + (end, ):
        if not silent:
            print(element, end=" ")
        for out in [append, write, file]:
            if out:
                print(element, end=" ", file=out)

    for toclose in [append, write]:
        if toclose:
            toclose.close()



def getLogFile(folders=None, tags=None):
    """
    ``getLogFile(folders=None, tags=None)``

    Creates a log file in the comlogs folder.

    INPUTS
    ======

    --folders      A dictionary with the known paths.
    --tags         An array of strings to use to create the filename.

    OUTPUTS
    =======

    --filename         The path to the log file.
    --file handle      The file handle of the open file.

    USE
    ===

    Creates a log file in the comlogs folder and returns the name and the file
    handle. It tries to find the correct location for the log based on the
    provided folders.

    """

    folders = deduceFolders(folders)

    if 'logfolder' not in folders:
        raise ge.CommandFailed("getLogFile", "Logfolder not found" , "Could not deduce the location of the log folder based on the provided information!")

    basestring = (str, bytes)
    if isinstance(tags, basestring) or tags is None:
        tags = []

    logstamp = datetime.now().strftime("%Y-%m-%d_%H.%M.%S.%f")
    logname  = tags + [logstamp]
    logname  = [e for e in logname if e]
    logname  = "_".join(logname)
    logname  = os.path.join(folders['logfolder'], 'comlogs', "tmp_%s.log" % (logname))
    logfile  = open(logname, 'w')

    return logname, logfile


def closeLogFile(logfile=None, logname=None, status="done"):
    """
    ``closeLogFile(logfile=None, logname=None, status="done")``

    Closes the logfile and swaps the 'tmp_', 'done_', 'error_', 'incomplete_' at
    the start of the logname to the provided status.
    """

    if logfile:
        logfile.close()

    if logname:
        logfolder, newname = os.path.split(logname)
        newname = re.sub('^(tmp_|done_|error_|incomplete_|)', status + '_', newname)
        newfile = os.path.join(logfolder, newname)
        os.rename(logname, newfile)

    return newfile


def underscore(s):
    s = s + "\n" + "".join(['=' for e in range(len(s))])
    return s


def plist(s):
    '''
    plist(s)
    Processes the string, spliting it by the pipe "|" symbol, trimming
    any whitespace caracters from start or end of each resulting
    substring, and retuns an array of substrings of length more than 0.
    '''
    s = s.split('|')
    s = [e.strip() for e in s]
    s = [e for e in s if len(e) > 0]
    return s


def pcslist(s):
    '''
    pcslist(s)
    Processes the string, spliting it by the pipe "|", comma or space, trimming
    any whitespace caracters from start or end of each resulting substring, and
    retuns an array of substrings of length more than 0.
    '''
    s = re.split(' *, *| *\| *| +', s)
    s = [e.strip() for e in s]
    s = [e for e in s if len(e) > 0]
    return s


def linkOrCopy(source, target, r=None, status=None, name=None, prefix=None, symlink=False):
    """
    linkOrCopy - documentation not yet available.
    """
    if status is None:
        status = True
    if name is None:
        name = "file"
    if prefix is None:
        prefix = "\n ... "
    if os.path.exists(source):
        try:
            if os.path.exists(target):
                if os.path.samefile(source, target):
                    if r is None:
                        return status and True
                    else:
                        return (status and True, "%s%s%s already mapped" % (r, prefix, name))
                else:
                    os.remove(target)

            # link
            if not symlink:
                os.link(source, target)
            else:
                os.symlink(source, target)

            if r is None:
                return status and True
            else:
                return (status and True, "%s%s%s mapped" % (r, prefix, name))

        except:
            try:
                shutil.copy2(source, target)
                if r is None:
                    return status and True
                else:
                    return (status and True, "%s%s%s copied" % (r, prefix, name))
            except:
                if r is None:
                    return False
                else:
                    return (False, "%s%sERROR: %s could not be copied, check permissions! " % (r, prefix, name))
        return True
    else:
        if r is None:
            return False
        else:
            return (False, "%s%sERROR: %s could not be copied, source file does not exist [%s]! " % (r, prefix, name, source))


def moveLinkOrCopy(source, target, action=None, r=None, status=None, name=None, prefix=None, lock=False):
    """
    moveLinkOrCopy - documentation not yet available.
    """
    if action is None:
        action = 'link'
    if status is None:
        status = True
    if name is None:
        name = source
    if prefix is None:
        prefix = ""

    def report(rstatus, msg):
        if lock:
            fl.unlock(target)
        if r is None:
            return rstatus
        else:
            return rstatus, r + prefix + msg

    if os.path.exists(source):

        targetfolder = os.path.dirname(target)
        if not os.path.exists(targetfolder):
            io = fl.makedirs(targetfolder)
            if io:
                if io != 'File exists':
                    return report(False, "ERROR: %s could not be %sed, target folder could not be created, check permissions! " % (name, action))

        if lock:
            fl.lock(target)

        if action == 'link':
            io = fl.link(source, target)
            if not io:
                return report(status, "%s mapped" % (name))
            elif io == 'File exists':
                if os.path.samefile(source, target):
                    return report(status, "%s already mapped [%s]" % (name, target))
                else:
                    io = fl.remove(target)
                    if io and io != 'No such file or directory':
                        return report(False, "ERROR: %s could not be %sed, existing file could not be removed, check permissions! " % (name, action))
                    io = fl.link(source, target)
                    if not io:
                        return report(status, "%s mapped" % (name))
                    else:
                        action = 'copy'
            else:
                action = 'copy'

        if action == 'copy':
            try:
                shutil.copy2(source, target)
                return report(status, "%s copied" % (name))
            except:
                return report(False, "ERROR: %s could not be copied, check permissions! " % (name))

        if action == 'move':
            try:
                shutil.move(source, target)
                return report(status, "%s moved" % (name))
            except:
                return report(False, "ERROR: %s could not be moved, check permissions! " % (name))

        if action == 'gzip':
            try:
                with open(source, 'rb') as f_in, gzip.open(target, 'wb') as f_out:
                    shutil.copyfileobj(f_in, f_out)
                return report(status, "%s copied and gzipped" % (name))
            except:
                return report(False, "ERROR: %s could not be copied and gzipped, check permissions! " % (name))

    else:
        return report(False, "WARNING: %s could not be %sed, source file either does not exist or can not be accessed [%s]! " % (name, action, source))


def createSessionFile(command, sfolder, session, subject, overwrite, prefix=""):
    """
    ``createSessionFile(command, sfolder, session, subject, overwrite, prefix)``

    Creates the generic, non pipeline specific, session file.
    """

    # open fifle
    sfile = os.path.join(sfolder, 'session.txt')
    if os.path.exists(sfile):
        if overwrite == 'yes':
            os.remove(sfile)
            print(prefix + "--> removed existing session.txt file")
        else:
            raise ge.CommandFailed(command, "session.txt file already present!", "A session.txt file alredy exists [%s]" % (sfile), "Please check or set parameter 'overwrite' to 'yes' to rebuild it!")

    sout = open(sfile, 'w')
    print("# Generated by QuNex %s on %s" % (get_qunex_version(), datetime.now().strftime("%Y-%m-%d_%H.%M.%S.%f")), file=sout)
    print("#", file=sout)
    print('session:', session, file=sout)
    print('subject:', subject, file=sout)

    # bids
    bfolder = os.path.join(sfolder, 'bids')
    if os.path.exists(bfolder):
        print('bids:', bfolder, file=sout)

    # nii
    nfolder = os.path.join(sfolder, 'nii')
    if os.path.exists(bfolder):
        print('raw_data:', nfolder, file=sout)

    # hcp
    hfolder = os.path.join(sfolder, 'hcp')
    print('hcp:', hfolder, file=sout)

    # empty line
    print(file=sout)

    # return
    return sout

def get_qunex_version():
    """
    Returns the version of currently used QuNex suite.
    """

    # open the version file and read its contents
    with open(os.path.join(os.environ['TOOLS'], os.environ['QUNEXREPO'], 'VERSION.md'), "r") as f:
        version  = f.read().strip()

    return version<|MERGE_RESOLUTION|>--- conflicted
+++ resolved
@@ -82,9 +82,6 @@
                 c += 1
 
                 # --- read preferences / settings
-<<<<<<< HEAD
-                if line.startswith(('_', '-', '--')):
-=======
                 if line.startswith('--'):
                     pkey, pvalue = [e.strip() for e in line.split(':', 1)]
                     if first:
@@ -94,7 +91,6 @@
                     continue
 
                 elif line.startswith('_') or line.startswith('-'):
->>>>>>> a019d3b2
                     pkey, pvalue = [e.strip() for e in line.split(':', 1)]
                     if first:
                         gpref[pkey[1:]] = pvalue
