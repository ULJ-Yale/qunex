--- conflicted
+++ resolved
@@ -239,41 +239,6 @@
              root=sustained_aov
     """
 
-<<<<<<< HEAD
-=======
-    """
-    ~~~~~~~~~~~~~~~~~~
-
-    Change log
-
-    2017-02-06 Grega Repovš
-               Initial version
-    2017-02-06 Grega Repovš
-               Updated documentation.
-    2017-05-01 Grega Repovš
-               Added custom 2D/3D specification of TFCE parameters
-    2017-05-09 Grega Repovš
-               Added ability to specify multiple image files for multimodal
-               analysis.
-    2017-07-21 Grega Repovš
-               Added ability to run ptseries CIFTI images.
-    2017-09-28 Grega Repovš
-               Updated documentation regarding location of design files.
-    2017-10-20 Grega Repovš
-               Added cleaning of preexisting image files.
-    2018-03-06 Grega Repovš
-               Correction to documentation
-    2018-07-26 Grega Repovš
-               Corrected for new locations of templates
-    2018-09-10 Grega Repovš
-               Added additional options and surface only processing
-    2019-01-25 Grega Repovš
-               Added cleanup option
-    2019-03-13 Grega Repovš
-               Added option for use of a custom mask
-    """
-
->>>>>>> be89a23b
     print "Running PALM\n============"
     print " --> checking environment"
 
@@ -580,11 +545,7 @@
             if not 'surface' in options['flags']:
                 print "     ... Volume"
                 infiles = setInFiles(root, 'volume.nii', nimages)
-<<<<<<< HEAD
-                inargs  = ['-m', os.path.join(atlas, 'hcp', 'masks', 'volume.cifti.mask.nii')]
-=======
                 inargs  = ['-m', mask_volume]
->>>>>>> be89a23b
                 command = ['palm'] + infiles + inargs + dargs + sargs + ['-o', root + '_volume']
                 calls.append({'name': 'PALM Volume', 'args': command, 'sout': root + '_volume.log'})
                 if '-T' in command and t3set is not None:
@@ -592,11 +553,7 @@
 
             print "     ... Left Surface"
             infiles = setInFiles(root, 'left.func.gii', nimages)
-<<<<<<< HEAD
-            inargs  = ['-m', os.path.join(atlas, 'hcp', 'masks', 'surface.cifti.L.mask.32k_fs_LR.func.gii'), '-s', os.path.join(atlas, 'hcp', 'Q1-Q6_R440.L.midthickness.32k_fs_LR.surf.gii')]
-=======
             inargs  = ['-m', mask_left, '-s', os.path.join(atlas, 'hcp', 'Q1-Q6_R440.L.midthickness.32k_fs_LR.surf.gii')]
->>>>>>> be89a23b
             command = ['palm'] + infiles + inargs + dargs + sargs + ['-o', root + '_L']
             if '-T' in command:
                 command += [t2set]
@@ -604,11 +561,7 @@
 
             print "     ... Right Surface"
             infiles = setInFiles(root, 'right.func.gii', nimages)
-<<<<<<< HEAD
-            inargs  = ['-m', os.path.join(atlas, 'hcp', 'masks', 'surface.cifti.R.mask.32k_fs_LR.func.gii'), '-s', os.path.join(atlas, 'hcp', 'Q1-Q6_R440.R.midthickness.32k_fs_LR.surf.gii')]
-=======
             inargs  = ['-m', mask_right, '-s', os.path.join(atlas, 'hcp', 'Q1-Q6_R440.R.midthickness.32k_fs_LR.surf.gii')]
->>>>>>> be89a23b
             command = ['palm'] + infiles + inargs + dargs + sargs + ['-o', root + '_R']
             if '-T' in command:
                 command += [t2set]
