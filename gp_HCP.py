#!/usr/bin/env python
# encoding: utf-8
"""
This file holds code for running HCP preprocessing and image mapping. It
consists of functions:

* hcpPreFS        ... runs HCP PreFS preprocessing
* hcpFS           ... runs HCP FS preprocessing
* hcpPostFS       ... runs HCP PostFS preprocessing
* hcpDiffusion    ... runs HCP Diffusion weighted image preprocessing
* hcpfMRIVolume   ... runs HCP BOLD Volume preprocessing
* hcpfMRISurface  ... runs HCP BOLD Surface preprocessing
* hcpDTIFit       ... runs DTI Fit
* hcpBedpostx     ... runs Bedpost X
* mapHCPData      ... maps results of HCP preprocessing into `images`
                      folder

All the functions are part of the processing suite. They should be called
from the command line using `gmri` command. Help is available through:

`gmri ?<command>` for command specific help
`gmri -o` for a list of relevant arguments and options

There are additional support functions that are not to be used
directly.

Created by Grega Repovs on 2016-12-17.
Code split from dofcMRIp_core gCodeP/preprocess codebase.
Copyright (c) Grega Repovs. All rights reserved.
"""

from gp_core import *
from g_img import *
import os
import os.path
import shutil
import re
import glob
import sys
import traceback
from datetime import datetime
import time


# -------------------------------------------------------------------
#
#                       HCP Pipeline Scripts
#

def getHCPPaths(sinfo, options):
    """
    getHCPPaths - documentation not yet available.
    """
    d = {}

    # ---- HCP Pipeline folders

    base                    = options['hcp_Pipeline']

    d['hcp_base']           = base

    d['hcp_Templates']      = os.path.join(base, 'global', 'templates')
    d['hcp_Bin']            = os.path.join(base, 'global', 'binaries')
    d['hcp_Config']         = os.path.join(base, 'global', 'config')

    d['hcp_PreFS']          = os.path.join(base, 'PreFreeSurfer', 'scripts')
    d['hcp_FS']             = os.path.join(base, 'FreeSurfer', 'scripts')
    d['hcp_PostFS']         = os.path.join(base, 'PostFreeSurfer', 'scripts')
    d['hcp_fMRISurf']       = os.path.join(base, 'fMRISurface', 'scripts')
    d['hcp_fMRIVol']        = os.path.join(base, 'fMRIVolume', 'scripts')
    d['hcp_tfMRI']          = os.path.join(base, 'tfMRI', 'scripts')
    d['hcp_dMRI']           = os.path.join(base, 'DiffusionPreprocessing', 'scripts')
    d['hcp_Global']         = os.path.join(base, 'global', 'scripts')
    d['hcp_tfMRIANalysis']  = os.path.join(base, 'TaskfMRIAnalysis', 'scripts')

    d['hcp_caret7dir']      = os.path.join(base, 'global', 'binaries', 'caret7', 'bin_rh_linux64')

    # ----

    hcpbase                 = os.path.join(sinfo['hcp'], sinfo['id'] + options['hcp_suffix'])

    d['base']               = hcpbase
    d['hcp_nonlin']         = os.path.join(hcpbase, 'MNINonLinear')
    d['T1w_folder']         = os.path.join(hcpbase, 'T1w')
    # d['T1w']                = os.path.join(hcpbase, 'T1w', sinfo['id'] + '_strc_T1w_MPR1.nii.gz')
    d['T1w']                = "@".join(glob.glob(os.path.join(d['T1w_folder'], '*T1w_MPR*')))
    d['DWI_folder']         = os.path.join(hcpbase, 'Diffusion')
    d['FS_folder']          = os.path.join(hcpbase, 'T1w', sinfo['id'] + options['hcp_suffix'])

    if options['hcp_t2'] == 'NONE':
        d['T2w'] = 'NONE'
    else:
        # d['T2w'] = os.path.join(hcpbase, 'T2w', sinfo['id'] + '_strc_T2w_SPC1.nii.gz')
        d['T2w']                = "@".join(glob.glob(os.path.join(hcpbase, 'T2w', sinfo['id'] + '_strc_T2w_SPC*.nii.gz')))


    d['fmapmag']   = 'NONE'
    d['fmapphase'] = 'NONE'
    d['fmapge']    = 'NONE'
    if options['hcp_avgrdcmethod'] == 'SiemensFieldMap' or options['hcp_bold_correct'] == 'SiemensFieldMap':
        d['fmapmag']   = os.path.join(hcpbase, 'FieldMap_strc', sinfo['id'] + '_strc_FieldMap_Magnitude.nii.gz')
        d['fmapphase'] = os.path.join(hcpbase, 'FieldMap_strc', sinfo['id'] + '_strc_FieldMap_Phase.nii.gz')
        d['fmapge']    = "NONE"
    elif options['hcp_avgrdcmethod'] == 'GeneralElectricFieldMap' or options['hcp_bold_correct'] == 'GeneralElectricFieldMap':
        d['fmapmag']   = "NONE"
        d['fmapphase'] = "NONE"
        d['fmapge']    = os.path.join(hcpbase, 'FieldMap_strc', sinfo['id'] + '_strc_FieldMap_GE.nii.gz')

    return d


def action(action, run):
    """
    action - documentation not yet available.
    """
    if run == "test":
        if action.istitle():
            return "Test " + action.lower()
        else:
            return "test " + action
    else:
        return action



def hcpPreFS(sinfo, options, overwrite=False, thread=0):
    '''
    hcp_PreFS [... processing options]
    hcp1 [... processing options]

    USE
    ===

    Runs the pre-FS step of the HCP Pipeline. It looks for T1w and T2w images in
    subject's T1w and T2w folder, averages them (if multiple present) and
    linearly and nonlinearly aligns them to the MNI atlas. It uses the adjusted
    version of the HCP that enables the preprocessing to run with of without T2w
    image(s). A short name 'hcp1' can be used for this command.

    REQUIREMENTS
    ============

    The code expects the input images to be named and present in the specific
    folder structure. Specifically it will look within the folder:

    <subject id>/hcp/<subject id>

    for folders and files:

    T1w/*T1w_MPR[N]*
    T2w/*T2w_MPR[N]*

    There has to be at least one T1w image present. If there are more than one
    T1w or T2w images, they will all be used and averaged together.

    Depending on the type of distortion correction method specified by the
    --hcp_avgrdcmethod argument (see below), it will also expect the presence
    of the following files:

    __TOPUP__

    SpinEchoFieldMap[N]*/*_<hcp_sephasepos>_*
    SpinEchoFieldMap[N]*/*_<hcp_sephaseneg>_*

    If there are more than one pair of spin echo files, the first pair found
    will be used.

    __SiemensFieldMap__

    FieldMap_strc/<subject id>_strc_FieldMap_Magnitude.nii.gz
    FieldMap_strc/<subject id>_strc_FieldMap_Phase.nii.gz

    __GeneralElectricFieldMap__

    FieldMap_strc/<subject id>_strc_FieldMap_GE.nii.gz

    RESULTS
    =======

    The results of this step will be present in the above mentioned T1w and T2w
    folders as well as MNINonLinear folder generated and populated in the same
    subject's root hcp folder.

    RELEVANT PARAMETERS
    ===================

    general parameters
    ------------------

    When running the command, the following *general* processing parameters are
    taken into account:

    --subjects        ... The batch.txt file with all the subject information
                          [batch.txt].
    --subjectsfolder  ... The path to the study/subjects folder, where the
                          imaging  data is supposed to go [.].
    --cores           ... How many cores to utilize [1].
    --overwrite       ... Whether to overwrite existing data (yes) or not (no)
                          [no].
    --logfolder       ... The path to the folder where runlogs and comlogs
                          are to be stored, if other than default []
    --log             ... Whether to keep ('keep') or remove ('remove') the
                          temporary logs once jobs are completed ['keep']

    specific parameters
    -------------------

    In addition the following *specific* parameters will be used to guide the
    processing in this step:

    --hcp_suffix           ... Specifies a suffix to the subject id if multiple
                               variants are run, empty otherwise [].
    --hcp_t2               ... NONE if no T2w image is available and the
                               preprocessing should be run without them,
                               anything else otherwise [t2].
    --hcp_brainsize        ... Specifies the size of the brain in mm. 170 is FSL
                               default and seems to be a good choice, HCP uses
                               150, which can lead to problems with larger heads
                               [150].
    --hcp_t1samplespacing  ... T1 image sample spacing, NONE if not used [NONE].
    --hcp_t2samplespacing  ... T2 image sample spacing, NONE if not used [NONE].
    --hcp_gdcoeffs         ... Path to a file containing gradient distortion
                               coefficients, set to "NONE", if not used [NONE].
    --hcp_biascorrect_t1w  ... Whether to run T1w image bias correction in PreFS
                               step (YES or NONE) [NONE].
    --hcp_bfsigma          ... Bias Field Smoothing Sigma (optional) [].
    --hcp_avgrdcmethod     ... Averaging and readout distortion correction
                               method. Can take the following values:
                               NONE
                               ... average any repeats with no readout correction
                               FIELDMAP
                               ... average any repeats and use Siemens field
                                   map for readout correction
                               SiemensFieldMap
                               ... average any repeats and use Siemens field
                                   map for readout correction.
                               GeneralElectricFieldMap
                               ... average any repeats and use GE field map for
                                   readout correction
                               TOPUP
                               ... average any repeats and use spin echo field
                                   map for readout correction.
                               [NONE]
    --hcp_unwarpdir        ... Readout direction of the T1w and T2w images (x,
                               y, z or NONE); used with either a regular field
                               map or a spin echo field map [NONE].
    --hcp_echodiff         ... Difference in TE times if a fieldmap image is
                               used, set to NONE if not used [NONE].
    --hcp_dwelltime        ... Echo Spacing or Dwelltime of Spin Echo Field Map
                               or "NONE" if not used [NONE].
    --hcp_seunwarpdir      ... Phase encoding direction of the Spin Echo Field
                               Map (x, y or NONE) [NONE].
    --hcp_topupconfig      ... Path to a configuration file for TOPUP method
                               or "NONE" if not used [NONE].
    --hcp_prefs_brainmask  ... Whether to only run the final registration using
                               either a custom prepared brain mask (MASK) or to
                               run the full set of processing steps (NONE). [NONE]
                               If a mask is to be used (MASK) then a "
                               custom_acpc_dc_restore_mask.nii.gz" image needs
                               to be placed in the T1w folder.

    EXAMPLE USE
    ===========

    gmri hcp_PreFS subjects=fcMRI/subjects.hcp.txt subjectsfolder=subjects \\
         overwrite=no cores=10 hcp_brainsize=170

    gmri hcp1 subjects=fcMRI/subjects.hcp.txt subjectsfolder=subjects \\
         overwrite=no cores=10 hcp_t2=NONE

    ----------------
    Written by Grega Repovš

    Changelog
    2017-01-08 Grega Repovš
             - Updated documentation.
    2017-08-17 Grega Repovš
             - Added checking for field map images.
    '''

    r = "\n---------------------------------------------------------"
    r += "\nSubject id: %s \n[started on %s]" % (sinfo['id'], datetime.now().strftime("%A, %d. %B %Y %H:%M:%S"))
    r += "\n%s HCP PreFreeSurfer Pipeline ...\n" % (action("Running", options['run']))

    # print "---> Setting up hcp"

    hcp = getHCPPaths(sinfo, options)

    # print "---> Setting up command"

    run    = True
    report = "Error"

    try:

        # --- checks

        if 'hcp' not in sinfo:
            r += "\n---> ERROR: There is no hcp info for subject %s in batch.txt" % (sinfo['id'])
            run = False

        # --- check for T1w and T2w images

        for tfile in hcp['T1w'].split("@"):
            if os.path.exists(tfile):
                r += "\n---> T1w image file present."
            else:
                r += "\n---> ERROR: Could not find T1w image file. [%s]" % (tfile)
                run = False

        if hcp['T2w'] == 'NONE':
            r += "\n---> Not using T2w image."
        else:
            for tfile in hcp['T2w'].split("@"):
                if os.path.exists(tfile):
                    r += "\n---> T2w image file present."
                else:
                    r += "\n---> ERROR: Could not find T2w image file. [%s]" % (tfile)
                    run = False


        # --- do we need spinecho images

        sepos       = 'NONE'
        seneg       = 'NONE'
        topupconfig = 'NONE'

        if options['hcp_avgrdcmethod'] == 'TOPUP':
            try:
                tufolder = glob.glob(os.path.join(hcp['base'], 'SpinEchoFieldMap*'))
                tufolder = tufolder[0]
                sepos    = glob.glob(os.path.join(tufolder, "*_" + options['hcp_sephasepos'] + "_*"))[0]
                seneg    = glob.glob(os.path.join(tufolder, "*_" + options['hcp_sephaseneg'] + "_*"))[0]

                if options['hcp_topupconfig'] != 'NONE':
                    if not os.path.exists(options['hcp_topupconfig']):
                        topupconfig = os.path.join(hcp['hcp_Config'], options['hcp_topupconfig'])
                        if not os.path.exists(topupconfig):
                            r += "\n---> ERROR: Could not find TOPUP configuration file: %s." % (options['hcp_topupconfig'])
                            # raise AssertionError('Could not find TOPUP configuration file!')
                            run = False
                        else:
                            r += "\n---> TOPUP configuration file present."
                    else:
                        r += "\n---> TOPUP configuration file present."
            except:
                r += "\n---> ERROR: Could not find files for TOPUP processing of subject %s." % (sinfo['id'])
                # raise
                run = False

        elif options['hcp_avgrdcmethod'] == 'GeneralElectricFieldMap':
            if os.path.exists(hcp['fmapge']):
                r += "\n---> Gradient Echo Field Map file present."
            else:
                r += "\n---> ERROR: Could not find Gradient Echo Field Map file for subject %s.\n            Expected location: %s" % (sinfo['id'], hcp['fmapge'])
                run = False

        elif options['hcp_avgrdcmethod'] in ['FIELDMAP', 'SiemensFieldMap']:
            if os.path.exists(hcp['fmapmag']):
                r += "\n---> Magnitude Field Map file present."
            else:
                r += "\n---> ERROR: Could not find Magnitude Field Map file for subject %s.\n            Expected location: %s" % (sinfo['id'], hcp['fmapmag'])
                run = False
            if os.path.exists(hcp['fmapphase']):
                r += "\n---> Phase Field Map file present."
            else:
                r += "\n---> ERROR: Could not find Phase Field Map file for subject %s.\n            Expected location: %s" % (sinfo['id'], hcp['fmapphase'])
                run = False

        # --- lookup gdcoeffs file if needed

        if options['hcp_gdcoeffs'] != 'NONE':
            if not os.path.exists(options['hcp_gdcoeffs']):
                gdcoeffs = os.path.join(hcp['hcp_Config'], options['hcp_gdcoeffs'])
                if not os.path.exists(gdcoeffs):
                    r += "\n---> ERROR: Could not find gradient distorsion coefficients file: %s." % (options['hcp_gdcoeffs'])
                    # raise AssertionError('Could not find gradient distorsion coefficients file!')
                    run = False
                else:
                    r += "\n---> Gradient distorsion coefficients file present."
            else:
                r += "\n---> Gradient distorsion coefficients file present."
        else:
            gdcoeffs = 'NONE'

        # --- see if we have set up to use custom mask

        if options['hcp_prefs_brainmask'] == 'MASK':
            tfile = os.path.join(hcp['T1w_folder'], 'T1w_acpc_dc_restore_brain.nii.gz')
            mfile = os.path.join(hcp['T1w_folder'], 'custom_acpc_dc_restore_mask.nii.gz')
            r += "\n---> Set to run only final atlas registration with a custom mask."

            if os.path.exists(tfile):
                r += "\n     ... Previous results present."
                if os.path.exists(mfile):
                    r += "\n     ... Custom mask present."
                else:
                    r += "\n     ... ERROR: Custom mask missing! [%s]!." % (mfile)
                    run = False
            else:
                run = False
                r += "\n     ... ERROR: No previous results found! Please run PreFS without hcp_prefs_brainmask set to MASK first!"
                if os.path.exists(mfile):
                    r += "\n     ... Custom mask present."
                else:
                    r += "\n     ... ERROR: Custom mask missing as well! [%s]!." % (mfile)

        # --- Set up the command

        comm = '%(script)s \
            --path="%(path)s" \
            --subject="%(subject)s" \
            --t1="%(t1)s" \
            --t2="%(t2)s" \
            --t1template="%(t1template)s" \
            --t1templatebrain="%(t1templatebrain)s" \
            --t1template2mm="%(t1template2mm)s" \
            --t2template="%(t2template)s" \
            --t2templatebrain="%(t2templatebrain)s" \
            --t2template2mm="%(t2template2mm)s" \
            --templatemask="%(templatemask)s" \
            --template2mmmask="%(template2mmmask)s" \
            --brainsize="%(brainsize)d" \
            --fnirtconfig="%(fnirtconfig)s" \
            --fmapmag="%(fmapmag)s" \
            --fmapphase="%(fmapphase)s" \
            --fmapgeneralelectric="%(fmapge)s" \
            --echodiff="%(echodiff)s" \
            --SEPhaseNeg="%(SEPhaseNeg)s" \
            --SEPhasePos="%(SEPhasePos)s" \
            --echospacing="%(echospacing)s" \
            --seunwarpdir="%(seunwarpdir)s" \
            --t1samplespacing="%(t1samplespacing)s" \
            --t2samplespacing="%(t2samplespacing)s" \
            --unwarpdir="%(unwarpdir)s" \
            --gdcoeffs="%(gdcoeffs)s" \
            --avgrdcmethod="%(avgrdcmethod)s" \
            --topupconfig="%(topupconfig)s" \
            --bfsigma="%(bfsigma)s" \
            --t1biascorrect="%(biascorrect)s" \
            --usejacobian="%(usejacobian)s" \
            --custombrain="%(custombrain)s" \
            --printcom="%(printcom)s" \
            --mppversion="%(mppversion)s"' % {
                'script'            : os.path.join(hcp['hcp_base'], 'PreFreeSurfer', 'PreFreeSurferPipeline.sh'),
                'path'              : sinfo['hcp'],
                'subject'           : sinfo['id'] + options['hcp_suffix'],
                't1'                : hcp['T1w'],
                't2'                : hcp['T2w'],
                't1template'        : os.path.join(hcp['hcp_Templates'], 'MNI152_T1_0.7mm.nii.gz'),
                't1templatebrain'   : os.path.join(hcp['hcp_Templates'], 'MNI152_T1_0.7mm_brain.nii.gz'),
                't1template2mm'     : os.path.join(hcp['hcp_Templates'], 'MNI152_T1_2mm.nii.gz'),
                't2template'        : os.path.join(hcp['hcp_Templates'], 'MNI152_T2_0.7mm.nii.gz'),
                't2templatebrain'   : os.path.join(hcp['hcp_Templates'], 'MNI152_T2_0.7mm_brain.nii.gz'),
                't2template2mm'     : os.path.join(hcp['hcp_Templates'], 'MNI152_T2_2mm.nii.gz'),
                'templatemask'      : os.path.join(hcp['hcp_Templates'], 'MNI152_T1_0.7mm_brain_mask.nii.gz'),
                'template2mmmask'   : os.path.join(hcp['hcp_Templates'], 'MNI152_T1_2mm_brain_mask_dil.nii.gz'),
                'brainsize'         : options['hcp_brainsize'],
                'fnirtconfig'       : os.path.join(hcp['hcp_Config'], 'T1_2_MNI152_2mm.cnf'),
                'fmapmag'           : hcp['fmapmag'],
                'fmapphase'         : hcp['fmapphase'],
                'fmapge'            : hcp['fmapge'],
                'echodiff'          : options['hcp_echodiff'],
                'SEPhaseNeg'        : seneg,
                'SEPhasePos'        : sepos,
                'echospacing'       : options['hcp_dwelltime'],
                'seunwarpdir'       : options['hcp_seunwarpdir'],
                't1samplespacing'   : options['hcp_t1samplespacing'],
                't2samplespacing'   : options['hcp_t2samplespacing'],
                'unwarpdir'         : options['hcp_unwarpdir'],
                'gdcoeffs'          : gdcoeffs,
                'avgrdcmethod'      : options['hcp_avgrdcmethod'],
                'topupconfig'       : topupconfig,
                'bfsigma'           : options['hcp_bfsigma'],
                'biascorrect'       : options['hcp_biascorrect_t1w'],
                'usejacobian'       : options['hcp_usejacobian'],
                'custombrain'       : options['hcp_prefs_brainmask'],
                'printcom'          : options['hcp_printcom'],
                'mppversion'        : options['hcp_mppversion']}

        tfile = os.path.join(hcp['T1w_folder'], 'T1w_acpc_dc_restore_brain.nii.gz')
        # tfile = os.path.join(hcp['T1w_folder'], '_PreFS.done')

        if run:
            if options['run'] == "run":
                # print "---> Running HCP Pre FS"
                if overwrite and os.path.exists(tfile):
                    os.remove(tfile)
                r += runExternalForFileShell(tfile, comm, '... running HCP PreFS', overwrite, sinfo['id'], remove=options['log'] == 'remove', task=options['command_ran'], logfolder=options['comlogs'], logtags=options['logtag'])
                r, status = checkForFile(r, tfile, 'ERROR: HCP PreFS failed running command: %s' % (comm))
                # print "---> Done with Pre FS"
                if status:
                    report = "Pre FS Done" 
                    failed = 0
                else:
                    report = "Pre FS Failed"
                    failed = 1
            else:
                if os.path.exists(tfile):
                    r += "\n---> HCP PreFS completed"
                    # print "---> HCP PreFS completed"
                    report = "Pre FS done"
                    failed = 0
                else:
                    r += "\n---> HCP PreFS can be run"
                    # print "---> HCP PreFS can be run"
                    report = "Pre FS can be run"
                    failed = 0
        else:
            r += "\n---> Due to missing files subject can not be processed."
            # print "---> Due to missing files subject can not be processed."
            report = "Files missing, PreFS can not be run"
            failed = 1

    except (ExternalFailed, NoSourceFolder), errormessage:
        # print "---> External failed"
        r += str(errormessage)
        report = "PreFS failed"
        failed = 1
    except:
        # print "---> Unknown error"
        r += "\nERROR: Unknown error occured: \n...................................\n%s...................................\n" % (traceback.format_exc())
        report = "PreFS failed"
        failed = 1

    # print "---> Completed %s HCP Pre FS" % (action("running", options['run']))
    r += "\n\nHCP PreFS %s on %s\n---------------------------------------------------------" % (action("completed", options['run']), datetime.now().strftime("%A, %d. %B %Y %H:%M:%S"))

    print r
    return (r, (sinfo['id'], report, failed))


def hcpFS(sinfo, options, overwrite=False, thread=0):
    '''
    hcp_FS [... processing options]
    hcp2 [... processing options]

    USE
    ===

    Runs the FS step of the HCP Pipeline. It takes the T1w and T2w images
    processed in the previous (hcp_PreFS) step, segments T1w image by brain
    matter and CSF, reconstructs the cortical surface of the brain and assigns
    structure labels for both subcortical and cortical structures. It completes
    the listed in multiple steps of increased precision and (if present) uses
    T2w image to refine the surface reconstruction. It uses the adjusted
    version of the HCP code that enables the preprocessing to run also if no T2w
    image is present. A short name 'hcp2' can be used for this command.

    REQUIREMENTS
    ============

    The code expects the previous step (hcp_PreFS) to have run successfully and
    checks for presence of a few key files and folders. Due to the number of
    inputs that it requires, it does not make a full check for all of them!

    RESULTS
    =======

    The results of this step will be present in the above mentioned T1w folder
    as well as MNINonLinear folder in the subject's root hcp folder.

    RELEVANT PARAMETERS
    ===================

    general parameters
    ------------------

    When running the command, the following *general* processing parameters are
    taken into account:

    --subjects        ... The batch.txt file with all the subject information
                          [batch.txt].
    --subjectsfolder  ... The path to the study/subjects folder, where the
                          imaging  data is supposed to go [.].
    --cores           ... How many cores to utilize [1].
    --overwrite       ... Whether to overwrite existing data (yes) or not (no)
                          [no].
    --logfolder       ... The path to the folder where runlogs and comlogs
                          are to be stored, if other than default []
    --log             ... Whether to keep ('keep') or remove ('remove') the
                          temporary logs once jobs are completed ['keep']

    specific parameters
    -------------------

    In addition the following *specific* parameters will be used to guide the
    processing in this step:

    --hcp_suffix               ... Specifies a suffix to the subject id if multiple
                                   variants are run, empty otherwise [].
    --hcp_t2                   ... NONE if no T2w image is available and the
                                   preprocessing should be run without them,
                                   anything else otherwise [t2].
    --hcp_expert_file          ... Path to the read-in expert options file for
                                   FreeSurfer if one is prepared and should be used
                                   empty otherwise [].
    --hcp_control_points       ... Specify YES to use manual control points or
                                   empty otherwise [].
    --hcp_wm_edits             ... Specify YES to use manually edited WM mask or
                                   empty otherwise [].
    --hcp_freesurfer_home      ... Path for FreeSurfer home folder can be manually
                                   specified to override default environment variable
                                   to ensure backwards compatiblity and hcp2 customization
    --hcp_freesurfer_module    ... Whether to load FreeSurfer as a module on the cluster
                                   You can specify using YES or empty otherwise [].
                                   to ensure backwards compatiblity and hcp2 customization
    EXAMPLE USE
    ===========

    gmri hcp_FS subjects=fcMRI/subjects.hcp.txt subjectsfolder=subjects \\
         overwrite=no cores=10

    gmri hcp2 subjects=fcMRI/subjects.hcp.txt subjectsfolder=subjects \\
         overwrite=no cores=10 hcp_t2=NONE

    gmri hcp2 subjects=fcMRI/subjects.hcp.txt subjectsfolder=subjects \\
         overwrite=no cores=10 hcp_t2=NONE \\
         hcp_freesurfer_home=<absolute_path_to_freesurfer_binary> \\
         hcp_freesurfer_module=YES

    ----------------
    Written by Grega Repovš

    Changelog
    2017-01-08 Grega Repovš
             - Updated documentation.
    2017-03-19 Alan Anticevic
             - Updated documentation.
    2017-03-20 Alan Anticevic
             - Updated documentation.
    2018-05-05 Grega Repovs
             - Optimized version checking.
    '''

    r = "\n---------------------------------------------------------"
    r += "\nSubject id: %s \n[started on %s]" % (sinfo['id'], datetime.now().strftime("%A, %d. %B %Y %H:%M:%S"))
    r += "\n\n%s HCP FreeSurfer Pipeline ...\n" % (action("Running", options['run']))

    run    = True
    report = "Error"

    try:
        hcp = getHCPPaths(sinfo, options)

        # --- run checks

        if 'hcp' not in sinfo:
            r += "\n---> ERROR: There is no hcp info for subject %s in batch.txt" % (sinfo['id'])
            run = False

        # --- check for T1w and T2w images

        for tfile in hcp['T1w'].split("@"):
            if os.path.exists(tfile):
                r += "\n---> T1w image file present."
            else:
                r += "\n---> ERROR: Could not find T1w image file."
                run = False

        if hcp['T2w'] == 'NONE':
            r += "\n---> Not using T2w image."
        else:
            for tfile in hcp['T2w'].split("@"):
                if os.path.exists(tfile):
                    r += "\n---> T2w image file present."
                else:
                    r += "\n---> ERROR: Could not find T2w image file."
                    run = False

        # -> Pre FS results

        if os.path.exists(os.path.join(hcp['T1w_folder'], 'T1w_acpc_dc_restore_brain.nii.gz')):
            r += "\n---> PreFS results present."
        else:
            r += "\n---> ERROR: Could not find PreFS processing results."
            run = False


       # -> check version of FS against previous version of FS

       # ------------------------------------------------------------------
       # - Alan added integrated code for FreeSurfer 6.0 completion check
       # -----------------------------------------------------------------
        freesurferhome = options['hcp_freesurfer_home']

        # - Set FREESURFER_HOME based on --hcp_freesurfer_home flag to ensure backward compatibility
        if freesurferhome:
            sys.path.append(freesurferhome)
            os.environ['FREESURFER_HOME'] = str(freesurferhome)
            r +=  "\n---> FREESURFER_HOME set to: " + str(freesurferhome)
            versionfile = os.path.join(os.environ['FREESURFER_HOME'], 'build-stamp.txt')
        else:
            fshome = os.environ["FREESURFER_HOME"]
            r += "\n---> FREESURFER_HOME set to: " + str(fshome)
            versionfile = os.path.join(os.environ['FREESURFER_HOME'], 'build-stamp.txt')

        fsbuildstamp = open(versionfile).read()

        for fstest, fsversion in [('stable-pub-v6.0.0', '6.0'), ('stable-pub-v5.3.0-HCP', '5.3-HCP'), ('unknown', 'unknown')]:
            if fstest in fsbuildstamp:
                break

        # - Check if recon-all.log exists to set the FS version
        reconallfile = os.path.join(hcp['T1w_folder'], sinfo['id'] + options['hcp_suffix'], 'scripts', 'recon-all.log')

        if os.path.exists(reconallfile):
            r +=  "\n---> Existing FreeSurfer recon-all.log was found!"

            reconallfiletxt = open(reconallfile).read()
            for fstest, efsversion in [('stable-pub-v6.0.0', '6.0'), ('stable-pub-v5.3.0-HCP', '5.3-HCP'), ('unknown', 'unknown')]:
                if fstest in reconallfiletxt:
                    break

            if overwrite:
                r += "\n     ... removing previous files"
            else:
                if fsversion == efsversion:
                    r += "\n     ... current FREESURFER_HOME settings match previous version of recon-all.log [%s]." % (fsversion)
                    r += "\n         Proceeding ..."
                else:
                    r += "\n     ... ERROR: current FREESURFER_HOME settings [%s] do not match previous version of recon-all.log [%s]!" % (fsversion, efsversion)
                    r += "\n         Please check your FS version or set overwrite to yes"
                    run = False

        # --- set target file

        # --- Deprecated versions of tfile variable based on prior FS runs ---------------------------------------------
        # tfile = os.path.join(hcp['T1w_folder'], sinfo['id'] + options['hcp_suffix'], 'mri', 'aparc+aseg.mgz')
        # tfile = os.path.join(hcp['T1w_folder'], '_FS.done')
        # tfile = os.path.join(hcp['T1w_folder'], sinfo['id'] + options['hcp_suffix'], 'label', 'BA_exvivo.thresh.ctab')
        # --------------------------------------------------------------------------------------------------------------

        tfiles = {'6.0': os.path.join(hcp['T1w_folder'], sinfo['id'] + options['hcp_suffix'], 'label', 'BA_exvivo.thresh.ctab'),
                  '5.3-HCP': os.path.join(hcp['T1w_folder'], sinfo['id'] + options['hcp_suffix'], 'label', 'rh.entorhinal_exvivo.label')}
        tfile = tfiles[fsversion]

        # --- set up T2 NONE if needed

        if hcp['T2w'] == 'NONE':
            t2w = 'NONE'
        else:
            t2w = os.path.join(hcp['T1w_folder'], 'T2w_acpc_dc_restore.nii.gz')


        comm = '%(script)s \
            --subject="%(subject)s" \
            --subjectDIR="%(subjectDIR)s" \
            --ExpertFile="%(ExpertFile)s" \
            --ControlPoints="%(ControlPoints)s" \
            --WMEdits="%(WMEdits)s" \
            --FreeSurferHome="%(FreeSurferHome)s" \
            --FSLoadHPCModule="%(FSLoadHPCModule)s" \
            --t1="%(t1)s" \
            --t1brain="%(t1brain)s" \
            --t2="%(t2)s"' % {
                'script'            : os.path.join(hcp['hcp_base'], 'FreeSurfer', 'FreeSurferPipeline.sh'),
                'subject'           : sinfo['id'] + options['hcp_suffix'],
                'subjectDIR'        : hcp['T1w_folder'],
                'FreeSurferHome'    : options['hcp_freesurfer_home'],      # -- Alan added option for --hcp_freesurfer_home flag passing
                'FSLoadHPCModule'   : options['hcp_freesurfer_module'],   # -- Alan added option for --hcp_freesurfer_module flag passing
                'ExpertFile'        : options['hcp_expert_file'],
                'ControlPoints'     : options['hcp_control_points'],
                'WMEdits'           : options['hcp_wm_edits'],
                't1'                : os.path.join(hcp['T1w_folder'], 'T1w_acpc_dc_restore.nii.gz'),
                't1brain'           : os.path.join(hcp['T1w_folder'], 'T1w_acpc_dc_restore_brain.nii.gz'),
                't2'                : t2w}

        if run:
            if options['run'] == "run":
                if overwrite and os.path.lexists(tfile):
                    os.remove(tfile)
                if overwrite or not os.path.exists(tfile):
                    if os.path.lexists(hcp['FS_folder']):
                        r += "\n --> removing preexisting FS folder [%s]" % (hcp['FS_folder'])
                        shutil.rmtree(hcp['FS_folder'])
                    for toremove in ['fsaverage', 'lh.EC_average', 'rh.EC_average']:
                        if os.path.lexists(os.path.join(hcp['T1w_folder'], toremove)):
                            os.remove(os.path.join(hcp['T1w_folder'], toremove))
                r += runExternalForFileShell(tfile, comm, '... running HCP FS', overwrite, sinfo['id'], remove=options['log'] == 'remove', task=options['command_ran'], logfolder=options['comlogs'], logtags=options['logtag'])
                r, status = checkForFile(r, tfile, 'ERROR: HCP FS failed running command: %s' % (comm))
                if status:
                    report = "FS Done"
                    failed = 0
                else:
                    report = "FS Failed"
                    failed = 1
            else:
                if os.path.exists(tfile):
                    r += "\n---> HCP FS completed"
                    report = "FS done"
                    failed = 0
                else:
                    r += "\n---> HCP FS can be run"
                    report = "FS can be run"
                    failed = 0
        else:
            r += "\n---> Subject can not be processed."
            report = "FS can not be run"
            failed = 1

    except (ExternalFailed, NoSourceFolder), errormessage:
        r += str(errormessage)
        failed = 1
    except:
        r += "\nERROR: Unknown error occured: \n...................................\n%s...................................\n" % (traceback.format_exc())
        failed = 1

    r += "\n\nHCP FS %s on %s\n---------------------------------------------------------" % (action("completed", options['run']), datetime.now().strftime("%A, %d. %B %Y %H:%M:%S"))

    print r
    return (r, (sinfo['id'], report, failed))


def hcpPostFS(sinfo, options, overwrite=False, thread=0):
    '''
    hcp_PostFS [... processing options]
    hcp3 [... processing options]

    USE
    ===

    Runs the PostFS step of the HCP Pipeline. It creates Workbench compatible
    files based on the Freesurfer segmentation and surface registration. It uses
    the adjusted version of the HCP code that enables the preprocessing to run
    also if no T2w image is present. A short name 'hcp3' can be used for this
    command.

    REQUIREMENTS
    ============

    The code expects the previous step (hcp_FS) to have run successfully and
    checks for presence of the last file that should have been generated. Due
    to the number of files that it requires, it does not make a full check for
    all of them!

    RESULTS
    =======

    The results of this step will be present in the MNINonLinear folder in the
    subject's root hcp folder.

    RELEVANT PARAMETERS
    ===================

    general parameters
    ------------------

    When running the command, the following *general* processing parameters are
    taken into account:

    --subjects        ... The batch.txt file with all the subject information
                          [batch.txt].
    --subjectsfolder  ... The path to the study/subjects folder, where the
                          imaging  data is supposed to go [.].
    --cores           ... How many cores to utilize [1].
    --overwrite       ... Whether to overwrite existing data (yes) or not (no)
                          [no].
    --logfolder       ... The path to the folder where runlogs and comlogs
                          are to be stored, if other than default []
    --log             ... Whether to keep ('keep') or remove ('remove') the
                          temporary logs once jobs are completed ['keep']

    specific parameters
    -------------------

    In addition the following *specific* parameters will be used to guide the
    processing in this step:

    --hcp_suffix           ... Specifies a suffix to the subject id if multiple
                               variants are run, empty otherwise [].
    --hcp_t2               ... NONE if no T2w image is available and the
                               preprocessing should be run without them,
                               anything else otherwise [t2].
    --hcp_grayordinatesres ... The resolution of the volume part of the
                               graordinate representation in mm [2].
    --hcp_hiresmesh        ... The number of vertices for the high resolution
                               mesh of each hemisphere (in thousands) [164].
    --hcp_lowresmesh       ... The number of vertices for the low resolution
                               mesh of each hemisphere (in thousands) [32].
    --hcp_regname          ... The registration used, currently only FS [FS].
    --hcp_mcsigma          ... Correction sigma used for metric smooting [sqrt(200)].
    --hcp_inflatescale     ... Inflate extra scale parameter [1].

    EXAMPLE USE
    ===========

    gmri hcp_PostFS subjects=fcMRI/subjects.hcp.txt subjectsfolder=subjects \\
         overwrite=no cores=10

    gmri hcp3 subjects=fcMRI/subjects.hcp.txt subjectsfolder=subjects \\
         overwrite=no cores=10 hcp_t2=NONE

    ----------------
    Written by Grega Repovš

    Changelog
    2017-01-08 Grega Repovš
             - Updated documentation.
    2018-04-23 Grega Repovš
             - Added new options and updated documentation.
    '''

    r = "\n---------------------------------------------------------"
    r += "\nSubject id: %s \n[started on %s]" % (sinfo['id'], datetime.now().strftime("%A, %d. %B %Y %H:%M:%S"))
    r += "\n%s HCP PostFreeSurfer Pipeline ...\n" % (action("Running", options['run']))

    run    = True
    report = "Error"

    try:
        hcp = getHCPPaths(sinfo, options)

        # --- run checks

        if 'hcp' not in sinfo:
            r += "\n---> ERROR: There is no hcp info for subject %s in batch.txt" % (sinfo['id'])
            run = False

        # --- check for T1w and T2w images

        for tfile in hcp['T1w'].split("@"):
            if os.path.exists(tfile):
                r += "\n---> T1w image file present."
            else:
                r += "\n---> ERROR: Could not find T1w image file."
                run = False

        if hcp['T2w'] == 'NONE':
            r += "\n---> Not using T2w image."
        else:
            for tfile in hcp['T2w'].split("@"):
                if os.path.exists(tfile):
                    r += "\n---> T2w image file present."
                else:
                    r += "\n---> ERROR: Could not find T2w image file."
                    run = False

        # -> Pre FS results

        if os.path.exists(os.path.join(hcp['T1w_folder'], 'T1w_acpc_dc_restore_brain.nii.gz')):
            r += "\n---> PreFS results present."
        else:
            r += "\n---> ERROR: Could not find PreFS processing results."
            run = False

        # -> FS results

        if os.path.exists(os.path.join(hcp['T1w_folder'], sinfo['id'] + options['hcp_suffix'], 'mri', 'aparc+aseg.mgz')):
            r += "\n---> FS results present."
        else:
            r += "\n---> ERROR: Could not find Freesurfer processing results."
            run = False

        comm = '%(script)s \
            --path="%(path)s" \
            --subject="%(subject)s" \
            --surfatlasdir="%(surfatlasdir)s" \
            --grayordinatesdir="%(grayordinatesdir)s" \
            --grayordinatesres="%(grayordinatesres)d" \
            --hiresmesh="%(hiresmesh)d" \
            --lowresmesh="%(lowresmesh)d" \
            --subcortgraylabels="%(subcortgraylabels)s" \
            --freesurferlabels="%(freesurferlabels)s" \
            --refmyelinmaps="%(refmyelinmaps)s" \
            --mcsigma="%(mcsigma)s" \
            --regname"%(regname)s" \
            --inflatescale"%(inflatescale)s" \
            --regname"%(regname)s"' % {
                'script'            : os.path.join(hcp['hcp_base'], 'PostFreeSurfer', 'PostFreeSurferPipeline.sh'),
                'path'              : sinfo['hcp'],
                'subject'           : sinfo['id'] + options['hcp_suffix'],
                'surfatlasdir'      : os.path.join(hcp['hcp_Templates'], 'standard_mesh_atlases'),
                'grayordinatesdir'  : os.path.join(hcp['hcp_Templates'], '91282_Greyordinates'),
                'grayordinatesres'  : options['hcp_grayordinatesres'],
                'hiresmesh'         : options['hcp_hiresmesh'],
                'lowresmesh'        : options['hcp_lowresmesh'],
                'subcortgraylabels' : os.path.join(hcp['hcp_Config'], 'FreeSurferSubcorticalLabelTableLut.txt'),
                'freesurferlabels'  : os.path.join(hcp['hcp_Config'], 'FreeSurferAllLut.txt'),
                'refmyelinmaps'     : os.path.join(hcp['hcp_Templates'], 'standard_mesh_atlases', 'Conte69.MyelinMap_BC.164k_fs_LR.dscalar.nii'),
                'mcsigma'           : options['hcp_mcsigma'],
                'regname'           : options['hcp_regname'],
                'inflatescale'      : options['hcp_inflatescale'],
                'mppversion'        : options['hcp_mppversion']}

        if run:
            # tfile = os.path.join(hcp['hcp_nonlin'], 'fsaverage_LR32k', sinfo['id'] + options['hcp_suffix'] + '.32k_fs_LR.wb.spec')
            # tfile = os.path.join(hcp['T1w_folder'], '_PostFS.done')
            tfile = os.path.join(hcp['T1w_folder'], 'ribbon.nii.gz')
            if options['run'] == "run":
                if overwrite and os.path.exists(tfile):
                    os.remove(tfile)
                r += runExternalForFileShell(tfile, comm, '... running HCP PostFS', overwrite, sinfo['id'], remove=options['log'] == 'remove', task=options['command_ran'], logfolder=options['comlogs'], logtags=options['logtag'])
                r, status = checkForFile(r, tfile, 'ERROR: HCP PostFS failed running command: %s' % (comm))
                if not status:
                    r += "\nEpected file %s not found!\n" % (tfile)
                if status:
                    report = "Post FS Done" 
                    failed = 0
                else:
                    report = "Post FS Failed"
                    failed = 1
            else:
                if os.path.exists(tfile):
                    r += "\n---> HCP Post FS completed"
                    report = "Post FS done"
                    failed = 0
                else:
                    r += "\n---> HCP Post FS can be run"
                    report = "Post FS can be run"
                    failed = 0
        else:
            r += "\n---> Subject can not be processed."
            report = "Post FS can not be run"
            failed = 1

    except (ExternalFailed, NoSourceFolder), errormessage:
        r += str(errormessage)
        failed = 1
    except:
        r += "\nERROR: Unknown error occured: \n...................................\n%s...................................\n" % (traceback.format_exc())
        failed = 1

    r += "\n\nHCP PostFS %s on %s\n---------------------------------------------------------" % (action("completed", options['run']), datetime.now().strftime("%A, %d. %B %Y %H:%M:%S"))

    print r
    return (r, (sinfo['id'], report, failed))


def hcpDiffusion(sinfo, options, overwrite=False, thread=0):
    """
    hcp_Diffusion [... processing options]
    hcpd [... processing options]

    USE
    ===

    Runs the Diffusion step of HCP Pipeline. It preprocesses diffusion weighted
    images (DWI). Specifically, after b0 intensity normalization, the b0 images
    of both phase encoding directions are used to calculate the susceptibility-induced
    B0 field deviations.The full timeseries from both phase encoding directions is
    used in the “eddy” tool for modeling of eddy current distortions and subject motion.
    Gradient distortion is corrected and the b0 image is registered to the T1w image
    using BBR. The diffusion data output from eddy are then resampled into 1.25mm
    native structural space and masked.Diffusion directions and the gradient deviation
    estimates are also appropriately rotated and registered into structural space.
    The function enables the use of a number of parameters to customize the specific
    preprocessing steps. A short name 'hcpd' can be used for this command.

    REQUIREMENTS
    ============

    The code expects the first HCP preprocessing step (hcp_PreFS) to have been run
    and finished successfully. It expects the DWI data to have been acquired in
    phase encoding reversed pairs, which should be present in the Diffusion folder
    in the subject's root hcp folder.

    RESULTS
    =======

    The results of this step will be present in the Diffusion folder in the
    subject's root hcp folder.

    RELEVANT PARAMETERS
    ===================

    general parameters
    ------------------

    When running the command, the following *general* processing parameters are
    taken into account:

    --subjects        ... The batch.txt file with all the subject information
                          [batch.txt].
    --subjectsfolder  ... The path to the study/subjects folder, where the
                          imaging  data is supposed to go [.].
    --cores           ... How many cores to utilize [1].
    --overwrite       ... Whether to overwrite existing data (yes) or not (no)
                          [no].
    --logfolder       ... The path to the folder where runlogs and comlogs
                          are to be stored, if other than default []
    --log             ... Whether to keep ('keep') or remove ('remove') the
                          temporary logs once jobs are completed ['keep']

    In addition a number of *specific* parameters can be used to guide the
    processing in this step:

    image acquisition details
    -------------------------

    --hcp_dwi_dwelltime      ... Echo Spacing or Dwelltime of DWI images.
                                 [0.00035]

    distortion correction details
    -----------------------------

    --hcp_dwi_PEdir          ... The direction of unwarping. Use 1 for LR/RL
                                 Use 2 for AP/PA. Default is [2]
    --hcp_dwi_gdcoeffs       ... Gradient distortion correction coefficients
                                 or NONE. [NONE]

    EXAMPLE USE
    ===========

    Example run from the base study folder with test flag
    --------------------------------------

     mnap hcp_Diffusion \
     --subjects="processing/batch.hcp.txt" \    # the location of the batch file
     --subjectsfolder="subjects" \              # the location of the subjects folder
     --cores="10" \                             # how many subjects to run concurrently
     --overwrite="no"                           # whether to overwrite previous results
     --test                                     # execute a test run

    run using absolute paths with scheduler
    ---------------------------------------

    mnap hcpd \
    --subjects="<path_to_study_folder>/processing/batch.hcp.txt" \       # the location of the batch file
    --subjectsfolder="<path_to_study_folder>/subjects" \                 # the location of the subjects folder
    --cores="4" \                                                        # how many subjects to run concurrently
    --overwrite="yes" \                                                  # whether to overwrite previous results
    --scheduler="SLURM,time=24:00:00,ntasks=10,cpus-per-task=2,mem-per-cpu=2500,partition=YourPartition"

    ----------------
    Written by Alan Anticevic

    Changelog
    2018-01-14 Alan Anticevic wrote inline documentation

    """

    r = "\n---------------------------------------------------------"
    r += "\nSubject id: %s \n[started on %s]" % (sinfo['id'], datetime.now().strftime("%A, %d. %B %Y %H:%M:%S"))
    r += "\n%s HCP DiffusionPreprocessing Pipeline ..." % (action("Running", options['run']))

    run    = True
    report = "Error"

    try:
        hcp = getHCPPaths(sinfo, options)

        if 'hcp' not in sinfo:
            r += "---> ERROR: There is no hcp info for subject %s in batch.txt" % (sinfo['id'])
            run = False

        # --- set up data

        if options['hcp_dwi_PEdir'] == "1":
            direction = [('pos', 'RL'), ('neg', 'LR')]
        else:
            direction = [('pos', 'AP'), ('neg', 'PA')]

        dwiData = dict()
        for ddir, dext in direction:
            dwiData[ddir] = "@".join(glob.glob(os.path.join(hcp['DWI_folder'], "*_%s.nii.gz" % (dext))))

        # --- lookup gdcoeffs file if needed

        if options['hcp_dwi_gdcoeffs'] != 'NONE':
            if not os.path.exists(options['hcp_dwi_gdcoeffs']):
                gdcoeffs = os.path.join(hcp['hcp_Config'], options['hcp_dwi_gdcoeffs'])
                if not os.path.exists(gdcoeffs):
                    r += "---> ERROR: Could not find gradient distorsion coefficients file: %s." % (options['hcp_dwi_gdcoeffs'])
                    # raise AssertionError('Could not find gradient distorsion coefficients file!')
                    run = False
                else:
                    r += "---> Gradient distorsion coefficients file found."
            else:
                r += "---> Gradient distorsion coefficients file found."
        else:
            gdcoeffs = 'NONE'

        comm = '%(script)s \
            --posData="%(posData)s" \
            --negData="%(negData)s" \
            --path="%(path)s" \
            --subject="%(subject)s" \
            --echospacing="%(echospacing)s" \
            --PEdir=%(PEdir)s \
            --gdcoeffs="%(gdcoeffs)s" \
            --printcom="%(printcom)s"' % {
                'script'            : os.path.join(hcp['hcp_base'], 'DiffusionPreprocessing', 'DiffPreprocPipeline.sh'),
                'posData'           : dwiData['pos'],
                'negData'           : dwiData['neg'],
                'path'              : sinfo['hcp'],
                'subject'           : sinfo['id'] + options['hcp_suffix'],
                'echospacing'       : options['hcp_dwi_dwelltime'],
                'PEdir'             : options['hcp_dwi_PEdir'],
                'gdcoeffs'          : gdcoeffs,
                'printcom'          : options['hcp_printcom']}

        if run:
            tfile = os.path.join(hcp['T1w_folder'], 'Diffusion', 'data.nii.gz')
            if options['run'] == "run":
                if overwrite and os.path.exists(tfile):
                    os.remove(tfile)
                r += runExternalForFileShell(tfile, comm, '... running HCP Diffusion Preprocessing', overwrite, sinfo['id'], remove=options['log'] == 'remove', task=options['command_ran'], logfolder=options['comlogs'], logtags=options['logtag'])
                r, status = checkForFile(r, tfile, 'ERROR: HCP Diffusion Preprocessing failed running command: %s' % (comm))
                if not status:
                    r += "\nEpected file %s not found!\n" % (tfile)
                if status:
                    report = "Diffusion done" 
                    failed = 0
                else: 
                    report = "Diffusion failed"
                    failed = 1
            else:
                if os.path.exists(tfile):
                    r += "---> HCP Diffusion completed"
                    report = "HCP Diffusion done"
                    failed = 0
                else:
                    r += "---> HCP Diffusion can be run"
                    report = "HCP Diffusion can be run"
                    failed = 0
        else:
            r += "---> Subject can not be processed."
            report = "HCP Diffusion can not be run"
            failed = 1

    except (ExternalFailed, NoSourceFolder), errormessage:
        r += str(errormessage)
        failed = 1
    except:
        r += "\nERROR: Unknown error occured: \n...................................\n%s...................................\n" % (traceback.format_exc())
        failed = 1

    r += "\n\nHCP Diffusion Preprocessing %s on %s\n---------------------------------------------------------" % (action("completed", options['run']), datetime.now().strftime("%A, %d. %B %Y %H:%M:%S"))

    print r
    return (r, (sinfo['id'], report, failed))



def hcpfMRIVolume(sinfo, options, overwrite=False, thread=0):
    '''
    hcp_fMRIVolume [... processing options]
    hcp4 [... processing options]

    USE
    ===

    Runs the fMRI Volume step of HCP Pipeline. It preprocesses BOLD images and
    linearly and nonlinearly registers them to the MNI atlas. It makes use of
    the PreFS and FS steps of the pipeline. It enables the use of a number of
    parameters to customize the specific preprocessing steps. A short name
    'hcp4' can be used for this command.

    REQUIREMENTS
    ============

    The code expects the first two HCP preprocessing steps (hcp_PreFS and
    hcp_FS) to have been run and finished successfully. It also tests for the
    presence of fieldmap or spin-echo images if they were specified. It does
    not make a thorough check for PreFS and FS steps due to the large number
    of files.

    RESULTS
    =======

    The results of this step will be present in the MNINonLinear folder in the
    subject's root hcp folder.

    RELEVANT PARAMETERS
    ===================

    general parameters
    ------------------

    When running the command, the following *general* processing parameters are
    taken into account:

    --subjects        ... The batch.txt file with all the subject information
                          [batch.txt].
    --subjectsfolder  ... The path to the study/subjects folder, where the
                          imaging  data is supposed to go [.].
    --cores           ... How many cores to utilize [1].
    --overwrite       ... Whether to overwrite existing data (yes) or not (no)
                          [no].
    --logfolder       ... The path to the folder where runlogs and comlogs
                          are to be stored, if other than default []
    --log             ... Whether to keep ('keep') or remove ('remove') the
                          temporary logs once jobs are completed ['keep']

    In addition a number of *specific* parameters can be used to guide the
    processing in this step:

    naming options
    --------------

    --hcp_suffix             ... Specifies a suffix to the subject id if
                                 multiple variants of preprocessing are run,
                                 empty otherwise. []
    --hcp_bold_prefix        ... To be specified if multiple variants of BOLD
                                 preprocessing are run. The prefix is prepended
                                 to the bold name. [BOLD_]

    image acquisition details
    -------------------------

    --hcp_bold_sequencetype  ... The type of the sequence used: multi(band) vs
                                 single(band). [multi]
    --hcp_bold_echospacing   ... Echo Spacing or Dwelltime of BOLD images.
                                 [0.00035]
    --hcp_bold_ref           ... Whether BOLD Reference images should be used
                                 - NONE or USE. [NONE]

    distortion correction details
    -----------------------------

    --hcp_bold_correct       ... BOLD image deformation correction that should
                                 be used: TOPUP, FIELDMAP / SiemensFieldMap,
                                 GeneralElectricFieldMap or NONE. [TOPUP]
    --hcp_bold_echodiff      ... Delta TE for BOLD fieldmap images or NONE if
                                 not used. [NONE]
    --hcp_bold_unwarpdir     ... The direction of unwarping. Can be specified
                                 separately for LR/RL : 'LR=x|RL=-x|x'. [y]
    --hcp_bold_res           ... Target image resolution. 2mm recommended. [2].
    --hcp_bold_gdcoeffs      ... Gradient distorsion correction coefficients
                                 or NONE. [NONE]

    slice timing correction
    -----------------------

    --hcp_bold_stcorr        ... Whether to do slice timing correction TRUE or
                                 NONE. [TRUE]
    --hcp_bold_stcorrdir     ... The direction of slice acquisition ('up' or
                                 'down'. [up]
    --hcp_bold_stcorrint     ... Whether slices were acquired in an interleaved
                                 fashion (odd) or not (empty). [odd]

    motion correction and atlas registration
    ----------------------------------------

    --hcp_bold_preregister   ... What code to use to preregister BOLDs before
                                 FSL BBR is run, epi_reg (default) or flirt.
                                 [epi_reg]
    --hcp_bold_movreg        ... Whether to use FLIRT (default and best for
                                 multiband images) or McFLIRT for motion
                                 correction. [FLIRT]
    --hcp_bold_movref        ... What reference to use for movement correction
                                 (independent, first). [independent]
    --hcp_bold_seimg         ... What image to use for spin-echo distorsion
                                 correction (independent, first). [independent]
    --hcp_bold_refreg        ... Whether to use only linaer (default) or also
                                 nonlinear registration of motion corrected bold
                                 to reference. [linear]
    --hcp_bold_usemask       ... What mask to use for the bold images (T1: mask
                                 based on the T1 image, BOLD: mask based on bet
                                 brain identification of the scout image,
                                 DILATED: dilated MNI brain mask, NONE: do not
                                 use a mask). [T1]

    These last parameters enable fine-tuning of preprocessing and deserve
    additional information. In general the defaults should be appropriate for
    multiband images, single-band can profit from specific adjustments.
      Whereas FLIRT is best used for motion registration of high-resolution BOLD
    images, lower resolution single-band images might be better motion aligned
    using McFLIRT (--hcp_bold_movreg).
      As a movement correction target, either each BOLD can be independently
    registered to T1 image, or all BOLD images can be motion correction aligned
    to the first BOLD in the series and only that image is registered to the T1
    structural image (--hcp_bold_moveref). Do note that in this case also
    distortion correction will be computed for the first BOLD image in the
    series only and applied to all subsequent BOLD images after they were
    motion-correction aligned to the first BOLD.
      Similarly, for distortion correction, either the last preceeding spin-echo
    image pair can be used (independent) or only the first spin-echo pair is
    used for all BOLD images (first; --hcp_bold_seimg). Do note that this also
    affects the previous motion correction target setting. If independent
    spin-echo pairs are used, then the first BOLD image after a new spin-echo
    pair serves as a new starting motion-correction reference.
      If there is no spin-echo image pair and TOPUP correction was requested, an
    error will be reported and processing aborted. If there is no preceeding
    spin-echo pair, but there is at least one following the BOLD image in
    question, the first following spin-echo pair will be used and no error will
    be reported. The spin-echo pair used is reported in the log.
      When BOLD images are registered to the first BOLD in the series, due to
    larger movement between BOLD images it might be advantageous to use also
    nonlinear alignment to the first bold reference image (--hcp_bold_refreg).
      Lastly, for lower resolution BOLD images it might be better not to use
    subject specific T1 image based brain mask, but rather a mask generated on
    the BOLD image itself or based on the dilated standard MNI brain mask.


    EXAMPLE USE
    ===========

    gmri hcp_fMRIVolume subjects=fcMRI/subjects.hcp.txt subjectsfolder=subjects \\
         overwrite=no cores=10

    gmri hcp4 subjects=fcMRI/subjects.hcp.txt subjectsfolder=subjects \\
         overwrite=no cores=10 hcp_bold_movref=first hcp_bold_seimg=first \\
         hcp_bold_refreg=nonlinear hcp_bold_usemask=DILATED

    ----------------
    Written by Grega Repovš

    Changelog
    2017-02-06 Grega Repovš
             - Updated documentation.
    2017-09-02 Grega Repovs
             - Changed looking for relevant SE images
    '''

    r = "\n---------------------------------------------------------"
    r += "\nSubject id: %s \n[started on %s]" % (sinfo['id'], datetime.now().strftime("%A, %d. %B %Y %H:%M:%S"))
    r += "\n%s HCP fMRI Volume registration" % (action("Running", options['run']))

    run    = True
    report = {'done': [], 'failed': [], 'ready': [], 'not ready': []}

    try:

        # --- Base settings

        hcp = getHCPPaths(sinfo, options)

        # --- bold filtering not yet supported!
        # btargets = options['bold_preprocess'].split("|")

        # --- run checks

        if 'hcp' not in sinfo:
            r += "\n---> ERROR: There is no hcp info for subject %s in batch.txt" % (sinfo['id'])
            run = False

        # --- check for T1w and T2w images

        for tfile in hcp['T1w'].split("@"):
            if os.path.exists(tfile):
                r += "\n---> T1w image file present."
            else:
                r += "\n---> ERROR: Could not find T1w image file."
                run = False

        if hcp['T2w'] == 'NONE':
            r += "\n---> Not using T2w image."
        else:
            for tfile in hcp['T2w'].split("@"):
                if os.path.exists(tfile):
                    r += "\n---> T2w image file present."
                else:
                    r += "\n---> ERROR: Could not find T2w image file."
                    run = False

        # -> Pre FS results

        if os.path.exists(os.path.join(hcp['T1w_folder'], 'T1w_acpc_dc_restore_brain.nii.gz')):
            r += "\n---> PreFS results present."
        else:
            r += "\n---> ERROR: Could not find PreFS processing results."
            run = False

        # -> FS results

        if os.path.exists(os.path.join(hcp['T1w_folder'], sinfo['id'] + options['hcp_suffix'], 'mri', 'aparc+aseg.mgz')):
            r += "\n---> FS results present."
        else:
            r += "\n---> ERROR: Could not find Freesurfer processing results."
            run = False

        # -> PostFS results

        if os.path.exists(os.path.join(hcp['hcp_nonlin'], 'fsaverage_LR32k', sinfo['id'] + options['hcp_suffix'] + '.32k_fs_LR.wb.spec')):
            r += "\n---> PostFS results present."
        else:
            r += "\n---> ERROR: Could not find PostFS processing results."
            run = False

        # -> Check for SE images

        sepresent = []
        sepairs = {}
        r += "\n---> Looking for spin echo fieldmap set images."

        for bold in range(50):
            spinok = False

            if os.path.exists(os.path.join(hcp['base'], "SpinEchoFieldMap%d_fncb" % (bold), "%s_fncb_BOLD_AP_SB_SE.nii.gz" % (sinfo['id']))):
                spinok  = True
                r += "\n     ... Found an AP SE preceeding bold %d." % (bold)
                spinOne = os.path.join(hcp['base'], "SpinEchoFieldMap%d_fncb" % (bold), "%s_fncb_BOLD_AP_SB_SE.nii.gz" % (sinfo['id']))
                spinTwo = os.path.join(hcp['base'], "SpinEchoFieldMap%d_fncb" % (bold), "%s_fncb_BOLD_PA_SB_SE.nii.gz" % (sinfo['id']))
                r, spinok = checkForFile2(r, spinTwo, '\n         PA spin echo fildmap pair image present', '\n         ERROR: PA spin echo fildmap pair image missing!', status=spinok)

            elif os.path.exists(os.path.join(hcp['base'], "SpinEchoFieldMap%d_fncb" % (bold), "%s_fncb_BOLD_LR_SB_SE.nii.gz" % (sinfo['id']))):
                spinok  = True
                r += "\n     ... Found a LR SE preceeding bold %d." % (bold)
                spinOne = os.path.join(hcp['base'], "SpinEchoFieldMap%d_fncb" % (bold), "%s_fncb_BOLD_LR_SB_SE.nii.gz" % (sinfo['id']))
                spinTwo = os.path.join(hcp['base'], "SpinEchoFieldMap%d_fncb" % (bold), "%s_fncb_BOLD_RL_SB_SE.nii.gz" % (sinfo['id']))
                r, spinok = checkForFile2(r, spinTwo, '\n         RL spin echo fildmap pair image present', '\n         ERROR: RL spin echo fildmap pair image missing!', status=spinok)

            if spinok:
                sepresent.append(bold)
                sepairs[bold] = {'spinOne': spinOne, 'spinTwo': spinTwo}


        # --- Process unwarp direction

        unwarpdirs = [[f.strip() for f in e.strip().split("=")] for e in options['hcp_bold_unwarpdir'].split("|")]
        unwarpdirs = [['default', e[0]] if len(e) == 1 else e for e in unwarpdirs]
        unwarpdirs = dict(unwarpdirs)

        # --- Get sorted bold numbers

        btargets = options['bold_preprocess'].split("|")
        bolds = [v for (k, v) in sinfo.iteritems() if k.isdigit()]
        bolds = [(int(e['name'].lower().replace('bold', '')), e) for e in bolds if 'bold' in e['name'].lower() and 'boldref' not in e['name'].lower()]
        if "all" not in btargets:
            bolds = [(n, v) for n, v in bolds if v['task'] in btargets]
        bolds.sort()

        # --- Loop through bolds

        spinP     = 0
        spinN     = 0
        spinOne   = "NONE"  # AP or LR
        spinTwo   = "NONE"  # PA or RL
        refimg    = "NONE"
        futureref = "NONE"
        dciNew    = True

        r += "\n"

        for bold, boldinfo in bolds:

            try:

                # --- set unwarpdir

                if "o" in boldinfo:
                    orient    = "_" + boldinfo['o']
                    unwarpdir = unwarpdirs[boldinfo['o']]
                else:
                    orient = ""
                    unwarpdir = unwarpdirs['default']

                # --- set reference
                #
                # !!!! Need to make sure the right reference is used in relation to LR/RL AP/PA bolds
                # - have to keep track of whether an old topup in the same direction exists
                #


                r += "\n---> %s BOLD %d" % (action("Processing", options['run']), bold)
                boldok = True

                # --- check for bold image

                boldimg = os.path.join(hcp['base'], "BOLD_%d%s_fncb" % (bold, orient), "%s_fncb_BOLD_%d%s.nii.gz" % (sinfo['id'], bold, orient))
                r, boldok = checkForFile2(r, boldimg, '\n     ... bold image present', '\n     ... ERROR: bold image missing!', status=boldok)

                # --- check for ref image

                if options['hcp_bold_ref'].lower() == 'use':
                    refimg = os.path.join(hcp['base'], "BOLD_%d%s_SBRef_fncb" % (bold, orient), "%s_fncb_BOLD_%d%s_SBRef.nii.gz" % (sinfo['id'], bold, orient))
                    r, boldok = checkForFile2(r, refimg, '\n     ... reference image present', '\n     ... ERROR: bold reference image missing!', status=boldok)

                # --- check for spin-echo-fieldmap image

                if options['hcp_bold_correct'].lower() == 'topup':
                    if not sepresent:
                        r += '\n     ... ERROR: No spin echo fieldmap set images present!'
                        boldok = False

                    elif options['hcp_bold_seimg'] == 'first':
                        spinN = sepresent[0]
                        spinOne = sepairs[spinN]['spinOne']
                        spinTwo = sepairs[spinN]['spinTwo']
                        r += "\n     ... using the first recorded spin echo fieldmap set %d" % (spinN)

                    else:
                        spinN = False
                        for sen in sepresent:
                            if sen <= bold:
                                spinN = sen
                            elif not spinN:
                                spinN = sen
                        spinOne = sepairs[spinN]['spinOne']
                        spinTwo = sepairs[spinN]['spinTwo']
                        r += "\n     ... using spin echo fieldmap set %d" % (spinN)

                    # -- are we using a new SE image?

                    if spinN != spinP:
                        spinP = spinN
                        futureref = "NONE"


                # --- check for Siemens double TE-fieldmap image

                elif options['hcp_bold_correct'].lower() in ['fieldmap', 'siemensfieldmap']:
                    fieldok = True
                    r, fieldok = checkForFile2(r, hcp['fmapmag'], '\n     ... Siemens fieldmap magnitude image present ', '\n     ... ERROR: Siemens fieldmap magnitude image missing!', status=fieldok)
                    r, fieldok = checkForFile2(r, hcp['fmapphase'], '\n     ... Siemens fieldmap phase image present ', '\n     ... ERROR: Siemens fieldmap phase image missing!', status=fieldok)
                    if not is_number(options['hcp_bold_echospacing']):
                        fieldok = False
                        r += '\n     ... ERROR: hcp_bold_echospacing not defined correctly: "%s"!' % (options['hcp_bold_echospacing'])
                    if not is_number(options['hcp_bold_echodiff']):
                        fieldok = False
                        r += '\n     ... ERROR: hcp_bold_echodiff not defined correctly: "%s"!' % (options['hcp_bold_echodiff'])
                    boldok = boldok and fieldok

                # --- check for GE fieldmap image

                elif options['hcp_bold_correct'].lower() in ['generalelectricfieldmap']:
                    fieldok = True
                    r, fieldok = checkForFile2(r, hcp['fmapge'], '\n     ... GeneralElectric fieldmap image present ', '\n     ... ERROR: GeneralElectric fieldmap image missing!', status=fieldok)
                    boldok = boldok and fieldok

                # --- NO DC used

                elif options['hcp_bold_correct'].lower() in ['none']:
                    r += '\n     ... No distortion correction used '

                # --- ERROR

                else:
                    r += '\n     ... ERROR: Unknown distortion correction method: %s! Please check your settings!' % (options['hcp_bold_correct'])
                    boldok = False


                # --- set movement reference image

                fmriref = futureref
                if options['hcp_bold_movref'] == 'first':
                    if futureref == "NONE":
                        futureref = "%s%d" % (options['hcp_bold_prefix'], bold)

                # --- are we using previous reference

                if fmriref is not "NONE":
                    r += '\n     ... using %s as movement correction reference' % (fmriref)


                # --- process additional parameters

                hcp_bold_stcorrdir = ''
                hcp_bold_stcorrint = ''

                if options['hcp_bold_stcorr'].lower() == 'true':
                    if options['hcp_bold_stcorrdir'] == 'down':
                        hcp_bold_stcorrdir = '--down'
                    if options['hcp_bold_stcorrint'] == 'odd':
                        hcp_bold_stcorrint = "--odd"

                comm = '%(script)s \
                    --path="%(path)s" \
                    --subject="%(subject)s" \
                    --fmriname="%(prefix)s%(boldn)d" \
                    --fmritcs="%(boldimg)s" \
                    --fmriscout="%(refimg)s" \
                    --SEPhaseNeg="%(spinOne)s" \
                    --SEPhasePos="%(spinTwo)s" \
                    --fmapmag="%(fmapmag)s" \
                    --fmapphase="%(fmapphase)s" \
                    --fmapgeneralelectric="%(fmapge)s" \
                    --echospacing="%(echospacing)s" \
                    --echodiff="%(echodiff)s" \
                    --unwarpdir="%(unwarpdir)s" \
                    --fmrires="%(fmrires)s" \
                    --dcmethod="%(dcmethod)s" \
                    --gdcoeffs="%(gdcoeffs)s" \
                    --topupconfig="%(topupconfig)s" \
                    --printcom="%(printcom)s" \
                    --doslicetime="%(doslicetime)s" \
                    --slicetimedir="%(slicetimedir)s" \
                    --slicetimeodd="%(slicetimeodd)s" \
                    --sequencetype="%(sequencetype)s" \
                    --fmriref="%(fmriref)s" \
                    --usemask="%(usemask)s" \
                    --preregister="%(preregister)s" \
                    --refreg="%(refreg)s" \
                    --movreg="%(movreg)s" \
                    --tr="%(tr)f"' % {
                        'script'            : os.path.join(hcp['hcp_base'], 'fMRIVolume', 'GenericfMRIVolumeProcessingPipeline.sh'),
                        'path'              : sinfo['hcp'],
                        'subject'           : sinfo['id'] + options['hcp_suffix'],
                        'prefix'            : options['hcp_bold_prefix'],
                        'boldn'             : bold,
                        'boldimg'           : boldimg,
                        'refimg'            : refimg,
                        'spinOne'           : spinOne,
                        'spinTwo'           : spinTwo,
                        'fmapmag'           : hcp['fmapmag'],
                        'fmapphase'         : hcp['fmapphase'],
                        'fmapge'            : hcp['fmapge'],
                        'echospacing'       : options['hcp_bold_echospacing'],
                        'echodiff'          : options['hcp_bold_echodiff'],
                        'unwarpdir'         : unwarpdir,
                        'fmrires'           : options['hcp_bold_res'],
                        'dcmethod'          : options['hcp_bold_correct'],
                        'gdcoeffs'          : options['hcp_bold_gdcoeffs'],
                        'topupconfig'       : os.path.join(hcp['hcp_Config'], 'b02b0.cnf'),
                        'printcom'          : options['hcp_printcom'],
                        'doslicetime'       : options['hcp_bold_stcorr'].upper(),
                        'slicetimedir'      : hcp_bold_stcorrdir,
                        'slicetimeodd'      : hcp_bold_stcorrint,
                        'tr'                : options['TR'],
                        'sequencetype'      : options['hcp_bold_sequencetype'],
                        'preregister'       : options['hcp_bold_preregister'],
                        'refreg'            : options['hcp_bold_refreg'],
                        'movreg'            : options['hcp_bold_movreg'],
                        'fmriref'           : fmriref,
                        'usemask'           : options['hcp_bold_usemask']}

                if run and boldok:
                    tfile = os.path.join(hcp['hcp_nonlin'], 'Results', "%s%d" % (options['hcp_bold_prefix'], bold), "%s%d.nii.gz" % (options['hcp_bold_prefix'], bold))
                    if options['run'] == "run":
                        if overwrite and os.path.exists(tfile):
                            os.remove(tfile)
                        r += runExternalForFileShell(tfile, comm, '     ... running HCP fMRIVolume', overwrite, sinfo['id'], remove=options['log'] == 'remove', task=options['command_ran'], logfolder=options['comlogs'], logtags=[options['logtag'], 'B%d' % (bold)])
                        r, status = checkForFile(r, tfile, '     ... ERROR: HCP fMRIVolume failed running command: %s' % (comm))
                        if status:
                            report['done'].append(str(bold))
                        else:
                            report['failed'].append(str(bold))
                    else:
                        if os.path.exists(tfile):
                            r += "\n     ... HCP fMRIVolume done"
                            report['done'].append(str(bold))
                        else:
                            r += "\n     ... HCP fMRIVolume can be run"
                            report['ready'].append(str(bold))
                elif run:
                    report['not ready'].append(str(bold))
                    if options['run'] == "run":
                        r += "\n     ... ERROR: images or data parameters missing, skipping this BOLD!"
                    else:
                        r += "\n     ... ERROR: images or data parameters missing, this BOLD would be skipped!"
                else:
                    report['not ready'].append(str(bold))
                    if options['run'] == "run":
                        r += "\n     ... ERROR: No hcp info for subject, skipping this BOLD!"
                    else:
                        r += "\n     ... ERROR: No hcp info for subject, this BOLD would be skipped!"

            except (ExternalFailed, NoSourceFolder), errormessage:
                r += "\n ---  Failed during processing of bold %d with error:\n" % (bold)
                r += str(errormessage)
                report['failed'].append(str(bold))
            except:
                r += "\n ---  Failed during processing of bold %d with error:\n %s\n" % (bold, traceback.format_exc())
                report['failed'].append(str(bold))

            r += "\n     ... DONE!"

        rep = []
        for k in ['done', 'failed', 'ready', 'not ready']:
            if len(report[k]) > 0:
                rep.append("%s %s" % (", ".join(report[k]), k))
        report = (sinfo['id'], "HCP fMRI Volume: bolds " + "; ".join(rep), len(report['failed']) + len(report['not ready']))

    except (ExternalFailed, NoSourceFolder), errormessage:
        r += str(errormessage)
        report = (sinfo['id'], 'HCP fMRI Volume failed', 1)
    except:
        r += "\nERROR: Unknown error occured: \n...................................\n%s...................................\n" % (traceback.format_exc())
        report = (sinfo['id'], 'HCP fMRI Volume failed', 1)

    r += "\n\nHCP fMRIVolume %s on %s\n---------------------------------------------------------" % (action("completed", options['run']), datetime.now().strftime("%A, %d. %B %Y %H:%M:%S"))

    print r
    return (r, report)


def hcpfMRISurface(sinfo, options, overwrite=False, thread=0):
    '''
    hcp_fMRISurface [... processing options]
    hcp5 [... processing options]

    USE
    ===

    Runs the fMRI Surface step of HCP Pipeline. It uses the FreeSurfer
    segmentation and surface reconstruction to map BOLD timeseries to
    grayordinate representation and generates .dtseries.nii files.
    A short name 'hcp5' can be used for this command.

    REQUIREMENTS
    ============

    The code expects all the previous HCP preprocessing steps (hcp_PreFS,
    hcp_FS, hcp_PostFS, hcp_fMRIVolume) to have been run and finished
    successfully. The command will test for presence of key files but do note
    that it won't run a thorough check for all the required files.

    RESULTS
    =======

    The results of this step will be present in the MNINonLinear folder in the
    subject's root hcp folder.

    RELEVANT PARAMETERS
    ===================

    general parameters
    ------------------

    When running the command, the following *general* processing parameters are
    taken into account:

    --subjects        ... The batch.txt file with all the subject information
                          [batch.txt].
    --subjectsfolder  ... The path to the study/subjects folder, where the
                          imaging  data is supposed to go [.].
    --cores           ... How many cores to utilize [1].
    --overwrite       ... Whether to overwrite existing data (yes) or not (no)
                          [no].
    --logfolder       ... The path to the folder where runlogs and comlogs
                          are to be stored, if other than default []
    --log             ... Whether to keep ('keep') or remove ('remove') the
                          temporary logs once jobs are completed ['keep']

    In addition a number of *specific* parameters can be used to guide the
    processing in this step:

    naming options
    --------------

    --hcp_suffix             ... Specifies a suffix to the subject id if
                                 multiple variants of preprocessing are run,
                                 empty otherwise. []
    --hcp_bold_prefix        ... To be specified if multiple variants of BOLD
                                 preprocessing are run. The prefix is prepended
                                 to the bold name. []

    grayordinate image mapping details
    ----------------------------------

    --hcp_lowresmesh         ... The number of vertices to be used in the
                                 low-resolution grayordinate mesh (in thousands)
                                 [32].
    --hcp_bold_res           ... The resolution of the BOLD volume data in mm.
                                 [2]
    --hcp_grayordinatesres   ... The size of voxels for the subcortical and
                                 cerebellar data in grayordinate space in mm.
                                 [2]
    --hcp_bold_smoothFWHM    ... The size of the smoothing kernel (in mm). [2]
    --hcp_regname            ... The name of the registration used. [FS]


    EXAMPLE USE
    ===========

    gmri hcp_fMRISurface subjects=fcMRI/subjects.hcp.txt subjectsfolder=subjects \\
         overwrite=no cores=10

    gmri hcp5 subjects=fcMRI/subjects.hcp.txt subjectsfolder=subjects \\
         overwrite=no cores=10

    ----------------
    Written by Grega Repovš

    Changelog
    2017-02-06 Grega Repovš
             - Updated documentation.
    '''

    r = "\n----------------------------------------------------------------"
    r += "\nSubject id: %s \n[started on %s]" % (sinfo['id'], datetime.now().strftime("%A, %d. %B %Y %H:%M:%S"))
    r += "\n%s HCP fMRI Surface registration" % (action("Running", options['run']))

    run    = True
    report = {'done': [], 'failed': [], 'ready': [], 'not ready': []}

    try:

        # --- Base settings

        hcp = getHCPPaths(sinfo, options)

        # --- bold filtering not yet supported!
        # btargets = options['bold_preprocess'].split("|")

        # --- run checks

        if 'hcp' not in sinfo:
            r += "\n---> ERROR: There is no hcp info for subject %s in batch.txt" % (sinfo['id'])
            run = False

        # --- check for T1w and T2w images

        for tfile in hcp['T1w'].split("@"):
            if os.path.exists(tfile):
                r += "\n---> T1w image file present."
            else:
                r += "\n---> ERROR: Could not find T1w image file."
                run = False

        if hcp['T2w'] == 'NONE':
            r += "\n---> Not using T2w image."
        else:
            for tfile in hcp['T2w'].split("@"):
                if os.path.exists(tfile):
                    r += "\n---> T2w image file present."
                else:
                    r += "\n---> ERROR: Could not find T2w image file."
                    run = False

        # -> Pre FS results

        if os.path.exists(os.path.join(hcp['T1w_folder'], 'T1w_acpc_dc_restore_brain.nii.gz')):
            r += "\n---> PreFS results present."
        else:
            r += "\n---> ERROR: Could not find PreFS processing results."
            run = False

        # -> FS results

        if os.path.exists(os.path.join(hcp['T1w_folder'], sinfo['id'] + options['hcp_suffix'], 'mri', 'aparc+aseg.mgz')):
            r += "\n---> FS results present."
        else:
            r += "\n---> ERROR: Could not find Freesurfer processing results."
            run = False

        # -> PostFS results

        if os.path.exists(os.path.join(hcp['hcp_nonlin'], 'fsaverage_LR32k', sinfo['id'] + options['hcp_suffix'] + '.32k_fs_LR.wb.spec')):
            r += "\n---> PostFS results present."
        else:
            r += "\n---> ERROR: Could not find PostFS processing results."
            run = False

        # --- Get sorted bold numbers

        btargets = options['bold_preprocess'].split("|")
        bolds = [v for (k, v) in sinfo.iteritems() if k.isdigit()]
        bolds = [(int(e['name'].lower().replace('bold', '')), e) for e in bolds if 'bold' in e['name'].lower() and 'boldref' not in e['name'].lower()]
        if "all" not in btargets:
            bolds = [(n, v) for n, v in bolds if v['task'] in btargets]
        bolds.sort()


        # --- Loop through bolds

        for bold, boldinfo in bolds:

            try:
                r += "\n---> Processing BOLD %d" % (bold)
                boldok = True

                # --- check for bold image

                boldimg = os.path.join(hcp['hcp_nonlin'], 'Results', "%s%d" % (options['hcp_bold_prefix'], bold), "%s%d.nii.gz" % (options['hcp_bold_prefix'], bold))
                r, boldok = checkForFile2(r, boldimg, '\n     ... preprocessed bold image present', '\n     ... ERROR: preprocessed bold image missing!', status=boldok)

                comm = '%(script)s \
                    --path="%(path)s" \
                    --subject="%(subject)s" \
                    --fmriname="%(prefix)s%(boldn)d" \
                    --lowresmesh="%(lowresmesh)s" \
                    --fmrires="%(fmrires)s" \
                    --smoothingFWHM="%(smoothingFWHM)s" \
                    --grayordinatesres="%(grayordinatesres)d" \
                    --regname"%(regname)s" \
                    --printcom"%(printcom)s"' % {
                        'script'            : os.path.join(hcp['hcp_base'], 'fMRISurface', 'GenericfMRISurfaceProcessingPipeline.sh'),
                        'path'              : sinfo['hcp'],
                        'subject'           : sinfo['id'] + options['hcp_suffix'],
                        'prefix'            : options['hcp_bold_prefix'],
                        'boldn'             : bold,
                        'lowresmesh'        : options['hcp_lowresmesh'],
                        'fmrires'           : options['hcp_bold_res'],
                        'smoothingFWHM'     : options['hcp_bold_smoothFWHM'],
                        'grayordinatesres'  : options['hcp_grayordinatesres'],
                        'regname'           : options['hcp_regname'],
                        'printcom'          : options['hcp_printcom']}


                if run and boldok:
                    tfile = os.path.join(hcp['hcp_nonlin'], 'Results', "%s%d" % (options['hcp_bold_prefix'], bold), "%s%d_Atlas.dtseries.nii" % (options['hcp_bold_prefix'], bold))
                    if options['run'] == "run":
                        if overwrite and os.path.exists(tfile):
                            os.remove(tfile)
                        r += runExternalForFileShell(tfile, comm, '     ... running HCP fMRISurface', overwrite, sinfo['id'], remove=options['log'] == 'remove', task=options['command_ran'], logfolder=options['comlogs'], logtags=[options['logtag'], 'B%d' % (bold)])
                        r, status = checkForFile(r, tfile, '     ... ERROR: HCP fMRISurface failed running command: %s' % (comm))
                        if status:
                            report['done'].append(str(bold))
                        else:
                            report['failed'].append(str(bold))
                    else:
                        if os.path.exists(tfile):
                            r += "\n     ... HCP fMRISurface done"
                            report['done'].append(str(bold))
                        else:
                            r += "\n     ... HCP fMRISurface can be run"
                            report['ready'].append(str(bold))
                elif run:
                    report['not ready'].append(str(bold))
                    if options['run'] == "run":
                        r += "\n     ... ERROR: images missing, skipping this BOLD!"
                    else:
                        r += "\n     ... ERROR: images missing, this BOLD would be skipped!"
                else:
                    report['not ready'].append(str(bold))
                    if options['run'] == "run":
                        r += "\n     ... ERROR: No hcp info for subject, skipping this BOLD!"
                    else:
                        r += "\n     ... ERROR: No hcp info for subject, this BOLD would be skipped!"

            except (ExternalFailed, NoSourceFolder), errormessage:
                r += "\n ---  Failed during processing of bold %d with error:\n" % (bold)
                r += str(errormessage)
                report['failed'].append(str(bold))
            except:
                r += "\n ---  Failed during processing of bold %d with error:\n %s\n" % (bold, traceback.format_exc())
                report['failed'].append(str(bold))

            r += "\n     ... DONE!"

        rep = []
        for k in ['done', 'failed', 'ready', 'not ready']:
            if len(report[k]) > 0:
                rep.append("%s %s" % (", ".join(report[k]), k))
        report = (sinfo['id'], "HCP fMRI Surface: bolds " + "; ".join(rep), len(report['failed']) + len(report['not ready']))

    except (ExternalFailed, NoSourceFolder), errormessage:
        r += str(errormessage)
        report = (sinfo['id'], 'HCP fMRI Surface failed')
    except:
        r += "\nERROR: Unknown error occured: \n...................................\n%s...................................\n" % (traceback.format_exc())
        report = (sinfo['id'], 'HCP fMRI Surface failed')

    r += "\n\nHCP fMRISurface %s on %s\n---------------------------------------------------------" % (action("completed", options['run']), datetime.now().strftime("%A, %d. %B %Y %H:%M:%S"))

    print r
    return (r, report)


def hcpDTIFit(sinfo, options, overwrite=False, thread=0):
    """
    hcpDTIFit - documentation not yet available.
    """

    r = "\n---------------------------------------------------------"
    r += "\nSubject id: %s \n[started on %s]" % (sinfo['id'], datetime.now().strftime("%A, %d. %B %Y %H:%M:%S"))
    r += "\n%s HCP DTI Fix ..." % (action("Running", options['run']))

    run    = True
    report = "Error"

    try:
        hcp = getHCPPaths(sinfo, options)

        if 'hcp' not in sinfo:
            r += "---> ERROR: There is no hcp info for subject %s in batch.txt" % (sinfo['id'])
            run = False

        for tfile in ['bvals', 'bvecs', 'data.nii.gz', 'nodif_brain_mask.nii.gz']:
            if not os.path.exists(os.path.join(hcp['T1w_folder'], 'Diffusion', tfile)):
                r += "---> ERROR: Could not find %s file!" % (tfile)
                run = False
            else:
                r += "---> %s found!" % (tfile)

        comm = 'dtifit \
            --data="%(data)s" \
            --out="%(out)s" \
            --mask="%(mask)s" \
            --bvecs="%(bvecs)s" \
            --bvals="%(bvals)s"' % {
                'data'              : os.path.join(hcp['T1w_folder'], 'Diffusion', 'data'),
                'out'               : os.path.join(hcp['T1w_folder'], 'Diffusion', 'dti'),
                'mask'              : os.path.join(hcp['T1w_folder'], 'Diffusion', 'nodif_brain_mask'),
                'bvecs'             : os.path.join(hcp['T1w_folder'], 'Diffusion', 'bvecs'),
                'bvals'             : os.path.join(hcp['T1w_folder'], 'Diffusion', 'bvals')}

        if run:
            tfile = os.path.join(hcp['T1w_folder'], 'Diffusion', 'dti_FA.nii.gz')
            if options['run'] == "run":
                if overwrite and os.path.exists(tfile):
                    os.remove(tfile)
                r += runExternalForFileShell(tfile, comm, '... running HCP DTI Fit', overwrite, sinfo['id'], remove=options['log'] == 'remove', task=options['command_ran'], logfolder=options['comlogs'], logtags=options['logtag'])
                r, status = checkForFile(r, tfile, 'ERROR: DTI Fit failed running command: %s' % (comm))
                if not status:
                    r += "\nEpected file %s not found!\n" % (tfile)
                if status:
                    report = "DTI Fit done"
                    failed = 0
                else:
                    report = "DTI Fit failed"
                    failed = 1
            else:
                if os.path.exists(tfile):
                    r += "---> HCP DTI Fit completed"
                    report = "HCP DTI Fit done"
                    failed = 0
                else:
                    r += "---> HCP DTI Fit can be run"
                    report = "HCP DTI Fit can be run"
                    failed = 0
        else:
            r += "---> Subject can not be processed."
            report = "HCP DTI Fit can not be run"
            failed = 1

    except (ExternalFailed, NoSourceFolder), errormessage:
        r += str(errormessage)
        failed = 1
    except:
        r += "\nERROR: Unknown error occured: \n...................................\n%s...................................\n" % (traceback.format_exc())
        failed = 1

    r += "\n\nHCP Diffusion Preprocessing %s on %s\n---------------------------------------------------------" % (action("completed", options['run']), datetime.now().strftime("%A, %d. %B %Y %H:%M:%S"))

    print r
    return (r, (sinfo['id'], report, failed))


def hcpBedpostx(sinfo, options, overwrite=False, thread=0):
    """
    hcpBedpostx - documentation not yet available.
    """

    r = "\n---------------------------------------------------------"
    r += "\nSubject id: %s \n[started on %s]" % (sinfo['id'], datetime.now().strftime("%A, %d. %B %Y %H:%M:%S"))
    r += "\n%s HCP Bedpostx GPU ..." % (action("Running", options['run']))

    run    = True
    report = "Error"

    try:
        hcp = getHCPPaths(sinfo, options)

        if 'hcp' not in sinfo:
            r += "---> ERROR: There is no hcp info for subject %s in batch.txt" % (sinfo['id'])
            run = False

        for tfile in ['bvals', 'bvecs', 'data.nii.gz', 'nodif_brain_mask.nii.gz']:
            if not os.path.exists(os.path.join(hcp['T1w_folder'], 'Diffusion', tfile)):
                r += "---> ERROR: Could not find %s file!" % (tfile)
                run = False

        for tfile in ['FA', 'L1', 'L2', 'L3', 'MD', 'MO', 'S0', 'V1', 'V2', 'V3']:
            if not os.path.exists(os.path.join(hcp['T1w_folder'], 'Diffusion', 'dti_' + tfile + '.nii.gz')):
                r += "---> ERROR: Could not find %s file!" % (tfile)
                run = False
        if not run:
            r += "---> all necessary files found!"

        comm = 'fslbedpostx_gpu \
            %(data)s \
            --nf=%(nf)s \
            --rician \
            --model="%(model)s"' % {
                'data'              : os.path.join(hcp['T1w_folder'], 'Diffusion', '.'),
                'nf'                : "3",
                'model'             : "2"}

        if run:
            tfile = os.path.join(hcp['T1w_folder'], 'Diffusion.bedpostX', 'mean_fsumsamples.nii.gz')
            if options['run'] == "run":
                if overwrite and os.path.exists(tfile):
                    os.remove(tfile)
                r += runExternalForFileShell(tfile, comm, '... running HCP BedpostX', overwrite, sinfo['id'], remove=options['log'] == 'remove', task=options['command_ran'], logfolder=options['comlog'], logtags=options['logtag'])
                r, status = checkForFile(r, tfile, 'ERROR: HCP BedpostX failed running command: %s' % (comm))
                if not status:
                    r += "\nEpected file %s not found!\n" % (tfile)
                if status:
                    report = "BedpostX done" 
                    failed = 0
                else:
                    report = "BedpostX failed"
                    failed = 1
            else:
                if os.path.exists(tfile):
                    r += "---> HCP BedpostX completed"
                    report = "HCP BedpostX done"
                    failed = 0
                else:
                    r += "---> HCP BedpostX can be run"
                    report = "HCP BedpostX can be run"
                    failed = 0
        else:
            r += "---> Subject can not be processed."
            report = "HCP BedpostX can not be run"
            failed = 1

    except (ExternalFailed, NoSourceFolder), errormessage:
        r += str(errormessage)
        failed = 1
    except:
        r += "\nERROR: Unknown error occured: \n...................................\n%s...................................\n" % (traceback.format_exc())
        failed = 1

    r += "\n\nHCP Diffusion Preprocessing %s on %s\n---------------------------------------------------------" % (action("completed", options['run']), datetime.now().strftime("%A, %d. %B %Y %H:%M:%S"))

    print r
    return (r, (sinfo['id'], report, failed))


def mapHCPData(sinfo, options, overwrite=False, thread=0):
    """
    mapHCPData [... processing options]

    USE
    ===

    mapHCPData maps the results of the HCP preprocessing (in MNINonLinear) to
    the <subjectsfolder>/<subject id>/images folder structure. Specifically, it
    copies the files and folders:

    * T1w.nii.gz                  -> images/structural/T1w.nii.gz
    * aparc+aseg.nii.gz           -> images/segmentation/freesurfer/mri/aparc+aseg_t1.nii.gz
                                  -> images/segmentation/freesurfer/mri/aparc+aseg_bold.nii.gz
                                     (2mm iso downsampled version)
    * fsaverage_LR32k/*           -> images/segmentation/hcp/fsaverage_LR32k
    * BOLD_[N].nii.gz             -> images/functional/[boldname][N].nii.gz
    * BOLD_[N][tail].dtseries.nii -> images/functional/[boldname][N][tail].dtseries.nii
    * Movement_Regressors.txt     -> images/functional/movement/[boldname][N]_mov.dat

    PARAMETERS
    ==========

    The relevant processing parameters are:

    --subjects         ... The batch.txt file with all the subject information
                           [batch.txt].
    --subjectsfolder   ... The path to the study/subjects folder, where the
                           imaging  data is supposed to go [.].
    --cores            ... How many cores to utilize [1].
    --overwrite        ... Whether to overwrite existing data (yes) or not (no)
                           [no].
    --hcp_cifti_tail   ... The tail (see above) that specifies, which version of
                           the cifti files to copy over [].
    --bold_preprocess  ... Which bold images (as they are specified in the
                           batch.txt file) to copy over. It can be a single
                           type (e.g. 'task'), a pipe separated list (e.g.
                           'WM|Control|rest') or 'all' to copy all [all].
    --boldname         ... The default name of the bold files in the images
                           folder [bold].
    --hcp_bold_variant ... Optional variant of HCP BOLD preprocessing. If
                           specified, the results will be copied/linked from
                           `Results.<hcp_bold_variant>` into 
                           `images/functional.<hcp_bold_variant>. []

    The parameters can be specified in command call or subject.txt file.
    If possible, the files are not copied but rather hard links are created to
    save space. If hard links can not be created, the files are copied.

    EXAMPLE USE
    ===========

    gmri mapHCPData subjects=fcMRI/subjects.hcp.txt subjectsfolder=subjects \\
         overwrite=no hcp_cifti_tail=_Atlas bold_preprocess=all

    ----------
    Written by Grega Repovš

    Changelog
    2016-12-24 - Grega Repovš - Added documentation, fixed copy of volume images.
    2017-03-25 - Grega Repovš - Added more detailed reporting of progress.
    2018-07-17 - Grega Repovš - Added hcp_bold_variant option.
    """

    bsearch = re.compile('bold([0-9]+)')

    r = "\n---------------------------------------------------------"
    r += "\nSubject id: %s \n[started on %s]" % (sinfo['id'], datetime.now().strftime("%A, %d. %B %Y %H:%M:%S"))
    r += "\nMapping HCP data ... \n"
    r += "\n   The command will map the results of the HCP preprocessing from subject's hcp\n   to subject's images folder. It will map the T1 structural image, aparc+aseg \n   segmentation in both high resolution as well as one downsampled to the \n   resolution of BOLD images. It will map the 32k surface mapping data, BOLD \n   data in volume and cifti representation, and movement correction parameters. \n\n   Please note: when mapping the BOLD data, two parameters are key: \n\n   --bold_preprocess parameter defines which BOLD files are mapped based on their\n     specification in batch.txt file. Please see documentation for formatting. \n        If the parameter is not specified the default value is 'all' and all BOLD\n        files will be mapped. \n\n   --hcp_cifti_tail specifies which kind of the cifti files will be copied over. \n     The tail is added after the boldname[N] start. If the parameter is not specified \n     explicitly the default is ''.\n\n   Based on settings:\n\n    * %s BOLD files will be copied\n    * '%s' cifti tail will be used." % (", ".join(options['bold_preprocess'].split("|")), options['hcp_cifti_tail'])
    if options['hcp_bold_variant']:
        r += "\n   As --hcp_bold_variant was set to '%s', the files will be copied/linked to 'images/functional.%s!" % (options['hcp_bold_variant'], options['hcp_bold_variant'])
    r += "\n\n........................................................"

    # --- file/dir structure


    f = getFileNames(sinfo, options)
    d = getSubjectFolders(sinfo, options)

    #    MNINonLinear/Results/<boldname>/<boldname>.nii.gz -- volume
    #    MNINonLinear/Results/<boldname>/<boldname>_Atlas.dtseries.nii -- cifti
    #    MNINonLinear/Results/<boldname>/Movement_Regressors.txt -- movement
    #    MNINonLinear/T1w.nii.gz -- atlas T1 hires
    #    MNINonLinear/aparc+aseg.nii.gz -- FS hires segmentation

    # ------------------------------------------------------------------------------------------------------------
    #                                                                                      map T1 and segmentation

    report = {}
    failed = 0

    r += "\n\nSource folder: " + d['hcp']
    r += "\nTarget folder: " + d['s_images']

    r += "\n\nStructural data: ..."
    status = True

    if os.path.exists(f['t1']) and not overwrite:
        r += "\n ... T1 ready"
        report['T1'] = 'present'
    else:
        status, r = linkOrCopy(os.path.join(d['hcp'], 'MNINonLinear', 'T1w.nii.gz'), f['t1'], r, status, "T1")
        report['T1'] = 'copied'

    if os.path.exists(f['fs_aparc_t1']) and not overwrite:
        r += "\n ... highres aseg+aparc ready"
        report['hires aseg+aparc'] = 'present'
    else:
        status, r = linkOrCopy(os.path.join(d['hcp'], 'MNINonLinear', 'aparc+aseg.nii.gz'), f['fs_aparc_t1'], r, status, "highres aseg+aparc")
        report['hires aseg+aparc'] = 'copied'

    if os.path.exists(f['fs_aparc_bold']) and not overwrite:
        r += "\n ... lowres aseg+aparc ready"
        report['lores aseg+aparc'] = 'present'
    else:
        if os.path.exists(f['fs_aparc_bold']):
            os.remove(f['fs_aparc_bold'])
        if os.path.exists(os.path.join(d['hcp'], 'MNINonLinear', 'T1w_restore.2.nii.gz')) and os.path.exists(f['fs_aparc_t1']):
            r += runExternalForFile(f['fs_aparc_bold'], 'flirt -interp nearestneighbour -ref %s -in %s -out %s -applyisoxfm 2' % (os.path.join(d['hcp'], 'MNINonLinear', 'T1w_restore.2.nii.gz'), f['fs_aparc_t1'], f['fs_aparc_bold']), ' ... resampling t1 cortical segmentation (%s) to bold space (%s)' % (os.path.basename(f['fs_aparc_t1']), os.path.basename(f['fs_aparc_bold'])), overwrite, sinfo['id'])
            report['lores aseg+aparc'] = 'generated'
        else:
            r += "\n ... ERROR: could not generate downsampled aseg+aparc, files missing!"
            report['lores aseg+aparc'] = 'failed'
            status = False
            failed += 1

    report['surface'] = 'ok'
    if os.path.exists(os.path.join(d['hcp'], 'MNINonLinear', 'fsaverage_LR32k')):
        r += "\n ... processing surface files"
        sfiles = glob.glob(os.path.join(d['hcp'], 'MNINonLinear', 'fsaverage_LR32k', '*.*'))
        npre, ncp = 0, 0
        if len(sfiles):
            sid = os.path.basename(sfiles[0]).split(".")[0]
        for sfile in sfiles:
            tfile = os.path.join(d['s_s32k'], ".".join(os.path.basename(sfile).split(".")[1:]))
            if os.path.exists(tfile) and not overwrite:
                npre += 1
            else:
                if ".spec" in tfile:
                    s = file(sfile).read()
                    s = s.replace(sid + ".", "")
                    tf = open(tfile, 'w')
                    print >> tf, s
                    tf.close()
                    r += "\n     -> updated .spec file [%s]" % (sid)
                    ncp += 1
                    continue
                if linkOrCopy(sfile, tfile):
                    ncp += 1
                else:
                    r += "\n     -> ERROR: could not map or copy %s" % (sfile)
                    report['surface'] = 'error'
                    failed += 1
        if npre:
            r += "\n     -> %d files already copied" % (npre)
        if ncp:
            r += "\n     -> copied %d surface files" % (ncp)
    else:
        r += "\n ... ERROR: missing folder: %s!" % (os.path.join(d['hcp'], 'MNINonLinear', 'fsaverage_LR32k'))
        status = False
        report['surface'] = 'error'
        failed += 1

    # ------------------------------------------------------------------------------------------------------------
    #                                                                                          map functional data

    r += "\n\nFunctional data: \n ... mapping %s BOLD files\n ... using '%s' cifti tail\n" % (", ".join(options['bold_preprocess'].split("|")), options['hcp_cifti_tail'])

    btargets = options['bold_preprocess'].split("|")

    report['boldok'] = 0
    report['boldfail'] = 0
    report['boldskipped'] = 0
    skipped = []

    if options['hcp_bold_variant'] == "":
        bvar = ''
    else:
        bvar = '.' + options['hcp_bold_variant']    

    for (k, v) in sinfo.iteritems():
        if k.isdigit():
            bnum = bsearch.match(v['name'])
            if bnum:
                if v['task'] in btargets or options['bold_preprocess'] == 'all':

                    boldname = v['name']
                    r += "\n ... " + boldname
                    bnum = bnum.group(1)

                    # --- filenames
                    options['image_target'] = 'nifti'        # -- needs to be set to correctly copy volume files
                    f.update(getBOLDFileNames(sinfo, boldname, options))

                    status = True
                    bname  = ""

                    try:
                        if 'bold' in v:
                            bname = v['bold']
                        else:
                            for posb in ["%s", "bold%s", "BOLD%s", "BOLD_%s"]:
                                if os.path.exists(os.path.join(d['hcp'], 'MNINonLinear', 'Results' + bvar, posb % (bnum))):
                                    bname = posb % (bnum)
                                    break
                            if bname == "":
                                r += "\n     ... ERROR: could not find sourcefile for %s!" % (boldname)
                                status = False
                                raise NoSourceFolder(r)
                        boldpath = os.path.join(d['hcp'], 'MNINonLinear', 'Results', bname)

                        if os.path.exists(f['bold']) and not overwrite:
                            r += "\n     ... volume image ready"
                        else:
                            status, r = linkOrCopy(os.path.join(boldpath, bname + '.nii.gz'), f['bold'], r, status, "volume image", "\n     ... ")

                        if os.path.exists(f['bold_dts']) and not overwrite:
                            r += "\n     ... grayordinate image ready"
                        else:
                            r += "\n     ... linking %s to %s" % (os.path.join(boldpath, bname + options['hcp_cifti_tail'] + '.dtseries.nii'), f['bold_dts'])
                            status, r = linkOrCopy(os.path.join(boldpath, bname + options['hcp_cifti_tail'] + '.dtseries.nii'), f['bold_dts'], r, status, "grayordinate image", "\n     ... ")

                        if os.path.exists(f['bold_mov']) and not overwrite:
                            r += "\n     ... movement data ready"
                        else:
                            if os.path.exists(os.path.join(boldpath, 'Movement_Regressors.txt')):
                                mdata = [line.strip().split() for line in open(os.path.join(boldpath, 'Movement_Regressors.txt'))]
                                mfile = open(f['bold_mov'], 'w')
                                print >> mfile, "#frame     dx(mm)     dy(mm)     dz(mm)     X(deg)     Y(deg)     Z(deg)"
                                c = 0
                                for mline in mdata:
                                    c += 1
                                    mline = "%6d   %s" % (c, "   ".join(mline[0:6]))
                                    print >> mfile, mline.replace(' -', '-')
                                mfile.close()
                                r += "\n     ... movement data prepared"
                            else:
                                r += "\n     ... ERROR: could not prepare movement data, source does not exist: %s" % os.path.join(boldpath, 'Movement_Regressors.txt')
                                failed += 1
                                status = False

                        if status:
                            r += "\n     ---> Data ready!\n"
                            report['boldok'] += 1
                        else:
                            r += "\n     ---> ERROR: Data missing, please check source!\n"
                            report['boldfail'] += 1
                            failed += 1

                    except (ExternalFailed, NoSourceFolder), errormessage:
                        r += str(errormessage)
<<<<<<< HEAD
                        failed += 1
=======
                        report['boldfail'] += 1
>>>>>>> c6f14bf0
                    except:
                        r += "\nERROR: Unknown error occured: \n...................................\n%s...................................\n" % (traceback.format_exc())
                        time.sleep(3)
                        failed += 1
                else:
                    skipped.append((v['name'], v['task']))
                    report['boldskipped'] += 1

    if len(skipped) > 0:
        r += "\nThe following BOLD images were not mapped as they were not specified in\n'--bold_preprocess=\"%s\"':\n" % (options['bold_preprocess'])
        for bname, btask in skipped:
            r += "\n ... %s [name: '%s']" % (bname, btask)

    r += "\n\nHCP data mapping completed on %s\n---------------------------------------------------------------- \n" % (datetime.now().strftime("%A, %d. %B %Y %H:%M:%S"))
    rstatus = "T1: %(T1)s, aseg+aparc hires: %(hires aseg+aparc)s lores: %(lores aseg+aparc)s, surface: %(surface)s, bolds ok: %(boldok)d, bolds failed: %(boldfail)d, bolds skipped: %(boldskipped)d" % (report)

    print r
    return (r, (sinfo['id'], rstatus, failed))<|MERGE_RESOLUTION|>--- conflicted
+++ resolved
@@ -2444,11 +2444,8 @@
 
                     except (ExternalFailed, NoSourceFolder), errormessage:
                         r += str(errormessage)
-<<<<<<< HEAD
+                        report['boldfail'] += 1
                         failed += 1
-=======
-                        report['boldfail'] += 1
->>>>>>> c6f14bf0
                     except:
                         r += "\nERROR: Unknown error occured: \n...................................\n%s...................................\n" % (traceback.format_exc())
                         time.sleep(3)
